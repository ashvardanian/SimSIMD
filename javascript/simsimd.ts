--- conflicted
+++ resolved
@@ -30,9 +30,6 @@
 };
 
 /**
-<<<<<<< HEAD
- * @brief Computes the angular distance between two vectors.
-=======
  * @brief Computes the Euclidean distance between two vectors.
  * @param {Float64Array|Float32Array|Int8Array|Uint8Array} a - The first vector.
  * @param {Float64Array|Float32Array|Int8Array|Uint8Array} b - The second vector.
@@ -46,8 +43,7 @@
 };
 
 /**
- * @brief Computes the cosine distance between two vectors.
->>>>>>> 013e1997
+ * @brief Computes the angular distance between two vectors.
  * @param {Float64Array|Float32Array|Int8Array|Uint8Array} a - The first vector.
  * @param {Float64Array|Float32Array|Int8Array|Uint8Array} b - The second vector.
  * @returns {number} The angular distance between vectors a and b.
@@ -150,12 +146,8 @@
   dot,
   inner,
   sqeuclidean,
-<<<<<<< HEAD
+  euclidean,
   angular,
-=======
-  euclidean,
-  cosine,
->>>>>>> 013e1997
   hamming,
   jaccard,
   kullbackleibler,
