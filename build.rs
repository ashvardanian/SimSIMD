--- conflicted
+++ resolved
@@ -9,14 +9,8 @@
         .define("SIMSIMD_NATIVE_F16", "0")
         .define("SIMSIMD_NATIVE_BF16", "0")
         .define("SIMSIMD_DYNAMIC_DISPATCH", "1")
-<<<<<<< HEAD
-        .flag("-O3")
-        .flag("-std=c23") // We could enforce the C99 standard, but it's nicer to use `_Float16` in C23
-        .flag("-pedantic") // Ensure strict compliance with the C standard
-=======
         .opt_level(3)
         .flag_if_supported("-pedantic") // Strict compliance when supported
->>>>>>> 013e1997
         .warnings(false);
 
     if let Err(e) = build.try_compile("simsimd") {
