--- conflicted
+++ resolved
@@ -23,7 +23,6 @@
         .flag_if_supported("-pedantic") // Strict compliance when supported
         .warnings(false);
 
-<<<<<<< HEAD
     // On 32-bit x86, ensure proper stack alignment for floating-point operations
     // See: https://gcc.gnu.org/bugzilla/show_bug.cgi?id=38534
     let target_arch = std::env::var("CARGO_CFG_TARGET_ARCH").unwrap_or_default();
@@ -32,35 +31,8 @@
         build.flag_if_supported("-mpreferred-stack-boundary=4");
     }
 
-    if let Err(e) = build.try_compile("simsimd") {
-        print!("cargo:warning=Failed to compile with all SIMD backends...");
-        let flags_to_try = match target_arch.as_str() {
-            "arm" | "aarch64" => vec![
-                "SIMSIMD_TARGET_SVE2",
-                "SIMSIMD_TARGET_SVE_BF16",
-                "SIMSIMD_TARGET_SVE_F16",
-                "SIMSIMD_TARGET_SVE_I8",
-                "SIMSIMD_TARGET_SVE",
-                "SIMSIMD_TARGET_NEON_BF16",
-                "SIMSIMD_TARGET_NEON_F16",
-                "SIMSIMD_TARGET_NEON_I8",
-                "SIMSIMD_TARGET_NEON",
-            ],
-            _ => vec![
-                "SIMSIMD_TARGET_SIERRA",
-                "SIMSIMD_TARGET_TURIN",
-                "SIMSIMD_TARGET_SAPPHIRE",
-                "SIMSIMD_TARGET_GENOA",
-                "SIMSIMD_TARGET_ICE",
-                "SIMSIMD_TARGET_SKYLAKE",
-                "SIMSIMD_TARGET_HASWELL",
-            ],
-=======
-    // Detect target architecture UPFRONT using Cargo's cross-compilation vars
-    let target_arch = env::var("CARGO_CFG_TARGET_ARCH").unwrap_or_default();
+    // Set architecture-specific macros explicitly (like StringZilla)
     let target_bits = env::var("CARGO_CFG_TARGET_POINTER_WIDTH").unwrap_or_default();
-
-    // Set architecture-specific macros explicitly (like StringZilla)
     if target_arch == "x86_64" && target_bits == "64" {
         build.define("SIMSIMD_IS_64BIT_X86", "1");
         build.define("SIMSIMD_IS_64BIT_ARM", "0");
@@ -110,7 +82,6 @@
         let enabled = match env::var(flag) {
             Ok(val) => val != "0" && val.to_lowercase() != "false",
             Err(_) => true, // Default to enabled if not specified
->>>>>>> 63cd55bb
         };
 
         if enabled {
