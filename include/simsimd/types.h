--- conflicted
+++ resolved
@@ -34,11 +34,7 @@
 #elif defined(__GNUC__) || defined(__clang__)
 #define SIMSIMD_DYNAMIC __attribute__((visibility("default")))
 #define SIMSIMD_PUBLIC __attribute__((unused)) inline static
-<<<<<<< HEAD
 #define SIMSIMD_INTERNAL inline static // Avoid `__attribute__((always_inline))`
-=======
-#define SIMSIMD_INTERNAL inline static
->>>>>>> ffd25e6c
 #else
 #define SIMSIMD_DYNAMIC
 #define SIMSIMD_PUBLIC inline static
@@ -417,7 +413,6 @@
 /*
  *  Let's make sure the sizes of the types are as expected.
  */
-<<<<<<< HEAD
 _SIMSIMD_STATIC_ASSERT(sizeof(simsimd_b8_t) == 1, simsimd_b8_t_must_be_1_byte);
 _SIMSIMD_STATIC_ASSERT(sizeof(simsimd_i4x2_t) == 1, simsimd_i4x2_t_must_be_1_byte);
 _SIMSIMD_STATIC_ASSERT(sizeof(simsimd_i8_t) == 1, simsimd_i8_t_must_be_1_byte);
@@ -432,71 +427,6 @@
 _SIMSIMD_STATIC_ASSERT(sizeof(simsimd_f64_t) == 8, simsimd_f64_t_must_be_8_bytes);
 _SIMSIMD_STATIC_ASSERT(sizeof(simsimd_f16_t) == 2, simsimd_f16_t_must_be_2_bytes);
 _SIMSIMD_STATIC_ASSERT(sizeof(simsimd_bf16_t) == 2, simsimd_bf16_t_must_be_2_bytes);
-=======
-#define SIMSIMD_STATIC_ASSERT(cond, msg) typedef char static_assertion_##msg[(cond) ? 1 : -1]
-SIMSIMD_STATIC_ASSERT(sizeof(simsimd_b8_t) == 1, simsimd_b8_t_must_be_1_byte);
-SIMSIMD_STATIC_ASSERT(sizeof(simsimd_i4x2_t) == 1, simsimd_i4x2_t_must_be_1_byte);
-SIMSIMD_STATIC_ASSERT(sizeof(simsimd_i8_t) == 1, simsimd_i8_t_must_be_1_byte);
-SIMSIMD_STATIC_ASSERT(sizeof(simsimd_u8_t) == 1, simsimd_u8_t_must_be_1_byte);
-SIMSIMD_STATIC_ASSERT(sizeof(simsimd_i16_t) == 2, simsimd_i16_t_must_be_2_bytes);
-SIMSIMD_STATIC_ASSERT(sizeof(simsimd_u16_t) == 2, simsimd_u16_t_must_be_2_bytes);
-SIMSIMD_STATIC_ASSERT(sizeof(simsimd_i32_t) == 4, simsimd_i32_t_must_be_4_bytes);
-SIMSIMD_STATIC_ASSERT(sizeof(simsimd_u32_t) == 4, simsimd_u32_t_must_be_4_bytes);
-SIMSIMD_STATIC_ASSERT(sizeof(simsimd_i64_t) == 8, simsimd_i64_t_must_be_8_bytes);
-SIMSIMD_STATIC_ASSERT(sizeof(simsimd_u64_t) == 8, simsimd_u64_t_must_be_8_bytes);
-SIMSIMD_STATIC_ASSERT(sizeof(simsimd_f32_t) == 4, simsimd_f32_t_must_be_4_bytes);
-SIMSIMD_STATIC_ASSERT(sizeof(simsimd_f64_t) == 8, simsimd_f64_t_must_be_8_bytes);
-SIMSIMD_STATIC_ASSERT(sizeof(simsimd_f16_t) == 2, simsimd_f16_t_must_be_2_bytes);
-SIMSIMD_STATIC_ASSERT(sizeof(simsimd_bf16_t) == 2, simsimd_bf16_t_must_be_2_bytes);
-
-#define SIMSIMD_DEREFERENCE(x) (*(x))
-#define SIMSIMD_EXPORT(x, y) *(y) = x
-
-/**
- *  @brief  Returns the value of the half-precision floating-point number,
- *          potentially decompressed into single-precision.
- */
-#if !defined(SIMSIMD_F16_TO_F32)
-#if SIMSIMD_NATIVE_F16
-#define SIMSIMD_F16_TO_F32(x) (SIMSIMD_DEREFERENCE(x))
-#define SIMSIMD_F32_TO_F16(x, y) (SIMSIMD_EXPORT(x, y))
-#else
-#define SIMSIMD_F16_TO_F32(x) (simsimd_f16_to_f32(x))
-#define SIMSIMD_F32_TO_F16(x, y) (simsimd_f32_to_f16(x, y))
-#endif
-#endif
-
-/**
- *  @brief  Returns the value of the half-precision brain floating-point number,
- *          potentially decompressed into single-precision.
- */
-#if !defined(SIMSIMD_BF16_TO_F32)
-#if SIMSIMD_NATIVE_BF16
-#define SIMSIMD_BF16_TO_F32(x) (SIMSIMD_DEREFERENCE(x))
-#define SIMSIMD_F32_TO_BF16(x, y) (SIMSIMD_EXPORT(x, y))
-#else
-#define SIMSIMD_BF16_TO_F32(x) (simsimd_bf16_to_f32(x))
-#define SIMSIMD_F32_TO_BF16(x, y) (simsimd_f32_to_bf16(x, y))
-#endif
-#endif
-
-#if !defined(SIMSIMD_F32_TO_I8)
-#define SIMSIMD_F32_TO_I8(x, y) \
-    *(y) = (simsimd_i8_t)((x) > 127 ? 127 : ((x) < -128 ? -128 : (int)((x) + ((x) < 0 ? -0.5f : 0.5f))))
-#endif
-#if !defined(SIMSIMD_F32_TO_U8)
-#define SIMSIMD_F32_TO_U8(x, y) \
-    *(y) = (simsimd_u8_t)((x) > 255 ? 255 : ((x) < 0 ? 0 : (int)((x) + ((x) < 0 ? -0.5f : 0.5f))))
-#endif
-#if !defined(SIMSIMD_F64_TO_I8)
-#define SIMSIMD_F64_TO_I8(x, y) \
-    *(y) = (simsimd_i8_t)((x) > 127 ? 127 : ((x) < -128 ? -128 : (int)((x) + ((x) < 0 ? -0.5 : 0.5))))
-#endif
-#if !defined(SIMSIMD_F64_TO_U8)
-#define SIMSIMD_F64_TO_U8(x, y) \
-    *(y) = (simsimd_u8_t)((x) > 255 ? 255 : ((x) < 0 ? 0 : (int)((x) + ((x) < 0 ? -0.5 : 0.5))))
-#endif
->>>>>>> ffd25e6c
 
 /** @brief  Convenience type for half-precision floating-point type conversions. */
 typedef union {
@@ -562,7 +492,6 @@
  *  https://gist.github.com/milhidaka/95863906fe828198f47991c813dbe233
  *  https://github.com/OpenCyphal/libcanard/blob/636795f4bc395f56af8d2c61d3757b5e762bb9e5/canard.c#L811-L834
  */
-<<<<<<< HEAD
 SIMSIMD_PUBLIC void simsimd_f16_to_f32(simsimd_f16_t const *x, simsimd_f32_t *y) {
 #if SIMSIMD_NATIVE_F16
     *y = *x;
@@ -570,12 +499,6 @@
     unsigned short x_short = *(unsigned short const *)x;
     unsigned int exponent = (x_short & 0x7C00) >> 10;
     unsigned int mantissa = (x_short & 0x03FF) << 13;
-=======
-SIMSIMD_INTERNAL simsimd_f32_t simsimd_f16_to_f32(simsimd_f16_t const *x_ptr) {
-    unsigned short x = *(unsigned short const *)x_ptr;
-    unsigned int exponent = (x & 0x7C00) >> 10;
-    unsigned int mantissa = (x & 0x03FF) << 13;
->>>>>>> ffd25e6c
     simsimd_f32i32_t mantissa_conv;
     mantissa_conv.f = (float)mantissa;
     unsigned int v = (mantissa_conv.i) >> 23;
@@ -595,14 +518,10 @@
  *  https://gist.github.com/milhidaka/95863906fe828198f47991c813dbe233
  *  https://github.com/OpenCyphal/libcanard/blob/636795f4bc395f56af8d2c61d3757b5e762bb9e5/canard.c#L811-L834
  */
-<<<<<<< HEAD
 SIMSIMD_PUBLIC void simsimd_f32_to_f16(simsimd_f32_t const *x, simsimd_f16_t *y) {
 #if SIMSIMD_NATIVE_F16
     *y = (simsimd_f16_t)*x;
 #else
-=======
-SIMSIMD_INTERNAL void simsimd_f32_to_f16(simsimd_f32_t x, simsimd_f16_t *result_ptr) {
->>>>>>> ffd25e6c
     simsimd_f32i32_t conv;
     conv.f = *x;
     unsigned int b = conv.i + 0x00001000;
@@ -622,16 +541,11 @@
  *  https://stackoverflow.com/questions/55253233/convert-fp32-to-bfloat16-in-c/55254307#55254307
  *  https://cloud.google.com/blog/products/ai-machine-learning/bfloat16-the-secret-to-high-performance-on-cloud-tpus
  */
-<<<<<<< HEAD
 SIMSIMD_PUBLIC void simsimd_bf16_to_f32(simsimd_bf16_t const *x, simsimd_f32_t *y) {
 #if SIMSIMD_NATIVE_BF16
     *y = *x;
 #else
     unsigned short x_short = *(unsigned short const *)x;
-=======
-SIMSIMD_INTERNAL simsimd_f32_t simsimd_bf16_to_f32(simsimd_bf16_t const *x_ptr) {
-    unsigned short x = *(unsigned short const *)x_ptr;
->>>>>>> ffd25e6c
     simsimd_f32i32_t conv;
     conv.i = x_short << 16; // Zero extends the mantissa
     *y = conv.f;
@@ -644,14 +558,10 @@
  *  https://stackoverflow.com/questions/55253233/convert-fp32-to-bfloat16-in-c/55254307#55254307
  *  https://cloud.google.com/blog/products/ai-machine-learning/bfloat16-the-secret-to-high-performance-on-cloud-tpus
  */
-<<<<<<< HEAD
 SIMSIMD_PUBLIC void simsimd_f32_to_bf16(simsimd_f32_t const *x, simsimd_bf16_t *y) {
 #if SIMSIMD_NATIVE_BF16
     *y = (simsimd_bf16_t)*x;
 #else
-=======
-SIMSIMD_INTERNAL void simsimd_f32_to_bf16(simsimd_f32_t x, simsimd_bf16_t *result_ptr) {
->>>>>>> ffd25e6c
     simsimd_f32i32_t conv;
     conv.f = *x;
     conv.i += 0x8000; // Rounding is optional
@@ -760,7 +670,6 @@
     *y = (simsimd_i32_t)(*x > 2147483647ll ? 2147483647ll : (*x < -2147483648ll ? -2147483648ll : *x));
 }
 
-<<<<<<< HEAD
 SIMSIMD_INTERNAL void _simsimd_i64_to_u32(simsimd_i64_t const *x, simsimd_u32_t *y) {
     *y = (simsimd_u32_t)(*x > 4294967295ll ? 4294967295ll : (*x < 0ll ? 0ll : *x));
 }
@@ -1112,14 +1021,6 @@
     r_f32 = a_f32 * b_f32;
     simsimd_f32_to_bf16(&r_f32, r);
 }
-=======
-SIMSIMD_INTERNAL simsimd_u32_t simsimd_u32_rol(simsimd_u32_t x, int n) { return (x << n) | (x >> (32 - n)); }
-SIMSIMD_INTERNAL simsimd_u16_t simsimd_u16_rol(simsimd_u16_t x, int n) { return (x << n) | (x >> (16 - n)); }
-SIMSIMD_INTERNAL simsimd_u8_t simsimd_u8_rol(simsimd_u8_t x, int n) { return (x << n) | (x >> (8 - n)); }
-SIMSIMD_INTERNAL simsimd_u32_t simsimd_u32_ror(simsimd_u32_t x, int n) { return (x >> n) | (x << (32 - n)); }
-SIMSIMD_INTERNAL simsimd_u16_t simsimd_u16_ror(simsimd_u16_t x, int n) { return (x >> n) | (x << (16 - n)); }
-SIMSIMD_INTERNAL simsimd_u8_t simsimd_u8_ror(simsimd_u8_t x, int n) { return (x >> n) | (x << (8 - n)); }
->>>>>>> ffd25e6c
 
 #ifdef __cplusplus
 } // extern "C"
