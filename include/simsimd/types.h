/**
 *  @file       types.h
 *  @brief      Shared definitions for the SimSIMD library.
 *  @author     Ash Vardanian
 *  @date       October 2, 2023
 *
 *  Defines:
 *  - Sized aliases for numeric types, like: `simsimd_i32_t` and `simsimd_f64_t`.
 *  - Macros for internal compiler/hardware checks, like: `_SIMSIMD_TARGET_ARM`.
 *  - Macros for feature controls, like: `SIMSIMD_TARGET_NEON`
 */
#ifndef SIMSIMD_TYPES_H
#define SIMSIMD_TYPES_H

// Inferring target OS: Windows, MacOS, or Linux
#if defined(WIN32) || defined(_WIN32) || defined(__WIN32__) || defined(__NT__)
#define _SIMSIMD_DEFINED_WINDOWS 1
#elif defined(__APPLE__) && defined(__MACH__)
#define _SIMSIMD_DEFINED_APPLE 1
#elif defined(__linux__)
#define _SIMSIMD_DEFINED_LINUX 1
#endif

// Annotation for the public API symbols:
//
// - `SIMSIMD_PUBLIC` is used for functions that are part of the public API.
// - `SIMSIMD_INTERNAL` is used for internal helper functions with unstable APIs.
// - `SIMSIMD_DYNAMIC` is used for functions that are part of the public API, but are dispatched at runtime.
//
#if defined(_WIN32) || defined(__CYGWIN__)
#define SIMSIMD_DYNAMIC __declspec(dllexport)
#define SIMSIMD_PUBLIC inline static
#define SIMSIMD_INTERNAL inline static
#elif defined(__GNUC__) || defined(__clang__)
#define SIMSIMD_DYNAMIC __attribute__((visibility("default")))
#define SIMSIMD_PUBLIC __attribute__((unused)) inline static
#define SIMSIMD_INTERNAL __attribute__((always_inline)) inline static
#else
#define SIMSIMD_DYNAMIC
#define SIMSIMD_PUBLIC inline static
#define SIMSIMD_INTERNAL inline static
#endif

// Compiling for Arm: _SIMSIMD_TARGET_ARM
#if !defined(_SIMSIMD_TARGET_ARM)
#if defined(__aarch64__) || defined(_M_ARM64)
#define _SIMSIMD_TARGET_ARM 1
#else
#define _SIMSIMD_TARGET_ARM 0
#endif // defined(__aarch64__) || defined(_M_ARM64)
#endif // !defined(_SIMSIMD_TARGET_ARM)

// Compiling for x86: _SIMSIMD_TARGET_X86
#if !defined(_SIMSIMD_TARGET_X86)
#if defined(__x86_64__) || defined(_M_X64)
#define _SIMSIMD_TARGET_X86 1
#else
#define _SIMSIMD_TARGET_X86 0
#endif // defined(__x86_64__) || defined(_M_X64)
#endif // !defined(_SIMSIMD_TARGET_X86)

// Compiling for Arm: SIMSIMD_TARGET_NEON
#if !defined(SIMSIMD_TARGET_NEON) || (SIMSIMD_TARGET_NEON && !_SIMSIMD_TARGET_ARM)
#if defined(__ARM_NEON)
#define SIMSIMD_TARGET_NEON _SIMSIMD_TARGET_ARM
#else
#undef SIMSIMD_TARGET_NEON
#define SIMSIMD_TARGET_NEON 0
#endif // defined(__ARM_NEON)
#endif // !defined(SIMSIMD_TARGET_NEON) || ...

// Compiling for Arm: SIMSIMD_TARGET_NEON_I8
#if !defined(SIMSIMD_TARGET_NEON_I8) || (SIMSIMD_TARGET_NEON_I8 && !_SIMSIMD_TARGET_ARM)
#if defined(__ARM_NEON)
#define SIMSIMD_TARGET_NEON_I8 _SIMSIMD_TARGET_ARM
#else
#undef SIMSIMD_TARGET_NEON_I8
#define SIMSIMD_TARGET_NEON_I8 0
#endif // defined(__ARM_NEON)
#endif // !defined(SIMSIMD_TARGET_NEON_I8) || ...

// Compiling for Arm: SIMSIMD_TARGET_NEON_F16
#if !defined(SIMSIMD_TARGET_NEON_F16) || (SIMSIMD_TARGET_NEON_F16 && !_SIMSIMD_TARGET_ARM)
#if defined(__ARM_NEON)
#define SIMSIMD_TARGET_NEON_F16 _SIMSIMD_TARGET_ARM
#else
#undef SIMSIMD_TARGET_NEON_F16
#define SIMSIMD_TARGET_NEON_F16 0
#endif // defined(__ARM_NEON)
#endif // !defined(SIMSIMD_TARGET_NEON_F16) || ...

// Compiling for Arm: SIMSIMD_TARGET_NEON_BF16
#if !defined(SIMSIMD_TARGET_NEON_BF16) || (SIMSIMD_TARGET_NEON_BF16 && !_SIMSIMD_TARGET_ARM)
#if defined(__ARM_NEON)
#define SIMSIMD_TARGET_NEON_BF16 _SIMSIMD_TARGET_ARM
#else
#undef SIMSIMD_TARGET_NEON_BF16
#define SIMSIMD_TARGET_NEON_BF16 0
#endif // defined(__ARM_NEON)
#endif // !defined(SIMSIMD_TARGET_NEON_BF16) || ...

// Compiling for Arm: SIMSIMD_TARGET_SVE
#if !defined(SIMSIMD_TARGET_SVE) || (SIMSIMD_TARGET_SVE && !_SIMSIMD_TARGET_ARM)
#if defined(__ARM_FEATURE_SVE)
#define SIMSIMD_TARGET_SVE _SIMSIMD_TARGET_ARM
#else
#undef SIMSIMD_TARGET_SVE
#define SIMSIMD_TARGET_SVE 0
#endif // defined(__ARM_FEATURE_SVE)
#endif // !defined(SIMSIMD_TARGET_SVE) || ...

// Compiling for Arm: SIMSIMD_TARGET_SVE_I8
#if !defined(SIMSIMD_TARGET_SVE_I8) || (SIMSIMD_TARGET_SVE_I8 && !_SIMSIMD_TARGET_ARM)
#if defined(__ARM_FEATURE_SVE)
#define SIMSIMD_TARGET_SVE_I8 _SIMSIMD_TARGET_ARM
#else
#undef SIMSIMD_TARGET_SVE_I8
#define SIMSIMD_TARGET_SVE_I8 0
#endif // defined(__ARM_FEATURE_SVE)
#endif // !defined(SIMSIMD_TARGET_SVE_I8) || ...

// Compiling for Arm: SIMSIMD_TARGET_SVE_F16
#if !defined(SIMSIMD_TARGET_SVE_F16) || (SIMSIMD_TARGET_SVE_F16 && !_SIMSIMD_TARGET_ARM)
#if defined(__ARM_FEATURE_SVE)
#define SIMSIMD_TARGET_SVE_F16 _SIMSIMD_TARGET_ARM
#else
#undef SIMSIMD_TARGET_SVE_F16
#define SIMSIMD_TARGET_SVE_F16 0
#endif // defined(__ARM_FEATURE_SVE)
#endif // !defined(SIMSIMD_TARGET_SVE_F16) || ...

// Compiling for Arm: SIMSIMD_TARGET_SVE_BF16
#if !defined(SIMSIMD_TARGET_SVE_BF16) || (SIMSIMD_TARGET_SVE_BF16 && !_SIMSIMD_TARGET_ARM)
#if defined(__ARM_FEATURE_SVE)
#define SIMSIMD_TARGET_SVE_BF16 _SIMSIMD_TARGET_ARM
#else
#undef SIMSIMD_TARGET_SVE_BF16
#define SIMSIMD_TARGET_SVE_BF16 0
#endif // defined(__ARM_FEATURE_SVE)
#endif // !defined(SIMSIMD_TARGET_SVE_BF16) || ...

// Compiling for Arm: SIMSIMD_TARGET_SVE2
#if !defined(SIMSIMD_TARGET_SVE2) || (SIMSIMD_TARGET_SVE2 && !_SIMSIMD_TARGET_ARM)
#if defined(__ARM_FEATURE_SVE)
#define SIMSIMD_TARGET_SVE2 _SIMSIMD_TARGET_ARM
#else
#undef SIMSIMD_TARGET_SVE2
#define SIMSIMD_TARGET_SVE2 0
#endif // defined(__ARM_FEATURE_SVE)
#endif // !defined(SIMSIMD_TARGET_SVE2) || ...

// Compiling for x86: SIMSIMD_TARGET_HASWELL
//
// Starting with Ivy Bridge, Intel supports the `F16C` extensions for fast half-precision
// to single-precision floating-point conversions. On AMD those instructions
// are supported on all CPUs starting with Jaguar 2009.
// Starting with Sandy Bridge, Intel adds basic AVX support in their CPUs and in 2013
// extends it with AVX2 in the Haswell generation. Moreover, Haswell adds FMA support.
#if !defined(SIMSIMD_TARGET_HASWELL) || (SIMSIMD_TARGET_HASWELL && !_SIMSIMD_TARGET_X86)
#if defined(__AVX2__) && defined(__FMA__) && defined(__F16C__)
#define SIMSIMD_TARGET_HASWELL 1
#else
#undef SIMSIMD_TARGET_HASWELL
#define SIMSIMD_TARGET_HASWELL 0
#endif // defined(__AVX2__)
#endif // !defined(SIMSIMD_TARGET_HASWELL) || ...

// Compiling for x86: SIMSIMD_TARGET_SKYLAKE, SIMSIMD_TARGET_ICE, SIMSIMD_TARGET_GENOA,
// SIMSIMD_TARGET_SAPPHIRE, SIMSIMD_TARGET_TURIN, SIMSIMD_TARGET_SIERRA
//
// To list all available macros for x86, take a recent compiler, like GCC 12 and run:
//      gcc-12 -march=sapphirerapids -dM -E - < /dev/null | egrep "SSE|AVX" | sort
// On Arm machines you may want to check for other flags:
//      gcc-12 -march=native -dM -E - < /dev/null | egrep "NEON|SVE|FP16|FMA" | sort
#if !defined(SIMSIMD_TARGET_SKYLAKE) || (SIMSIMD_TARGET_SKYLAKE && !_SIMSIMD_TARGET_X86)
#if defined(__AVX512F__) && defined(__AVX512CD__) && defined(__AVX512VL__) && defined(__AVX512DQ__) && \
    defined(__AVX512BW__)
#define SIMSIMD_TARGET_SKYLAKE 1
#else
#undef SIMSIMD_TARGET_SKYLAKE
#define SIMSIMD_TARGET_SKYLAKE 0
#endif
#endif // !defined(SIMSIMD_TARGET_SKYLAKE) || ...
#if !defined(SIMSIMD_TARGET_ICE) || (SIMSIMD_TARGET_ICE && !_SIMSIMD_TARGET_X86)
#if defined(__AVX512VNNI__) && defined(__AVX512IFMA__) && defined(__AVX512BITALG__) && defined(__AVX512VBMI2__) && \
    defined(__AVX512VPOPCNTDQ__)
#define SIMSIMD_TARGET_ICE 1
#else
#undef SIMSIMD_TARGET_ICE
#define SIMSIMD_TARGET_ICE 0
#endif
#endif // !defined(SIMSIMD_TARGET_ICE) || ...
#if !defined(SIMSIMD_TARGET_GENOA) || (SIMSIMD_TARGET_GENOA && !_SIMSIMD_TARGET_X86)
#if defined(__AVX512BF16__)
#define SIMSIMD_TARGET_GENOA 1
#else
#undef SIMSIMD_TARGET_GENOA
#define SIMSIMD_TARGET_GENOA 0
#endif
#endif // !defined(SIMSIMD_TARGET_GENOA) || ...
#if !defined(SIMSIMD_TARGET_SAPPHIRE) || (SIMSIMD_TARGET_SAPPHIRE && !_SIMSIMD_TARGET_X86)
#if defined(__AVX512FP16__)
#define SIMSIMD_TARGET_SAPPHIRE 1
#else
#undef SIMSIMD_TARGET_SAPPHIRE
#define SIMSIMD_TARGET_SAPPHIRE 0
#endif
#endif // !defined(SIMSIMD_TARGET_SAPPHIRE) || ...
#if !defined(SIMSIMD_TARGET_TURIN) || (SIMSIMD_TARGET_TURIN && !_SIMSIMD_TARGET_X86)
#if defined(__AVX512VP2INTERSECT__)
#define SIMSIMD_TARGET_TURIN 1
#else
#undef SIMSIMD_TARGET_TURIN
#define SIMSIMD_TARGET_TURIN 0
#endif
#endif // !defined(SIMSIMD_TARGET_TURIN) || ...
#if !defined(SIMSIMD_TARGET_SIERRA) || (SIMSIMD_TARGET_SIERRA && !_SIMSIMD_TARGET_X86)
#if defined(__AVX2_VNNI__)
#define SIMSIMD_TARGET_SIERRA 1
#else
#undef SIMSIMD_TARGET_SIERRA
#define SIMSIMD_TARGET_SIERRA 0
#endif
#endif // !defined(SIMSIMD_TARGET_SIERRA) || ...

#ifdef _MSC_VER
#include <intrin.h>
#else

#if SIMSIMD_TARGET_NEON
#include <arm_neon.h>
#endif

#if SIMSIMD_TARGET_SVE || SIMSIMD_TARGET_SVE2
#include <arm_sve.h>
#endif

#if SIMSIMD_TARGET_HASWELL || SIMSIMD_TARGET_SKYLAKE || SIMSIMD_TARGET_ICE || SIMSIMD_TARGET_GENOA || \
    SIMSIMD_TARGET_SAPPHIRE || SIMSIMD_TARGET_TURIN
#include <immintrin.h>
#endif

#endif

#if !defined(SIMSIMD_SQRT)
#include <math.h>
#define SIMSIMD_SQRT(x) (sqrt(x))
#endif

#if !defined(SIMSIMD_RSQRT)
#include <math.h>
#define SIMSIMD_RSQRT(x) (1 / SIMSIMD_SQRT(x))
#endif

#if !defined(SIMSIMD_LOG)
#include <math.h>
#define SIMSIMD_LOG(x) (log(x))
#endif

#if !defined(SIMSIMD_F32_DIVISION_EPSILON)
#define SIMSIMD_F32_DIVISION_EPSILON (1e-7)
#endif

#if !defined(SIMSIMD_F16_DIVISION_EPSILON)
#define SIMSIMD_F16_DIVISION_EPSILON (1e-3)
#endif

#ifdef _MSC_VER
#define SIMSIMD_ALIGN64 __declspec(align(64))
#elif defined(__GNUC__) || defined(__clang__)
#define SIMSIMD_ALIGN64 __attribute__((aligned(64)))
#endif

/**
 *  @brief  Similat to `static_assert`, but compatible with C 99.
 */
#define SIMSIMD_STATIC_ASSERT(expr, msg) typedef char static_assert_##msg[(expr) ? 1 : -1]

#ifdef __cplusplus
extern "C" {
#endif

typedef unsigned char simsimd_b8_t;
typedef unsigned char simsimd_i4x2_t;

typedef signed char simsimd_i8_t;
typedef unsigned char simsimd_u8_t;
typedef signed short simsimd_i16_t;
typedef unsigned short simsimd_u16_t;
typedef signed int simsimd_i32_t;
typedef unsigned int simsimd_u32_t;
typedef signed long long simsimd_i64_t;
typedef unsigned long long simsimd_u64_t;

typedef float simsimd_f32_t;
typedef double simsimd_f64_t;

typedef simsimd_u64_t simsimd_size_t;
typedef simsimd_f64_t simsimd_distance_t;

/*  @brief  Half-precision floating-point type.
 *
 *  - GCC or Clang on 64-bit Arm: `__fp16`, may require `-mfp16-format` option.
 *  - GCC or Clang on 64-bit x86: `_Float16`.
 *  - Default: `unsigned short`.
 */
#if !defined(SIMSIMD_NATIVE_F16) || SIMSIMD_NATIVE_F16
#if (defined(__GNUC__) || defined(__clang__)) && (defined(__ARM_ARCH) || defined(__aarch64__)) && \
    (defined(__ARM_FP16_FORMAT_IEEE))
#undef SIMSIMD_NATIVE_F16
#define SIMSIMD_NATIVE_F16 1
typedef __fp16 simsimd_f16_t;
#elif ((defined(__GNUC__) || defined(__clang__)) && (defined(__x86_64__) || defined(__i386__)) && \
       (defined(__AVX512FP16__)))
typedef _Float16 simsimd_f16_t;
#undef SIMSIMD_NATIVE_F16
#define SIMSIMD_NATIVE_F16 1
#else                                       // Unknown compiler or architecture
#if defined(__GNUC__) || defined(__clang__) // Some compilers don't support warning pragmas
#warning "Unknown compiler or architecture for float16."
#endif
#undef SIMSIMD_NATIVE_F16
#define SIMSIMD_NATIVE_F16 0
#endif // Unknown compiler or architecture
#endif // !SIMSIMD_NATIVE_F16

#if !SIMSIMD_NATIVE_F16
typedef unsigned short simsimd_f16_t;
#endif

#if !defined(SIMSIMD_NATIVE_BF16) || SIMSIMD_NATIVE_BF16
/**
 *  @brief  Half-precision brain-float type.
 *
 *  - GCC or Clang on 64-bit Arm: `__bf16`
 *  - GCC or Clang on 64-bit x86: `_BFloat16`.
 *  - Default: `unsigned short`.
 *
 *  The compilers have added `__bf16` support in compliance with the x86-64 psABI spec.
 *  The motivation for this new special type is summed up as:
 *
 *      Currently `__bfloat16` is a typedef of short, which creates a problem where the
 *      compiler does not raise any alarms if it is used to add, subtract, multiply or
 *      divide, but the result of the calculation is actually meaningless.
 *      To solve this problem, a real scalar type `__Bfloat16` needs to be introduced.
 *      It is mainly used for intrinsics, not available for C standard operators.
 *      `__Bfloat16` will also be used for movement like passing parameter, load and store,
 *      vector initialization, vector shuffle, and etc. It creates a need for a
 *      corresponding psABI.
 *
 *  @warning Apple Clang has hard time with bf16.
 *  https://developer.apple.com/documentation/xcode/writing-arm64-code-for-apple-platforms
 *  https://forums.developer.apple.com/forums/thread/726201
 *  https://www.phoronix.com/news/GCC-LLVM-bf16-BFloat16-Type
 */
#if (defined(__GNUC__) || defined(__clang__)) && (defined(__ARM_ARCH) || defined(__aarch64__)) && \
    (defined(__ARM_BF16_FORMAT_ALTERNATIVE))
#undef SIMSIMD_NATIVE_BF16
#define SIMSIMD_NATIVE_BF16 1
typedef __bf16 simsimd_bf16_t;
#elif ((defined(__GNUC__) || defined(__clang__)) && (defined(__x86_64__) || defined(__i386__)) && \
       (defined(__AVX512BF16__)))
typedef __bfloat16 simsimd_bf16_t;
#undef SIMSIMD_NATIVE_BF16
#define SIMSIMD_NATIVE_BF16 1
#else                                       // Unknown compiler or architecture
#if defined(__GNUC__) || defined(__clang__) // Some compilers don't support warning pragmas
#warning "Unknown compiler or architecture for bfloat16."
#endif
#undef SIMSIMD_NATIVE_BF16
#define SIMSIMD_NATIVE_BF16 0
#endif // Unknown compiler or architecture
#endif // !SIMSIMD_NATIVE_BF16

#if !SIMSIMD_NATIVE_BF16
typedef unsigned short simsimd_bf16_t;
#endif

/**
 *  @brief  Alias for the half-precision floating-point type on Arm.
 *
 *  Clang and GCC bring the `float16_t` symbol when you compile for Aarch64.
 *  MSVC lacks it, and it's `vld1_f16`-like intrinsics are in reality macros,
 *  that cast to 16-bit integers internally, instead of using floats.
 *  Some of those are defined as aliases, so we use `#define` preprocessor
 *  directives instead of `typedef` to avoid errors.
 */
#if _SIMSIMD_TARGET_ARM
#if defined(_MSC_VER)
#define simsimd_f16_for_arm_simd_t simsimd_f16_t
#define simsimd_bf16_for_arm_simd_t simsimd_bf16_t
#else
#define simsimd_f16_for_arm_simd_t float16_t
#define simsimd_bf16_for_arm_simd_t bfloat16_t
#endif
#endif

/*
 *  Let's make sure the sizes of the types are as expected.
 *  In C the `_Static_assert` is only available with C 11 and later.
 */
#define SIMSIMD_STATIC_ASSERT(cond, msg) typedef char static_assertion_##msg[(cond) ? 1 : -1]
SIMSIMD_STATIC_ASSERT(sizeof(simsimd_b8_t) == 1, simsimd_b8_t_must_be_1_byte);
SIMSIMD_STATIC_ASSERT(sizeof(simsimd_i4x2_t) == 1, simsimd_i4x2_t_must_be_1_byte);
SIMSIMD_STATIC_ASSERT(sizeof(simsimd_i8_t) == 1, simsimd_i8_t_must_be_1_byte);
SIMSIMD_STATIC_ASSERT(sizeof(simsimd_u8_t) == 1, simsimd_u8_t_must_be_1_byte);
SIMSIMD_STATIC_ASSERT(sizeof(simsimd_i16_t) == 2, simsimd_i16_t_must_be_2_bytes);
SIMSIMD_STATIC_ASSERT(sizeof(simsimd_u16_t) == 2, simsimd_u16_t_must_be_2_bytes);
SIMSIMD_STATIC_ASSERT(sizeof(simsimd_i32_t) == 4, simsimd_i32_t_must_be_4_bytes);
SIMSIMD_STATIC_ASSERT(sizeof(simsimd_u32_t) == 4, simsimd_u32_t_must_be_4_bytes);
SIMSIMD_STATIC_ASSERT(sizeof(simsimd_i64_t) == 8, simsimd_i64_t_must_be_8_bytes);
SIMSIMD_STATIC_ASSERT(sizeof(simsimd_u64_t) == 8, simsimd_u64_t_must_be_8_bytes);
SIMSIMD_STATIC_ASSERT(sizeof(simsimd_f32_t) == 4, simsimd_f32_t_must_be_4_bytes);
SIMSIMD_STATIC_ASSERT(sizeof(simsimd_f64_t) == 8, simsimd_f64_t_must_be_8_bytes);
SIMSIMD_STATIC_ASSERT(sizeof(simsimd_f16_t) == 2, simsimd_f16_t_must_be_2_bytes);
SIMSIMD_STATIC_ASSERT(sizeof(simsimd_bf16_t) == 2, simsimd_bf16_t_must_be_2_bytes);

#define SIMSIMD_DEREFERENCE(x) (*(x))
#define SIMSIMD_EXPORT(x, y) *(y) = x

/**
 *  @brief  Returns the value of the half-precision floating-point number,
 *          potentially decompressed into single-precision.
 */
#if !defined(SIMSIMD_F16_TO_F32)
#if SIMSIMD_NATIVE_F16
#define SIMSIMD_F16_TO_F32(x) (SIMSIMD_DEREFERENCE(x))
#define SIMSIMD_F32_TO_F16(x, y) (SIMSIMD_EXPORT(x, y))
#else
#define SIMSIMD_F16_TO_F32(x) (simsimd_f16_to_f32(x))
#define SIMSIMD_F32_TO_F16(x, y) (simsimd_f32_to_f16(x, y))
#endif
#endif

/**
 *  @brief  Returns the value of the half-precision brain floating-point number,
 *          potentially decompressed into single-precision.
 */
#if !defined(SIMSIMD_BF16_TO_F32)
#if SIMSIMD_NATIVE_BF16
#define SIMSIMD_BF16_TO_F32(x) (SIMSIMD_DEREFERENCE(x))
#define SIMSIMD_F32_TO_BF16(x, y) (SIMSIMD_EXPORT(x, y))
#else
#define SIMSIMD_BF16_TO_F32(x) (simsimd_bf16_to_f32(x))
#define SIMSIMD_F32_TO_BF16(x, y) (simsimd_f32_to_bf16(x, y))
#endif
#endif

#if !defined(SIMSIMD_F32_TO_I8)
#define SIMSIMD_F32_TO_I8(x, y) *(y) = (simsimd_i8_t)fminf(fmaxf(roundf(x), -128), 127)
#endif
#if !defined(SIMSIMD_F32_TO_U8)
#define SIMSIMD_F32_TO_U8(x, y) *(y) = (simsimd_u8_t)fminf(fmaxf(roundf(x), 0), 255)
#endif
#if !defined(SIMSIMD_F64_TO_I8)
#define SIMSIMD_F64_TO_I8(x, y) *(y) = (simsimd_i8_t)fmin(fmax(round(x), -128), 127)
#endif
#if !defined(SIMSIMD_F64_TO_U8)
#define SIMSIMD_F64_TO_U8(x, y) *(y) = (simsimd_u8_t)fmin(fmax(round(x), 0), 255)
#endif

/** @brief  Convenience type for half-precision floating-point type conversions. */
typedef union {
    unsigned i;
    float f;
} simsimd_f32i32_t;

/**
 *  @brief  Computes `1/sqrt(x)` using the trick from Quake 3,
 *          replacing the magic numbers with the ones suggested by Jan Kadlec.
 *
 *  Subsequent additions by hardware manufacturers have made this algorithm redundant for the most part.
 *  For example, on x86, Intel introduced the SSE instruction `rsqrtss` in 1999. In a 2009 benchmark on
 *  the Intel Core 2, this instruction took 0.85ns per float compared to 3.54ns for the fast inverse
 *  square root algorithm, and had less error. Carmack's Magic Number `rsqrt` had an average error
 *  of 0.0990%, while SSE `rsqrtss` had 0.0094%, a 10x improvement.
 *
 *  https://web.archive.org/web/20210208132927/http://assemblyrequired.crashworks.org/timing-square-root/
 *  https://stackoverflow.com/a/41460625/2766161
 */
SIMSIMD_PUBLIC simsimd_f32_t simsimd_approximate_inverse_square_root(simsimd_f32_t number) {
    simsimd_f32i32_t conv;
    conv.f = number;
    conv.i = 0x5F1FFFF9 - (conv.i >> 1);
    conv.f *= 0.703952253f * (2.38924456f - number * conv.f * conv.f);
    return conv.f;
}

/**
 *  @brief  Computes `log(x)` using the Mercator series.
 *          The series converges to the natural logarithm for args between -1 and 1.
 *          Published in 1668 in "Logarithmotechnia".
 */
SIMSIMD_PUBLIC simsimd_f32_t simsimd_approximate_log(simsimd_f32_t number) {
    simsimd_f32_t x = number - 1;
    simsimd_f32_t x2 = x * x;
    simsimd_f32_t x3 = x * x * x;
    return x - x2 / 2 + x3 / 3;
}

/**
 *  @brief  For compilers that don't natively support the `_Float16` type,
 *          upcasts contents into a more conventional `float`.
 *
 *  @warning  This function won't handle boundary conditions well.
 *
 *  https://stackoverflow.com/a/60047308
 *  https://gist.github.com/milhidaka/95863906fe828198f47991c813dbe233
 *  https://github.com/OpenCyphal/libcanard/blob/636795f4bc395f56af8d2c61d3757b5e762bb9e5/canard.c#L811-L834
 */
SIMSIMD_PUBLIC simsimd_f32_t simsimd_f16_to_f32(simsimd_f16_t const *x_ptr) {
    unsigned short x = *(unsigned short const *)x_ptr;
    unsigned int exponent = (x & 0x7C00) >> 10;
    unsigned int mantissa = (x & 0x03FF) << 13;
    simsimd_f32i32_t mantissa_conv;
    mantissa_conv.f = (float)mantissa;
    unsigned int v = (mantissa_conv.i) >> 23;
    simsimd_f32i32_t conv;
    conv.i = (x & 0x8000) << 16 | (exponent != 0) * ((exponent + 112) << 23 | mantissa) |
             ((exponent == 0) & (mantissa != 0)) * ((v - 37) << 23 | ((mantissa << (150 - v)) & 0x007FE000));
    return conv.f;
}

/**
 *  @brief  Compresses a `float` to an `f16` representation (IEEE-754 16-bit floating-point format).
 *
 *  @warning  This function won't handle boundary conditions well.
 *
 *  https://stackoverflow.com/a/60047308
 *  https://gist.github.com/milhidaka/95863906fe828198f47991c813dbe233
 *  https://github.com/OpenCyphal/libcanard/blob/636795f4bc395f56af8d2c61d3757b5e762bb9e5/canard.c#L811-L834
 */
SIMSIMD_PUBLIC void simsimd_f32_to_f16(simsimd_f32_t x, simsimd_f16_t *result_ptr) {
    simsimd_f32i32_t conv;
    conv.f = x;
    unsigned int b = conv.i + 0x00001000;
    unsigned int e = (b & 0x7F800000) >> 23;
    unsigned int m = b & 0x007FFFFF;
    unsigned short result = ((b & 0x80000000) >> 16) | (e > 112) * ((((e - 112) << 10) & 0x7C00) | (m >> 13)) |
                            ((e < 113) & (e > 101)) * ((((0x007FF000 + m) >> (125 - e)) + 1) >> 1) |
                            ((e > 143) * 0x7FFF);
    *(unsigned short *)result_ptr = result;
}

/**
 *  @brief  For compilers that don't natively support the `__bf16` type,
 *          upcasts contents into a more conventional `float`.
 *
 *  https://stackoverflow.com/questions/55253233/convert-fp32-to-bfloat16-in-c/55254307#55254307
 *  https://cloud.google.com/blog/products/ai-machine-learning/bfloat16-the-secret-to-high-performance-on-cloud-tpus
 */
SIMSIMD_PUBLIC simsimd_f32_t simsimd_bf16_to_f32(simsimd_bf16_t const *x_ptr) {
    unsigned short x = *(unsigned short const *)x_ptr;
    simsimd_f32i32_t conv;
    conv.i = x << 16; // Zero extends the mantissa
    return conv.f;
}

/**
 *  @brief  Compresses a `float` to a `bf16` representation.
 *
 *  https://stackoverflow.com/questions/55253233/convert-fp32-to-bfloat16-in-c/55254307#55254307
 *  https://cloud.google.com/blog/products/ai-machine-learning/bfloat16-the-secret-to-high-performance-on-cloud-tpus
 */
SIMSIMD_PUBLIC void simsimd_f32_to_bf16(simsimd_f32_t x, simsimd_bf16_t *result_ptr) {
    simsimd_f32i32_t conv;
    conv.f = x;
    conv.i += 0x8000; // Rounding is optional
    conv.i >>= 16;
    // The top 16 bits will be zeroed out anyways
    // conv.i &= 0xFFFF;
    *(unsigned short *)result_ptr = (unsigned short)conv.i;
}

<<<<<<< HEAD
/**
 *  @brief  Helper structure for implementing strided matrix row lookups, with @b single-byte-level pointer math.
 */
SIMSIMD_INTERNAL void* _simsimd_advance_by_bytes(void* ptr, simsimd_size_t bytes) {
    return (void*)((simsimd_u8_t*)ptr + bytes);
}
=======
SIMSIMD_PUBLIC simsimd_u32_t simsimd_u32_rol(simsimd_u32_t x, int n) { return (x << n) | (x >> (32 - n)); }
SIMSIMD_PUBLIC simsimd_u16_t simsimd_u16_rol(simsimd_u16_t x, int n) { return (x << n) | (x >> (16 - n)); }
SIMSIMD_PUBLIC simsimd_u8_t simsimd_u8_rol(simsimd_u8_t x, int n) { return (x << n) | (x >> (8 - n)); }
SIMSIMD_PUBLIC simsimd_u32_t simsimd_u32_ror(simsimd_u32_t x, int n) { return (x >> n) | (x << (32 - n)); }
SIMSIMD_PUBLIC simsimd_u16_t simsimd_u16_ror(simsimd_u16_t x, int n) { return (x >> n) | (x << (16 - n)); }
SIMSIMD_PUBLIC simsimd_u8_t simsimd_u8_ror(simsimd_u8_t x, int n) { return (x >> n) | (x << (8 - n)); }
>>>>>>> 9910b2a8

#ifdef __cplusplus
} // extern "C"
#endif

#endif<|MERGE_RESOLUTION|>--- conflicted
+++ resolved
@@ -572,21 +572,19 @@
     *(unsigned short *)result_ptr = (unsigned short)conv.i;
 }
 
-<<<<<<< HEAD
 /**
  *  @brief  Helper structure for implementing strided matrix row lookups, with @b single-byte-level pointer math.
  */
-SIMSIMD_INTERNAL void* _simsimd_advance_by_bytes(void* ptr, simsimd_size_t bytes) {
-    return (void*)((simsimd_u8_t*)ptr + bytes);
-}
-=======
+SIMSIMD_INTERNAL void *_simsimd_advance_by_bytes(void *ptr, simsimd_size_t bytes) {
+    return (void *)((simsimd_u8_t *)ptr + bytes);
+}
+
 SIMSIMD_PUBLIC simsimd_u32_t simsimd_u32_rol(simsimd_u32_t x, int n) { return (x << n) | (x >> (32 - n)); }
 SIMSIMD_PUBLIC simsimd_u16_t simsimd_u16_rol(simsimd_u16_t x, int n) { return (x << n) | (x >> (16 - n)); }
 SIMSIMD_PUBLIC simsimd_u8_t simsimd_u8_rol(simsimd_u8_t x, int n) { return (x << n) | (x >> (8 - n)); }
 SIMSIMD_PUBLIC simsimd_u32_t simsimd_u32_ror(simsimd_u32_t x, int n) { return (x >> n) | (x << (32 - n)); }
 SIMSIMD_PUBLIC simsimd_u16_t simsimd_u16_ror(simsimd_u16_t x, int n) { return (x >> n) | (x << (16 - n)); }
 SIMSIMD_PUBLIC simsimd_u8_t simsimd_u8_ror(simsimd_u8_t x, int n) { return (x >> n) | (x << (8 - n)); }
->>>>>>> 9910b2a8
 
 #ifdef __cplusplus
 } // extern "C"
