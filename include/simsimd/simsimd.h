--- conflicted
+++ resolved
@@ -291,16 +291,9 @@
  *  @param[in] b_length   Number of scalar words in the second input array.
  *  @param[out] d         Output value as a double-precision float, generally without decimals.
  */
-<<<<<<< HEAD
 typedef void (*simsimd_sparse_metric_t)(void const *a, void const *b,                     //
                                         simsimd_size_t a_length, simsimd_size_t b_length, //
                                         simsimd_distance_t *d);
-=======
-typedef void (*simsimd_metric_sparse_punned_t)(       //
-    void const *a, void const *b,                     //
-    simsimd_size_t a_length, simsimd_size_t b_length, //
-    simsimd_distance_t *d);
->>>>>>> 013e1997
 
 /**
  *  @brief  Type-punned function pointer for curved vector spaces and similarity measures.
@@ -311,14 +304,8 @@
  *  @param[in] n    Number of scalar words in the input arrays.
  *  @param[out] d   Output value as a double-precision float.
  */
-<<<<<<< HEAD
 typedef void (*simsimd_curved_metric_t)(void const *a, void const *b, void const *c, //
                                         simsimd_size_t n, simsimd_distance_t *d);
-=======
-typedef void (*simsimd_metric_curved_punned_t)(  //
-    void const *a, void const *b, void const *c, //
-    simsimd_size_t n, simsimd_distance_t *d);
->>>>>>> 013e1997
 
 /**
  *  @brief  Type-punned function pointer for Scaling & Shifting operations on dense vector representations.
@@ -330,7 +317,6 @@
  *  @param[in] beta     Scaling factor for the third array.
  *  @param[out] y       Output value in the same precision as the input arrays.
  */
-<<<<<<< HEAD
 typedef void (*simsimd_elementwise_scale_t)(void const *a, simsimd_size_t n, simsimd_distance_t alpha,
                                             simsimd_distance_t beta, void *y);
 
@@ -344,11 +330,6 @@
  *  @param[out] y       Output value in the same precision as the input arrays.
  */
 typedef void (*simsimd_elementwise_sum_t)(void const *a, void const *b, simsimd_size_t n, void *y);
-=======
-typedef void (*simsimd_kernel_fma_punned_t)(     //
-    void const *a, void const *b, void const *c, //
-    simsimd_size_t n, simsimd_distance_t alpha, simsimd_distance_t beta, void *y);
->>>>>>> 013e1997
 
 /**
  *  @brief  Type-punned function pointer for Weighted Sum operations on dense vector representations.
@@ -361,7 +342,6 @@
  *  @param[in] beta     Scaling factor for the second array.
  *  @param[out] y       Output value in the same precision as the input arrays.
  */
-<<<<<<< HEAD
 typedef void (*simsimd_elementwise_wsum_t)(void const *a, void const *b, simsimd_size_t n, simsimd_distance_t alpha,
                                            simsimd_distance_t beta, void *y);
 
@@ -379,11 +359,6 @@
  */
 typedef void (*simsimd_elementwise_fma_t)(void const *a, void const *b, void const *c, simsimd_size_t n,
                                           simsimd_distance_t alpha, simsimd_distance_t beta, void *y);
-=======
-typedef void (*simsimd_kernel_wsum_punned_t)( //
-    void const *a, void const *b,             //
-    simsimd_size_t n, simsimd_distance_t alpha, simsimd_distance_t beta, void *y);
->>>>>>> 013e1997
 
 /**
  *  @brief  Type-punned function pointer for a SimSIMD public interface.
@@ -1178,26 +1153,14 @@
 #endif
 #if SIMSIMD_TARGET_SKYLAKE
     if (v & simsimd_cap_skylake_k) switch (k) {
-<<<<<<< HEAD
         case simsimd_dot_k: *m = (m_t)&simsimd_dot_f64c_skylake, *c = simsimd_cap_skylake_k; return;
         case simsimd_vdot_k: *m = (m_t)&simsimd_vdot_f64c_skylake, *c = simsimd_cap_skylake_k; return;
-=======
-        case simsimd_metric_dot_k: *m = (m_t)&simsimd_dot_f64c_skylake, *c = simsimd_cap_skylake_k; return;
-        case simsimd_metric_vdot_k: *m = (m_t)&simsimd_vdot_f64c_skylake, *c = simsimd_cap_skylake_k; return;
-        case simsimd_metric_bilinear_k: *m = (m_t)&simsimd_bilinear_f64c_skylake, *c = simsimd_cap_skylake_k; return;
->>>>>>> 013e1997
         default: break;
         }
 #endif
     if (v & simsimd_cap_serial_k) switch (k) {
-<<<<<<< HEAD
         case simsimd_dot_k: *m = (m_t)&simsimd_dot_f64c_serial, *c = simsimd_cap_serial_k; return;
         case simsimd_vdot_k: *m = (m_t)&simsimd_vdot_f64c_serial, *c = simsimd_cap_serial_k; return;
-=======
-        case simsimd_metric_dot_k: *m = (m_t)&simsimd_dot_f64c_serial, *c = simsimd_cap_serial_k; return;
-        case simsimd_metric_vdot_k: *m = (m_t)&simsimd_vdot_f64c_serial, *c = simsimd_cap_serial_k; return;
-        case simsimd_metric_bilinear_k: *m = (m_t)&simsimd_bilinear_f64c_serial, *c = simsimd_cap_serial_k; return;
->>>>>>> 013e1997
         default: break;
         }
 }
@@ -1214,27 +1177,15 @@
 #endif
 #if SIMSIMD_TARGET_NEON
     if (v & simsimd_cap_neon_k) switch (k) {
-<<<<<<< HEAD
         case simsimd_dot_k: *m = (m_t)&simsimd_dot_f32c_neon, *c = simsimd_cap_neon_k; return;
         case simsimd_vdot_k: *m = (m_t)&simsimd_vdot_f32c_neon, *c = simsimd_cap_neon_k; return;
-=======
-        case simsimd_metric_dot_k: *m = (m_t)&simsimd_dot_f32c_neon, *c = simsimd_cap_neon_k; return;
-        case simsimd_metric_vdot_k: *m = (m_t)&simsimd_vdot_f32c_neon, *c = simsimd_cap_neon_k; return;
-        case simsimd_metric_bilinear_k: *m = (m_t)&simsimd_bilinear_f32c_neon, *c = simsimd_cap_neon_k; return;
->>>>>>> 013e1997
         default: break;
         }
 #endif
 #if SIMSIMD_TARGET_SKYLAKE
     if (v & simsimd_cap_skylake_k) switch (k) {
-<<<<<<< HEAD
         case simsimd_dot_k: *m = (m_t)&simsimd_dot_f32c_skylake, *c = simsimd_cap_skylake_k; return;
         case simsimd_vdot_k: *m = (m_t)&simsimd_vdot_f32c_skylake, *c = simsimd_cap_skylake_k; return;
-=======
-        case simsimd_metric_dot_k: *m = (m_t)&simsimd_dot_f32c_skylake, *c = simsimd_cap_skylake_k; return;
-        case simsimd_metric_vdot_k: *m = (m_t)&simsimd_vdot_f32c_skylake, *c = simsimd_cap_skylake_k; return;
-        case simsimd_metric_bilinear_k: *m = (m_t)&simsimd_bilinear_f32c_skylake, *c = simsimd_cap_skylake_k; return;
->>>>>>> 013e1997
         default: break;
         }
 #endif
@@ -1246,14 +1197,8 @@
         }
 #endif
     if (v & simsimd_cap_serial_k) switch (k) {
-<<<<<<< HEAD
         case simsimd_dot_k: *m = (m_t)&simsimd_dot_f32c_serial, *c = simsimd_cap_serial_k; return;
         case simsimd_vdot_k: *m = (m_t)&simsimd_vdot_f32c_serial, *c = simsimd_cap_serial_k; return;
-=======
-        case simsimd_metric_dot_k: *m = (m_t)&simsimd_dot_f32c_serial, *c = simsimd_cap_serial_k; return;
-        case simsimd_metric_vdot_k: *m = (m_t)&simsimd_vdot_f32c_serial, *c = simsimd_cap_serial_k; return;
-        case simsimd_metric_bilinear_k: *m = (m_t)&simsimd_bilinear_f32c_serial, *c = simsimd_cap_serial_k; return;
->>>>>>> 013e1997
         default: break;
         }
 }
@@ -1270,27 +1215,17 @@
 #endif
 #if SIMSIMD_TARGET_NEON_F16
     if (v & simsimd_cap_neon_f16_k) switch (k) {
-<<<<<<< HEAD
         case simsimd_dot_k: *m = (m_t)&simsimd_dot_f16c_neon, *c = simsimd_cap_neon_f16_k; return;
         case simsimd_vdot_k: *m = (m_t)&simsimd_vdot_f16c_neon, *c = simsimd_cap_neon_f16_k; return;
-=======
-        case simsimd_metric_dot_k: *m = (m_t)&simsimd_dot_f16c_neon, *c = simsimd_cap_neon_f16_k; return;
-        case simsimd_metric_vdot_k: *m = (m_t)&simsimd_vdot_f16c_neon, *c = simsimd_cap_neon_f16_k; return;
-        case simsimd_metric_bilinear_k: *m = (m_t)&simsimd_bilinear_f16c_neon, *c = simsimd_cap_neon_bf16_k; return;
->>>>>>> 013e1997
+        case simsimd_bilinear_k: *m = (m_t)&simsimd_bilinear_f16c_neon, *c = simsimd_cap_neon_bf16_k; return;
         default: break;
         }
 #endif
 #if SIMSIMD_TARGET_SAPPHIRE
     if (v & simsimd_cap_sapphire_k) switch (k) {
-<<<<<<< HEAD
         case simsimd_dot_k: *m = (m_t)&simsimd_dot_f16c_sapphire, *c = simsimd_cap_sapphire_k; return;
         case simsimd_vdot_k: *m = (m_t)&simsimd_vdot_f16c_sapphire, *c = simsimd_cap_sapphire_k; return;
-=======
-        case simsimd_metric_dot_k: *m = (m_t)&simsimd_dot_f16c_sapphire, *c = simsimd_cap_sapphire_k; return;
-        case simsimd_metric_vdot_k: *m = (m_t)&simsimd_vdot_f16c_sapphire, *c = simsimd_cap_sapphire_k; return;
-        case simsimd_metric_bilinear_k: *m = (m_t)&simsimd_bilinear_f16c_sapphire, *c = simsimd_cap_sapphire_k; return;
->>>>>>> 013e1997
+        case simsimd_bilinear_k: *m = (m_t)&simsimd_bilinear_f16c_sapphire, *c = simsimd_cap_sapphire_k; return;
         default: break;
         }
 #endif
@@ -1302,14 +1237,9 @@
         }
 #endif
     if (v & simsimd_cap_serial_k) switch (k) {
-<<<<<<< HEAD
         case simsimd_dot_k: *m = (m_t)&simsimd_dot_f16c_serial, *c = simsimd_cap_serial_k; return;
         case simsimd_vdot_k: *m = (m_t)&simsimd_vdot_f16c_serial, *c = simsimd_cap_serial_k; return;
-=======
-        case simsimd_metric_dot_k: *m = (m_t)&simsimd_dot_f16c_serial, *c = simsimd_cap_serial_k; return;
-        case simsimd_metric_vdot_k: *m = (m_t)&simsimd_vdot_f16c_serial, *c = simsimd_cap_serial_k; return;
-        case simsimd_metric_bilinear_k: *m = (m_t)&simsimd_bilinear_f16c_serial, *c = simsimd_cap_serial_k; return;
->>>>>>> 013e1997
+        case simsimd_bilinear_k: *m = (m_t)&simsimd_bilinear_f16c_serial, *c = simsimd_cap_serial_k; return;
         default: break;
         }
 }
@@ -1319,39 +1249,24 @@
     typedef simsimd_kernel_punned_t m_t;
 #if SIMSIMD_TARGET_NEON_BF16
     if (v & simsimd_cap_neon_bf16_k) switch (k) {
-<<<<<<< HEAD
         case simsimd_dot_k: *m = (m_t)&simsimd_dot_bf16c_neon, *c = simsimd_cap_neon_bf16_k; return;
         case simsimd_vdot_k: *m = (m_t)&simsimd_vdot_bf16c_neon, *c = simsimd_cap_neon_bf16_k; return;
-=======
-        case simsimd_metric_dot_k: *m = (m_t)&simsimd_dot_bf16c_neon, *c = simsimd_cap_neon_bf16_k; return;
-        case simsimd_metric_vdot_k: *m = (m_t)&simsimd_vdot_bf16c_neon, *c = simsimd_cap_neon_bf16_k; return;
-        case simsimd_metric_bilinear_k: *m = (m_t)&simsimd_bilinear_bf16c_neon, *c = simsimd_cap_neon_bf16_k; return;
->>>>>>> 013e1997
+        case simsimd_bilinear_k: *m = (m_t)&simsimd_bilinear_bf16c_neon, *c = simsimd_cap_neon_bf16_k; return;
         default: break;
         }
 #endif
 #if SIMSIMD_TARGET_GENOA
     if (v & simsimd_cap_genoa_k) switch (k) {
-<<<<<<< HEAD
         case simsimd_dot_k: *m = (m_t)&simsimd_dot_bf16c_genoa, *c = simsimd_cap_genoa_k; return;
         case simsimd_vdot_k: *m = (m_t)&simsimd_vdot_bf16c_genoa, *c = simsimd_cap_genoa_k; return;
-=======
-        case simsimd_metric_dot_k: *m = (m_t)&simsimd_dot_bf16c_genoa, *c = simsimd_cap_genoa_k; return;
-        case simsimd_metric_vdot_k: *m = (m_t)&simsimd_vdot_bf16c_genoa, *c = simsimd_cap_genoa_k; return;
-        case simsimd_metric_bilinear_k: *m = (m_t)&simsimd_bilinear_bf16c_genoa, *c = simsimd_cap_genoa_k; return;
->>>>>>> 013e1997
+        case simsimd_bilinear_k: *m = (m_t)&simsimd_bilinear_bf16c_genoa, *c = simsimd_cap_genoa_k; return;
         default: break;
         }
 #endif
     if (v & simsimd_cap_serial_k) switch (k) {
-<<<<<<< HEAD
         case simsimd_dot_k: *m = (m_t)&simsimd_dot_bf16c_serial, *c = simsimd_cap_serial_k; return;
         case simsimd_vdot_k: *m = (m_t)&simsimd_vdot_bf16c_serial, *c = simsimd_cap_serial_k; return;
-=======
-        case simsimd_metric_dot_k: *m = (m_t)&simsimd_dot_bf16c_serial, *c = simsimd_cap_serial_k; return;
-        case simsimd_metric_vdot_k: *m = (m_t)&simsimd_vdot_bf16c_serial, *c = simsimd_cap_serial_k; return;
-        case simsimd_metric_bilinear_k: *m = (m_t)&simsimd_bilinear_bf16c_serial, *c = simsimd_cap_serial_k; return;
->>>>>>> 013e1997
+        case simsimd_bilinear_k: *m = (m_t)&simsimd_bilinear_bf16c_serial, *c = simsimd_cap_serial_k; return;
         default: break;
         }
 }
@@ -2274,17 +2189,10 @@
  *  @note The output distance value is zero if and only if the two vectors are identical.
  *  @note Defined only for floating-point and integer data types.
  */
-<<<<<<< HEAD
 SIMSIMD_PUBLIC void simsimd_angular_i8(simsimd_i8_t const *a, simsimd_i8_t const *b, simsimd_size_t n,
                                        simsimd_distance_t *d) {
 #if SIMSIMD_TARGET_NEON
     simsimd_angular_i8_neon(a, b, n, d);
-=======
-SIMSIMD_PUBLIC void simsimd_cos_i8(simsimd_i8_t const *a, simsimd_i8_t const *b, simsimd_size_t n,
-                                   simsimd_distance_t *d) {
-#if SIMSIMD_TARGET_NEON_I8
-    simsimd_cos_i8_neon(a, b, n, d);
->>>>>>> 013e1997
 #elif SIMSIMD_TARGET_ICE
     simsimd_angular_i8_ice(a, b, n, d);
 #elif SIMSIMD_TARGET_HASWELL
@@ -2293,17 +2201,10 @@
     simsimd_angular_i8_serial(a, b, n, d);
 #endif
 }
-<<<<<<< HEAD
 SIMSIMD_PUBLIC void simsimd_angular_u8(simsimd_u8_t const *a, simsimd_u8_t const *b, simsimd_size_t n,
                                        simsimd_distance_t *d) {
 #if SIMSIMD_TARGET_NEON
     simsimd_angular_u8_neon(a, b, n, d);
-=======
-SIMSIMD_PUBLIC void simsimd_cos_u8(simsimd_u8_t const *a, simsimd_u8_t const *b, simsimd_size_t n,
-                                   simsimd_distance_t *d) {
-#if SIMSIMD_TARGET_NEON_I8
-    simsimd_cos_u8_neon(a, b, n, d);
->>>>>>> 013e1997
 #elif SIMSIMD_TARGET_ICE
     simsimd_angular_u8_ice(a, b, n, d);
 #elif SIMSIMD_TARGET_HASWELL
