--- conflicted
+++ resolved
@@ -256,14 +256,9 @@
  *  @param[in] b_length   Number of scalar words in the second input array.
  *  @param[out] d         Output value as a double-precision float, generally without decimals.
  */
-<<<<<<< HEAD
-typedef void (*simsimd_metric_sparse_punned_t)(void const* a, void const* b, simsimd_size_t a_length,
-                                               simsimd_size_t b_length, simsimd_distance_t* d);
-=======
 typedef void (*simsimd_metric_sparse_punned_t)(void const *a, void const *b,                     //
                                                simsimd_size_t a_length, simsimd_size_t b_length, //
                                                simsimd_distance_t *d);
->>>>>>> 9910b2a8
 
 /**
  *  @brief  Type-punned function pointer for curved vector spaces and similarity measures.
@@ -274,10 +269,6 @@
  *  @param[in] n    Number of scalar words in the input arrays.
  *  @param[out] d   Output value as a double-precision float.
  */
-<<<<<<< HEAD
-typedef void (*simsimd_metric_curved_punned_t)(void const* a, void const* b, void const* c, simsimd_size_t n,
-                                               simsimd_distance_t* d);
-=======
 typedef void (*simsimd_metric_curved_punned_t)(void const *a, void const *b, void const *c, //
                                                simsimd_size_t n, simsimd_distance_t *d);
 
@@ -311,7 +302,6 @@
 typedef void (*simsimd_kernel_wsum_punned_t)(void const *a, void const *b, //
                                              simsimd_size_t n, simsimd_distance_t alpha, simsimd_distance_t beta,
                                              void *y);
->>>>>>> 9910b2a8
 
 /**
  *  @brief  Type-punned function pointer for a SimSIMD public interface.
@@ -359,19 +349,15 @@
 
     unsigned long bitmask = 0;
     long status = syscall(SYS_arch_prctl, ARCH_GET_XCOMP_PERM, &bitmask);
-    if (0 != status)
-        return 0;
-    if (bitmask & XFEATURE_MASK_XTILEDATA)
-        return 1;
+    if (0 != status) return 0;
+    if (bitmask & XFEATURE_MASK_XTILEDATA) return 1;
 
     status = syscall(SYS_arch_prctl, ARCH_REQ_XCOMP_PERM, 18);
-    if (0 != status)
-        return 0; // XFEATURE_XTILEDATA setup is failed, TMUL usage is not allowed
+    if (0 != status) return 0; // XFEATURE_XTILEDATA setup is failed, TMUL usage is not allowed
     status = syscall(SYS_arch_prctl, ARCH_GET_XCOMP_PERM, &bitmask);
 
     // XFEATURE_XTILEDATA setup is failed, can't use TMUL
-    if (0 != status || !(bitmask & XFEATURE_MASK_XTILEDATA))
-        return 0;
+    if (0 != status || !(bitmask & XFEATURE_MASK_XTILEDATA)) return 0;
 
     // XFEATURE_XTILEDATA set successfully, TMUL usage is allowed
     (void)XFEATURE_MASK_XTILECFG;
@@ -435,17 +421,14 @@
     // Check for AVX512BF16 (Function ID 7, Sub-leaf 1, EAX register)
     // https://github.com/llvm/llvm-project/blob/50598f0ff44f3a4e75706f8c53f3380fe7faa896/clang/lib/Headers/cpuid.h#L205
     unsigned supports_avx512bf16 = (info7sub1.named.eax & 0x00000020) != 0;
-<<<<<<< HEAD
     // Check for AVX512FP16 (Function ID 7, EDX register)
     // https://github.com/llvm/llvm-project/blob/50598f0ff44f3a4e75706f8c53f3380fe7faa896/clang/lib/Headers/cpuid.h#L198C9-L198C23
     unsigned supports_avx512fp16 = (info7.named.edx & 0x00800000) != 0;
     unsigned supports_amxbf16 = (info7.named.edx & 0x00400000) != 0;
     unsigned supports_amxint8 = (info7.named.edx & 0x02000000) != 0;
-=======
     // Clang doesn't show the VP2INTERSECT flag, but we can get it from QEMU
     // https://stackoverflow.com/a/68289220/2766161
     unsigned supports_avx512vp2intersect = (info7.named.edx & 0x00000100) != 0;
->>>>>>> 9910b2a8
 
     // Convert specific features into CPU generations
     unsigned supports_haswell = supports_avx2 && supports_f16c && supports_fma;
@@ -453,14 +436,10 @@
     unsigned supports_ice = supports_avx512vnni && supports_avx512ifma && supports_avx512bitalg &&
                             supports_avx512vbmi2 && supports_avx512vpopcntdq;
     unsigned supports_genoa = supports_avx512bf16;
-<<<<<<< HEAD
     unsigned supports_sapphire = supports_avx512fp16 && supports_amxbf16 && supports_amxint8;
-=======
-    unsigned supports_sapphire = supports_avx512fp16;
     // We don't want to accidently enable AVX512VP2INTERSECT on Intel Tiger Lake CPUs
     unsigned supports_turin = supports_avx512vp2intersect && supports_avx512bf16;
     unsigned supports_sierra = 0;
->>>>>>> 9910b2a8
 
     return (simsimd_capability_t)(                     //
         (simsimd_cap_haswell_k * supports_haswell) |   //
