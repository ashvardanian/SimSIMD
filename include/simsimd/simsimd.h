/**
 *  @file       simsimd.h
 *  @brief      SIMD-accelerated Similarity Measures and Distance Functions.
 *  @author     Ash Vardanian
 *  @date       March 14, 2023
 *  @copyright  Copyright (c) 2023
 *
 *  References:
 *  x86 intrinsics: https://www.intel.com/content/www/us/en/docs/intrinsics-guide/
 *  Arm intrinsics: https://developer.arm.com/architectures/instruction-sets/intrinsics/
 *  Detecting target CPU features at compile time: https://stackoverflow.com/a/28939692/2766161
 */

#ifndef SIMSIMD_H
#define SIMSIMD_H

#define SIMSIMD_VERSION_MAJOR 4
#define SIMSIMD_VERSION_MINOR 3
#define SIMSIMD_VERSION_PATCH 1

/**
 *  @brief  Removes compile-time dispatching, and replaces it with runtime dispatching.
 *          So the `simsimd_dot_f32` function will invoke the most advanced backend supported by the CPU,
 *          that runs the program, rather than the most advanced backend supported by the CPU
 *          used to compile the library or the downstream application.
 */
#ifndef SIMSIMD_DYNAMIC_DISPATCH
#define SIMSIMD_DYNAMIC_DISPATCH (0) // true or false
#endif

#include "binary.h"      // Hamming, Jaccard
#include "dot.h"         // Inner (dot) product, and its conjugate
#include "geospatial.h"  // Haversine and Vincenty
#include "probability.h" // Kullback-Leibler, Jensen–Shannon
#include "spatial.h"     // L2, Cosine

#if SIMSIMD_TARGET_ARM
#ifdef __linux__
#include <asm/hwcap.h>
#include <sys/auxv.h>
#endif
#endif

#ifdef __cplusplus
extern "C" {
#endif

/**
 *  @brief  Enumeration of supported metric kinds.
 *          Some have aliases for convenience.
 */
typedef enum {
    simsimd_metric_unknown_k = 0, ///< Unknown metric kind

    // Classics:
    simsimd_metric_dot_k = 'i',   ///< Inner product
    simsimd_metric_inner_k = 'i', ///< Inner product alias

    simsimd_metric_vdot_k = 'v', ///< Complex inner product

    simsimd_metric_cos_k = 'c',     ///< Cosine similarity
    simsimd_metric_cosine_k = 'c',  ///< Cosine similarity alias
    simsimd_metric_angular_k = 'c', ///< Cosine similarity alias

    simsimd_metric_l2sq_k = 'e',        ///< Squared Euclidean distance
    simsimd_metric_sqeuclidean_k = 'e', ///< Squared Euclidean distance alias

    // Binary:
    simsimd_metric_hamming_k = 'h',   ///< Hamming distance
    simsimd_metric_manhattan_k = 'h', ///< Manhattan distance is same as Hamming

    simsimd_metric_jaccard_k = 'j',  ///< Jaccard coefficient
    simsimd_metric_tanimoto_k = 'j', ///< Tanimoto coefficient is same as Jaccard

    // Probability:
    simsimd_metric_kl_k = 'k',               ///< Kullback-Leibler divergence
    simsimd_metric_kullback_leibler_k = 'k', ///< Kullback-Leibler divergence alias

    simsimd_metric_js_k = 's',             ///< Jensen-Shannon divergence
    simsimd_metric_jensen_shannon_k = 's', ///< Jensen-Shannon divergence alias

} simsimd_metric_kind_t;

/**
 *  @brief  Enumeration of SIMD capabilities of the target architecture.
 */
typedef enum {
    simsimd_cap_serial_k = 1,       ///< Serial (non-SIMD) capability
    simsimd_cap_any_k = 0x7FFFFFFF, ///< Mask representing any capability with `INT_MAX`

    simsimd_cap_neon_k = 1 << 10, ///< ARM NEON capability
    simsimd_cap_sve_k = 1 << 11,  ///< ARM SVE capability
    simsimd_cap_sve2_k = 1 << 12, ///< ARM SVE2 capability

    simsimd_cap_haswell_k = 1 << 20,  ///< x86 AVX2 capability with FMA and F16C extensions
    simsimd_cap_skylake_k = 1 << 21,  ///< x86 AVX512 baseline capability
    simsimd_cap_ice_k = 1 << 22,      ///< x86 AVX512 capability with advanced integer algos
    simsimd_cap_sapphire_k = 1 << 23, ///< x86 AVX512 capability with `f16` support
    simsimd_cap_genoa_k = 1 << 24,    ///< x86 AVX512 capability with `bf16` support

} simsimd_capability_t;

/**
 *  @brief  Enumeration of supported data types.
 *
 *  Includes complex type descriptors which in C code would use the real counterparts,
 *  but the independent flags contain metadata to be passed between programming language
 *  interfaces.
 */
typedef enum {
    simsimd_datatype_unknown_k, ///< Unknown data type
    simsimd_datatype_f64_k,     ///< Double precision floating point
    simsimd_datatype_f32_k,     ///< Single precision floating point
    simsimd_datatype_f16_k,     ///< Half precision floating point
    simsimd_datatype_bf16_k,    ///< Brain floating point
    simsimd_datatype_i8_k,      ///< 8-bit integer
    simsimd_datatype_b8_k,      ///< Single-bit values packed into 8-bit words

    simsimd_datatype_f64c_k,  ///< Complex double precision floating point
    simsimd_datatype_f32c_k,  ///< Complex single precision floating point
    simsimd_datatype_f16c_k,  ///< Complex half precision floating point
    simsimd_datatype_bf16c_k, ///< Complex brain floating point
} simsimd_datatype_t;

/**
 *  @brief  Type-punned function pointer accepting two vectors and outputting their similarity/distance.
 *
 *  @param[in] a    Pointer to the first data array.
 *  @param[in] b    Pointer to the second data array.
 *  @param[in] n    Number of scalar words in the input arrays.
 *  @param[out] d   Output value as a double-precision float.
 *                  In complex dot-products @b two double-precision scalars are exported
 *                  for the real and imaginary parts.
 */
typedef void (*simsimd_metric_punned_t)(void const* a, void const* b, simsimd_size_t n, simsimd_distance_t* d);

#if SIMSIMD_DYNAMIC_DISPATCH
SIMSIMD_DYNAMIC simsimd_capability_t simsimd_capabilities(void);
#else
SIMSIMD_PUBLIC simsimd_capability_t simsimd_capabilities(void);
#endif

/**
 *  @brief  Function to determine the SIMD capabilities of the current machine at @b runtime.
 *  @return A bitmask of the SIMD capabilities represented as a `simsimd_capability_t` enum value.
 */
SIMSIMD_PUBLIC simsimd_capability_t simsimd_capabilities_implementation(void) {

#if SIMSIMD_TARGET_X86

    /// The states of 4 registers populated for a specific "cpuid" assembly call
    union four_registers_t {
        int array[4];
        struct separate_t {
            unsigned eax, ebx, ecx, edx;
        } named;
    } info1, info7, info7sub1;

#ifdef _MSC_VER
    __cpuidex(info1.array, 1, 0);
    __cpuidex(info7.array, 7, 0);
    __cpuidex(info7sub1.array, 7, 1);
#else
    __asm__ __volatile__("cpuid"
                         : "=a"(info1.named.eax), "=b"(info1.named.ebx), "=c"(info1.named.ecx), "=d"(info1.named.edx)
                         : "a"(1), "c"(0));
    __asm__ __volatile__("cpuid"
                         : "=a"(info7.named.eax), "=b"(info7.named.ebx), "=c"(info7.named.ecx), "=d"(info7.named.edx)
                         : "a"(7), "c"(0));
    __asm__ __volatile__("cpuid"
                         : "=a"(info7sub1.named.eax), "=b"(info7sub1.named.ebx), "=c"(info7sub1.named.ecx),
                           "=d"(info7sub1.named.edx)
                         : "a"(7), "c"(1));
#endif

    // Check for AVX2 (Function ID 7, EBX register)
    // https://github.com/llvm/llvm-project/blob/50598f0ff44f3a4e75706f8c53f3380fe7faa896/clang/lib/Headers/cpuid.h#L148
    unsigned supports_avx2 = (info7.named.ebx & 0x00000020) != 0;
    // Check for F16C (Function ID 1, ECX register)
    // https://github.com/llvm/llvm-project/blob/50598f0ff44f3a4e75706f8c53f3380fe7faa896/clang/lib/Headers/cpuid.h#L107
    unsigned supports_f16c = (info1.named.ecx & 0x20000000) != 0;
    unsigned supports_fma = (info1.named.ecx & 0x00001000) != 0;
    // Check for AVX512F (Function ID 7, EBX register)
    // https://github.com/llvm/llvm-project/blob/50598f0ff44f3a4e75706f8c53f3380fe7faa896/clang/lib/Headers/cpuid.h#L155
    unsigned supports_avx512f = (info7.named.ebx & 0x00010000) != 0;
    // Check for AVX512FP16 (Function ID 7, EDX register)
    // https://github.com/llvm/llvm-project/blob/50598f0ff44f3a4e75706f8c53f3380fe7faa896/clang/lib/Headers/cpuid.h#L198C9-L198C23
    unsigned supports_avx512fp16 = (info7.named.edx & 0x00800000) != 0;
    // Check for AVX512VNNI (Function ID 7, ECX register)
    unsigned supports_avx512vnni = (info7.named.ecx & 0x00000800) != 0;
    // Check for AVX512IFMA (Function ID 7, EBX register)
    unsigned supports_avx512ifma = (info7.named.ebx & 0x00200000) != 0;
    // Check for AVX512BITALG (Function ID 7, ECX register)
    unsigned supports_avx512bitalg = (info7.named.ecx & 0x00001000) != 0;
    // Check for AVX512VBMI2 (Function ID 7, ECX register)
    unsigned supports_avx512vbmi2 = (info7.named.ecx & 0x00000040) != 0;
    // Check for AVX512VPOPCNTDQ (Function ID 7, ECX register)
    unsigned supports_avx512vpopcntdq = (info7.named.ecx & 0x00004000) != 0;
    // Check for AVX512BF16 (Function ID 7, Sub-leaf 1, EAX register)
    // https://github.com/llvm/llvm-project/blob/50598f0ff44f3a4e75706f8c53f3380fe7faa896/clang/lib/Headers/cpuid.h#L205
    unsigned supports_avx512bf16 = (info7sub1.named.eax & 0x00000020) != 0;

    // Convert specific features into CPU generations
    unsigned supports_haswell = supports_avx2 && supports_f16c && supports_fma;
    unsigned supports_skylake = supports_avx512f;
    unsigned supports_ice = supports_avx512vnni && supports_avx512ifma && supports_avx512bitalg &&
                            supports_avx512vbmi2 && supports_avx512vpopcntdq;
    unsigned supports_genoa = supports_avx512bf16;
    unsigned supports_sapphire = supports_avx512fp16;

    return (simsimd_capability_t)(                     //
        (simsimd_cap_haswell_k * supports_haswell) |   //
        (simsimd_cap_skylake_k * supports_skylake) |   //
        (simsimd_cap_ice_k * supports_ice) |           //
        (simsimd_cap_genoa_k * supports_genoa) |       //
        (simsimd_cap_sapphire_k * supports_sapphire) | //
        (simsimd_cap_serial_k));

#endif // SIMSIMD_TARGET_X86

#if SIMSIMD_TARGET_ARM

    // Every 64-bit Arm CPU supports NEON
    unsigned supports_neon = 1;
    unsigned supports_sve = 0;
    unsigned supports_sve2 = 0;

#ifdef __linux__
    unsigned long hwcap = getauxval(AT_HWCAP);
    unsigned long hwcap2 = getauxval(AT_HWCAP2);
    supports_sve = (hwcap & HWCAP_SVE) != 0;
    supports_sve2 = (hwcap2 & HWCAP2_SVE2) != 0;
#endif

    return (simsimd_capability_t)(             //
        (simsimd_cap_neon_k * supports_neon) | //
        (simsimd_cap_sve_k * supports_sve) |   //
        (simsimd_cap_sve2_k * supports_sve2) | //
        (simsimd_cap_serial_k));

#endif // SIMSIMD_TARGET_ARM

    return simsimd_cap_serial_k;
}

#pragma GCC diagnostic push
#pragma GCC diagnostic ignored "-Wcast-function-type"
#pragma clang diagnostic push
#pragma clang diagnostic ignored "-Wcast-function-type"

/**
 *  @brief  Determines the best suited metric implementation based on the given datatype,
 *          supported and allowed by hardware capabilities.
 *
 *  @param kind The kind of metric to be evaluated.
 *  @param datatype The data type for which the metric needs to be evaluated.
 *  @param supported The hardware capabilities supported by the CPU.
 *  @param allowed The hardware capabilities allowed for use.
 *  @param metric_output Output variable for the selected similarity function.
 *  @param capability_output Output variable for the utilized hardware capabilities.
 */
SIMSIMD_PUBLIC void simsimd_find_metric_punned( //
    simsimd_metric_kind_t kind,                 //
    simsimd_datatype_t datatype,                //
    simsimd_capability_t supported,             //
    simsimd_capability_t allowed,               //
    simsimd_metric_punned_t* metric_output,     //
    simsimd_capability_t* capability_output) {

    simsimd_metric_punned_t* m = metric_output;
    simsimd_capability_t* c = capability_output;
    simsimd_capability_t viable = (simsimd_capability_t)(supported & allowed);
    *m = (simsimd_metric_punned_t)0;
    *c = (simsimd_capability_t)0;

    typedef simsimd_metric_punned_t m_t;
    switch (datatype) {

    case simsimd_datatype_unknown_k: break;

    // Double-precision floating-point vectors
    case simsimd_datatype_f64_k:

#if SIMSIMD_TARGET_SVE
        if (viable & simsimd_cap_skylake_k)
            switch (kind) {
            case simsimd_metric_dot_k: *m = (m_t)&simsimd_dot_f64_sve, *c = simsimd_cap_sve_k; return;
            case simsimd_metric_cos_k: *m = (m_t)&simsimd_cos_f64_sve, *c = simsimd_cap_sve_k; return;
            case simsimd_metric_l2sq_k: *m = (m_t)&simsimd_l2sq_f64_sve, *c = simsimd_cap_sve_k; return;
            default: break;
            }
#endif
#if SIMSIMD_TARGET_SKYLAKE
        if (viable & simsimd_cap_skylake_k)
            switch (kind) {
            case simsimd_metric_dot_k: *m = (m_t)&simsimd_dot_f64_skylake, *c = simsimd_cap_skylake_k; return;
            case simsimd_metric_cos_k: *m = (m_t)&simsimd_cos_f64_skylake, *c = simsimd_cap_skylake_k; return;
            case simsimd_metric_l2sq_k: *m = (m_t)&simsimd_l2sq_f64_skylake, *c = simsimd_cap_skylake_k; return;
            default: break;
            }
#endif
        if (viable & simsimd_cap_serial_k)
            switch (kind) {
            case simsimd_metric_dot_k: *m = (m_t)&simsimd_dot_f64_serial, *c = simsimd_cap_serial_k; return;
            case simsimd_metric_cos_k: *m = (m_t)&simsimd_cos_f64_serial, *c = simsimd_cap_serial_k; return;
            case simsimd_metric_l2sq_k: *m = (m_t)&simsimd_l2sq_f64_serial, *c = simsimd_cap_serial_k; return;
            case simsimd_metric_js_k: *m = (m_t)&simsimd_js_f64_serial, *c = simsimd_cap_serial_k; return;
            case simsimd_metric_kl_k: *m = (m_t)&simsimd_kl_f64_serial, *c = simsimd_cap_serial_k; return;
            default: break;
            }

        break;

    // Single-precision floating-point vectors
    case simsimd_datatype_f32_k:

#if SIMSIMD_TARGET_SVE
        if (viable & simsimd_cap_sve_k)
            switch (kind) {
            case simsimd_metric_dot_k: *m = (m_t)&simsimd_dot_f32_sve, *c = simsimd_cap_sve_k; return;
            case simsimd_metric_cos_k: *m = (m_t)&simsimd_cos_f32_sve, *c = simsimd_cap_sve_k; return;
            case simsimd_metric_l2sq_k: *m = (m_t)&simsimd_l2sq_f32_sve, *c = simsimd_cap_sve_k; return;
            default: break;
            }
#endif
#if SIMSIMD_TARGET_NEON
        if (viable & simsimd_cap_neon_k)
            switch (kind) {
            case simsimd_metric_dot_k: *m = (m_t)&simsimd_dot_f32_neon, *c = simsimd_cap_neon_k; return;
            case simsimd_metric_cos_k: *m = (m_t)&simsimd_cos_f32_neon, *c = simsimd_cap_neon_k; return;
            case simsimd_metric_l2sq_k: *m = (m_t)&simsimd_l2sq_f32_neon, *c = simsimd_cap_neon_k; return;
            case simsimd_metric_js_k: *m = (m_t)&simsimd_js_f32_neon, *c = simsimd_cap_neon_k; return;
            case simsimd_metric_kl_k: *m = (m_t)&simsimd_kl_f32_neon, *c = simsimd_cap_neon_k; return;
            default: break;
            }
#endif
#if SIMSIMD_TARGET_SKYLAKE
        if (viable & simsimd_cap_skylake_k)
            switch (kind) {
            case simsimd_metric_dot_k: *m = (m_t)&simsimd_dot_f32_skylake, *c = simsimd_cap_skylake_k; return;
            case simsimd_metric_cos_k: *m = (m_t)&simsimd_cos_f32_skylake, *c = simsimd_cap_skylake_k; return;
            case simsimd_metric_l2sq_k: *m = (m_t)&simsimd_l2sq_f32_skylake, *c = simsimd_cap_skylake_k; return;
            case simsimd_metric_js_k: *m = (m_t)&simsimd_js_f32_skylake, *c = simsimd_cap_skylake_k; return;
            case simsimd_metric_kl_k: *m = (m_t)&simsimd_kl_f32_skylake, *c = simsimd_cap_skylake_k; return;
            default: break;
            }
#endif
        if (viable & simsimd_cap_serial_k)
            switch (kind) {
            case simsimd_metric_dot_k: *m = (m_t)&simsimd_dot_f32_serial, *c = simsimd_cap_serial_k; return;
            case simsimd_metric_cos_k: *m = (m_t)&simsimd_cos_f32_serial, *c = simsimd_cap_serial_k; return;
            case simsimd_metric_l2sq_k: *m = (m_t)&simsimd_l2sq_f32_serial, *c = simsimd_cap_serial_k; return;
            case simsimd_metric_js_k: *m = (m_t)&simsimd_js_f32_serial, *c = simsimd_cap_serial_k; return;
            case simsimd_metric_kl_k: *m = (m_t)&simsimd_kl_f32_serial, *c = simsimd_cap_serial_k; return;
            default: break;
            }

        break;

    // Half-precision floating-point vectors
    case simsimd_datatype_f16_k:

#if SIMSIMD_TARGET_SVE
        if (viable & simsimd_cap_sve_k)
            switch (kind) {
            case simsimd_metric_dot_k: *m = (m_t)&simsimd_dot_f16_sve, *c = simsimd_cap_sve_k; return;
            case simsimd_metric_cos_k: *m = (m_t)&simsimd_cos_f16_sve, *c = simsimd_cap_sve_k; return;
            case simsimd_metric_l2sq_k: *m = (m_t)&simsimd_l2sq_f16_sve, *c = simsimd_cap_sve_k; return;
            default: break;
            }
#endif
#if SIMSIMD_TARGET_NEON
        if (viable & simsimd_cap_neon_k)
            switch (kind) {
            case simsimd_metric_dot_k: *m = (m_t)&simsimd_dot_f16_neon, *c = simsimd_cap_neon_k; return;
            case simsimd_metric_cos_k: *m = (m_t)&simsimd_cos_f16_neon, *c = simsimd_cap_neon_k; return;
            case simsimd_metric_l2sq_k: *m = (m_t)&simsimd_l2sq_f16_neon, *c = simsimd_cap_neon_k; return;
            case simsimd_metric_js_k: *m = (m_t)&simsimd_js_f16_neon, *c = simsimd_cap_neon_k; return;
            case simsimd_metric_kl_k: *m = (m_t)&simsimd_kl_f16_neon, *c = simsimd_cap_neon_k; return;
            default: break;
            }
#endif
#if SIMSIMD_TARGET_SAPPHIRE
        if (viable & simsimd_cap_sapphire_k)
            switch (kind) {
            case simsimd_metric_dot_k: *m = (m_t)&simsimd_dot_f16_sapphire, *c = simsimd_cap_sapphire_k; return;
            case simsimd_metric_cos_k: *m = (m_t)&simsimd_cos_f16_sapphire, *c = simsimd_cap_sapphire_k; return;
            case simsimd_metric_l2sq_k: *m = (m_t)&simsimd_l2sq_f16_sapphire, *c = simsimd_cap_sapphire_k; return;
            case simsimd_metric_js_k: *m = (m_t)&simsimd_js_f16_sapphire, *c = simsimd_cap_sapphire_k; return;
            case simsimd_metric_kl_k: *m = (m_t)&simsimd_kl_f16_sapphire, *c = simsimd_cap_sapphire_k; return;
            default: break;
            }
#endif
#if SIMSIMD_TARGET_HASWELL
        if (viable & simsimd_cap_haswell_k)
            switch (kind) {
            case simsimd_metric_dot_k: *m = (m_t)&simsimd_dot_f16_haswell, *c = simsimd_cap_haswell_k; return;
            case simsimd_metric_cos_k: *m = (m_t)&simsimd_cos_f16_haswell, *c = simsimd_cap_haswell_k; return;
            case simsimd_metric_l2sq_k: *m = (m_t)&simsimd_l2sq_f16_haswell, *c = simsimd_cap_haswell_k; return;
            case simsimd_metric_js_k: *m = (m_t)&simsimd_js_f16_haswell, *c = simsimd_cap_haswell_k; return;
            case simsimd_metric_kl_k: *m = (m_t)&simsimd_kl_f16_haswell, *c = simsimd_cap_haswell_k; return;
            default: break;
            }
#endif

        if (viable & simsimd_cap_serial_k)
            switch (kind) {
            case simsimd_metric_dot_k: *m = (m_t)&simsimd_dot_f16_serial, *c = simsimd_cap_serial_k; return;
            case simsimd_metric_cos_k: *m = (m_t)&simsimd_cos_f16_serial, *c = simsimd_cap_serial_k; return;
            case simsimd_metric_l2sq_k: *m = (m_t)&simsimd_l2sq_f16_serial, *c = simsimd_cap_serial_k; return;
            case simsimd_metric_js_k: *m = (m_t)&simsimd_js_f16_serial, *c = simsimd_cap_serial_k; return;
            case simsimd_metric_kl_k: *m = (m_t)&simsimd_kl_f16_serial, *c = simsimd_cap_serial_k; return;
            default: break;
            }

        break;

    // Brain floating-point vectors
    case simsimd_datatype_bf16_k:
#if SIMSIMD_TARGET_HASWELL
        if (viable & simsimd_cap_haswell_k)
            switch (kind) {
            case simsimd_metric_dot_k: *m = (m_t)&simsimd_dot_bf16_haswell, *c = simsimd_cap_haswell_k; return;
            case simsimd_metric_cos_k: *m = (m_t)&simsimd_cos_bf16_haswell, *c = simsimd_cap_haswell_k; return;
            case simsimd_metric_l2sq_k: *m = (m_t)&simsimd_l2sq_bf16_haswell, *c = simsimd_cap_haswell_k; return;
            default: break;
            }
#endif
#if SIMSIMD_TARGET_GENOA
        if (viable & simsimd_cap_genoa_k)
            switch (kind) {
            case simsimd_metric_dot_k: *m = (m_t)&simsimd_dot_bf16_genoa, *c = simsimd_cap_genoa_k; return;
            case simsimd_metric_cos_k: *m = (m_t)&simsimd_cos_bf16_genoa, *c = simsimd_cap_genoa_k; return;
            case simsimd_metric_l2sq_k: *m = (m_t)&simsimd_l2sq_bf16_genoa, *c = simsimd_cap_genoa_k; return;
            default: break;
            }
#endif
        if (viable & simsimd_cap_serial_k)
            switch (kind) {
            case simsimd_metric_dot_k: *m = (m_t)&simsimd_dot_bf16_serial, *c = simsimd_cap_serial_k; return;
            case simsimd_metric_cos_k: *m = (m_t)&simsimd_cos_bf16_serial, *c = simsimd_cap_serial_k; return;
            case simsimd_metric_l2sq_k: *m = (m_t)&simsimd_l2sq_bf16_serial, *c = simsimd_cap_serial_k; return;
            case simsimd_metric_js_k: *m = (m_t)&simsimd_js_bf16_serial, *c = simsimd_cap_serial_k; return;
            case simsimd_metric_kl_k: *m = (m_t)&simsimd_kl_bf16_serial, *c = simsimd_cap_serial_k; return;
            default: break;
            }

        break;

    // Single-byte integer vectors
    case simsimd_datatype_i8_k:
#if SIMSIMD_TARGET_NEON
        if (viable & simsimd_cap_neon_k)
            switch (kind) {
            case simsimd_metric_dot_k: *m = (m_t)&simsimd_dot_i8_neon, *c = simsimd_cap_neon_k; return;
            case simsimd_metric_cos_k: *m = (m_t)&simsimd_cos_i8_neon, *c = simsimd_cap_neon_k; return;
            case simsimd_metric_l2sq_k: *m = (m_t)&simsimd_l2sq_i8_neon, *c = simsimd_cap_neon_k; return;
            default: break;
            }
#endif
#if SIMSIMD_TARGET_ICE
        if (viable & simsimd_cap_ice_k)
            switch (kind) {
            case simsimd_metric_dot_k: *m = (m_t)&simsimd_dot_i8_ice, *c = simsimd_cap_ice_k; return;
            case simsimd_metric_cos_k: *m = (m_t)&simsimd_cos_i8_ice, *c = simsimd_cap_ice_k; return;
            case simsimd_metric_l2sq_k: *m = (m_t)&simsimd_l2sq_i8_ice, *c = simsimd_cap_ice_k; return;
            default: break;
            }
#endif
#if SIMSIMD_TARGET_HASWELL
        if (viable & simsimd_cap_haswell_k)
            switch (kind) {
            case simsimd_metric_dot_k: *m = (m_t)&simsimd_dot_i8_haswell, *c = simsimd_cap_haswell_k; return;
            case simsimd_metric_cos_k: *m = (m_t)&simsimd_cos_i8_haswell, *c = simsimd_cap_haswell_k; return;
            case simsimd_metric_l2sq_k: *m = (m_t)&simsimd_l2sq_i8_haswell, *c = simsimd_cap_haswell_k; return;
            default: break;
            }
#endif

        if (viable & simsimd_cap_serial_k)
            switch (kind) {
            case simsimd_metric_dot_k: *m = (m_t)&simsimd_dot_i8_serial, *c = simsimd_cap_serial_k; return;
            case simsimd_metric_cos_k: *m = (m_t)&simsimd_cos_i8_serial, *c = simsimd_cap_serial_k; return;
            case simsimd_metric_l2sq_k: *m = (m_t)&simsimd_l2sq_i8_serial, *c = simsimd_cap_serial_k; return;
            default: break;
            }

        break;

    // Binary vectors
    case simsimd_datatype_b8_k:

#if SIMSIMD_TARGET_SVE
        if (viable & simsimd_cap_sve_k)
            switch (kind) {
            case simsimd_metric_hamming_k: *m = (m_t)&simsimd_hamming_b8_sve, *c = simsimd_cap_sve_k; return;
            case simsimd_metric_jaccard_k: *m = (m_t)&simsimd_jaccard_b8_sve, *c = simsimd_cap_sve_k; return;
            default: break;
            }
#endif
#if SIMSIMD_TARGET_NEON
        if (viable & simsimd_cap_neon_k)
            switch (kind) {
            case simsimd_metric_hamming_k: *m = (m_t)&simsimd_hamming_b8_neon, *c = simsimd_cap_neon_k; return;
            case simsimd_metric_jaccard_k: *m = (m_t)&simsimd_jaccard_b8_neon, *c = simsimd_cap_neon_k; return;
            default: break;
            }
#endif
#if SIMSIMD_TARGET_ICE
        if (viable & simsimd_cap_ice_k)
            switch (kind) {
            case simsimd_metric_hamming_k: *m = (m_t)&simsimd_hamming_b8_ice, *c = simsimd_cap_ice_k; return;
            case simsimd_metric_jaccard_k: *m = (m_t)&simsimd_jaccard_b8_ice, *c = simsimd_cap_ice_k; return;
            default: break;
            }
#endif
#if SIMSIMD_TARGET_HASWELL
        if (viable & simsimd_cap_haswell_k)
            switch (kind) {
            case simsimd_metric_hamming_k: *m = (m_t)&simsimd_hamming_b8_haswell, *c = simsimd_cap_haswell_k; return;
            case simsimd_metric_jaccard_k: *m = (m_t)&simsimd_jaccard_b8_haswell, *c = simsimd_cap_haswell_k; return;
            default: break;
            }
#endif

        if (viable & simsimd_cap_serial_k)
            switch (kind) {
            case simsimd_metric_hamming_k: *m = (m_t)&simsimd_hamming_b8_serial, *c = simsimd_cap_serial_k; return;
            case simsimd_metric_jaccard_k: *m = (m_t)&simsimd_jaccard_b8_serial, *c = simsimd_cap_serial_k; return;
            default: break;
            }

        break;

    case simsimd_datatype_f32c_k:

#if SIMSIMD_TARGET_SVE
        if (viable & simsimd_cap_sve_k)
            switch (kind) {
            case simsimd_metric_dot_k: *m = (m_t)&simsimd_dot_f32c_sve, *c = simsimd_cap_sve_k; return;
            case simsimd_metric_vdot_k: *m = (m_t)&simsimd_vdot_f32c_sve, *c = simsimd_cap_sve_k; return;
            default: break;
            }
#endif
#if SIMSIMD_TARGET_NEON
        if (viable & simsimd_cap_neon_k)
            switch (kind) {
            case simsimd_metric_dot_k: *m = (m_t)&simsimd_dot_f32c_neon, *c = simsimd_cap_neon_k; return;
            case simsimd_metric_vdot_k: *m = (m_t)&simsimd_vdot_f32c_neon, *c = simsimd_cap_neon_k; return;
            default: break;
            }
#endif
#if SIMSIMD_TARGET_SKYLAKE
        if (viable & simsimd_cap_skylake_k)
            switch (kind) {
            case simsimd_metric_dot_k: *m = (m_t)&simsimd_dot_f32c_skylake, *c = simsimd_cap_skylake_k; return;
            case simsimd_metric_vdot_k: *m = (m_t)&simsimd_vdot_f32c_skylake, *c = simsimd_cap_skylake_k; return;
            default: break;
            }
#endif
#if SIMSIMD_TARGET_HASWELL
        if (viable & simsimd_cap_haswell_k)
            switch (kind) {
            case simsimd_metric_dot_k: *m = (m_t)&simsimd_dot_f32c_haswell, *c = simsimd_cap_haswell_k; return;
            case simsimd_metric_vdot_k: *m = (m_t)&simsimd_vdot_f32c_haswell, *c = simsimd_cap_haswell_k; return;
            default: break;
            }
#endif

        if (viable & simsimd_cap_serial_k)
            switch (kind) {
            case simsimd_metric_dot_k: *m = (m_t)&simsimd_dot_f32c_serial, *c = simsimd_cap_serial_k; return;
            case simsimd_metric_vdot_k: *m = (m_t)&simsimd_vdot_f32c_serial, *c = simsimd_cap_serial_k; return;
            default: break;
            }

        break;

    case simsimd_datatype_f64c_k:

#if SIMSIMD_TARGET_SVE
        if (viable & simsimd_cap_sve_k)
            switch (kind) {
            case simsimd_metric_dot_k: *m = (m_t)&simsimd_dot_f64c_sve, *c = simsimd_cap_sve_k; return;
            case simsimd_metric_vdot_k: *m = (m_t)&simsimd_vdot_f64c_sve, *c = simsimd_cap_sve_k; return;
            default: break;
            }
#endif
#if SIMSIMD_TARGET_SKYLAKE
        if (viable & simsimd_cap_skylake_k)
            switch (kind) {
            case simsimd_metric_dot_k: *m = (m_t)&simsimd_dot_f64c_skylake, *c = simsimd_cap_skylake_k; return;
            case simsimd_metric_vdot_k: *m = (m_t)&simsimd_vdot_f64c_skylake, *c = simsimd_cap_skylake_k; return;
            default: break;
            }
#endif

        if (viable & simsimd_cap_serial_k)
            switch (kind) {
            case simsimd_metric_dot_k: *m = (m_t)&simsimd_dot_f64c_serial, *c = simsimd_cap_serial_k; return;
            case simsimd_metric_vdot_k: *m = (m_t)&simsimd_vdot_f64c_serial, *c = simsimd_cap_serial_k; return;
            default: break;
            }

        break;

    case simsimd_datatype_f16c_k:

#if SIMSIMD_TARGET_SVE
        if (viable & simsimd_cap_sve_k)
            switch (kind) {
            case simsimd_metric_dot_k: *m = (m_t)&simsimd_dot_f16c_sve, *c = simsimd_cap_sve_k; return;
            case simsimd_metric_vdot_k: *m = (m_t)&simsimd_vdot_f16c_sve, *c = simsimd_cap_sve_k; return;
            default: break;
            }
#endif
#if SIMSIMD_TARGET_NEON
        if (viable & simsimd_cap_neon_k)
            switch (kind) {
            case simsimd_metric_dot_k: *m = (m_t)&simsimd_dot_f16c_neon, *c = simsimd_cap_neon_k; return;
            case simsimd_metric_vdot_k: *m = (m_t)&simsimd_vdot_f16c_neon, *c = simsimd_cap_neon_k; return;
            default: break;
            }
#endif
#if SIMSIMD_TARGET_SAPPHIRE
        if (viable & simsimd_cap_sapphire_k)
            switch (kind) {
            case simsimd_metric_dot_k: *m = (m_t)&simsimd_dot_f16c_sapphire, *c = simsimd_cap_sapphire_k; return;
            case simsimd_metric_vdot_k: *m = (m_t)&simsimd_vdot_f16c_sapphire, *c = simsimd_cap_sapphire_k; return;
            default: break;
            }
#endif
#if SIMSIMD_TARGET_HASWELL
        if (viable & simsimd_cap_haswell_k)
            switch (kind) {
            case simsimd_metric_dot_k: *m = (m_t)&simsimd_dot_f16c_haswell, *c = simsimd_cap_haswell_k; return;
            case simsimd_metric_vdot_k: *m = (m_t)&simsimd_vdot_f16c_haswell, *c = simsimd_cap_haswell_k; return;
            default: break;
            }
#endif

        if (viable & simsimd_cap_serial_k)
            switch (kind) {
            case simsimd_metric_dot_k: *m = (m_t)&simsimd_dot_f16c_serial, *c = simsimd_cap_serial_k; return;
            case simsimd_metric_vdot_k: *m = (m_t)&simsimd_vdot_f16c_serial, *c = simsimd_cap_serial_k; return;
            default: break;
            }

        break;
    case simsimd_datatype_bf16c_k:

#if SIMSIMD_TARGET_GENOA
        if (viable & simsimd_cap_genoa_k)
            switch (kind) {
            case simsimd_metric_dot_k: *m = (m_t)&simsimd_dot_bf16c_genoa, *c = simsimd_cap_genoa_k; return;
            case simsimd_metric_vdot_k: *m = (m_t)&simsimd_vdot_bf16c_genoa, *c = simsimd_cap_genoa_k; return;
            default: break;
            }
#endif

        if (viable & simsimd_cap_serial_k)
            switch (kind) {
            case simsimd_metric_dot_k: *m = (m_t)&simsimd_dot_bf16c_serial, *c = simsimd_cap_serial_k; return;
            case simsimd_metric_vdot_k: *m = (m_t)&simsimd_vdot_bf16c_serial, *c = simsimd_cap_serial_k; return;
            default: break;
            }

        break;
    }
}

#pragma clang diagnostic pop
#pragma GCC diagnostic pop

/**
 *  @brief  Selects the most suitable metric implementation based on the given metric kind, datatype,
 *          and allowed capabilities. @b Don't call too often and prefer caching the `simsimd_capabilities()`.
 *
 *  @param kind The kind of metric to be evaluated.
 *  @param datatype The data type for which the metric needs to be evaluated.
 *  @param allowed The hardware capabilities allowed for use.
 *  @return A function pointer to the selected metric implementation.
 */
SIMSIMD_PUBLIC simsimd_metric_punned_t simsimd_metric_punned( //
    simsimd_metric_kind_t kind,                               //
    simsimd_datatype_t datatype,                              //
    simsimd_capability_t allowed) {

    simsimd_metric_punned_t result = 0;
    simsimd_capability_t c = simsimd_cap_serial_k;
    simsimd_capability_t supported = simsimd_capabilities();
    simsimd_find_metric_punned(kind, datatype, supported, allowed, &result, &c);
    return result;
}

#if SIMSIMD_DYNAMIC_DISPATCH

/*  Run-time feature-testing functions
 *  - Check if the CPU supports NEON or SVE extensions on Arm
 *  - Check if the CPU supports AVX2 and F16C extensions on Haswell x86 CPUs and newer
 *  - Check if the CPU supports AVX512F and AVX512BW extensions on Skylake x86 CPUs and newer
 *  - Check if the CPU supports AVX512VNNI, AVX512IFMA, AVX512BITALG, AVX512VBMI2, and AVX512VPOPCNTDQ
 *    extensions on Ice Lake x86 CPUs and newer
 *  - Check if the CPU supports AVX512FP16 extensions on Sapphire Rapids x86 CPUs and newer
 *
 *  @return 1 if the CPU supports the SIMD instruction set, 0 otherwise.
 */
SIMSIMD_DYNAMIC int simsimd_uses_neon(void);
SIMSIMD_DYNAMIC int simsimd_uses_sve(void);
SIMSIMD_DYNAMIC int simsimd_uses_haswell(void);
SIMSIMD_DYNAMIC int simsimd_uses_skylake(void);
SIMSIMD_DYNAMIC int simsimd_uses_ice(void);
SIMSIMD_DYNAMIC int simsimd_uses_sapphire(void);
SIMSIMD_DYNAMIC int simsimd_uses_genoa(void);
SIMSIMD_DYNAMIC simsimd_capability_t simsimd_capabilities(void);

/*  Inner products
 *  - Dot product: the sum of the products of the corresponding elements of two vectors.
 *  - Complex Dot product: dot product with a conjugate first argument.
 *  - Complex Conjugate Dot product: dot product with a conjugate first argument.
 *
 *  @param a The first vector.
 *  @param b The second vector.
 *  @param n The number of elements in the vectors. Even for complex variants (the number of scalars).
 *  @param d The output distance value.
 *
 *  @note The dot product can be negative, to use as a distance, take `1 - a * b`.
 *  @note The dot product is zero if and only if the two vectors are orthogonal.
 *  @note Defined only for floating-point and integer data types.
 */
SIMSIMD_DYNAMIC void simsimd_dot_f16(simsimd_f16_t const* a, simsimd_f16_t const* b, simsimd_size_t n,
                                     simsimd_distance_t* d);
SIMSIMD_DYNAMIC void simsimd_dot_bf16(simsimd_bf16_t const* a, simsimd_bf16_t const* b, simsimd_size_t n,
                                      simsimd_distance_t* d);
SIMSIMD_DYNAMIC void simsimd_dot_f32(simsimd_f32_t const* a, simsimd_f32_t const* b, simsimd_size_t n,
                                     simsimd_distance_t* d);
SIMSIMD_DYNAMIC void simsimd_dot_f64(simsimd_f64_t const* a, simsimd_f64_t const* b, simsimd_size_t n,
                                     simsimd_distance_t* d);
SIMSIMD_DYNAMIC void simsimd_dot_f16c(simsimd_f16_t const* a, simsimd_f16_t const* b, simsimd_size_t n,
                                      simsimd_distance_t* d);
SIMSIMD_DYNAMIC void simsimd_dot_bf16c(simsimd_bf16_t const* a, simsimd_bf16_t const* b, simsimd_size_t n,
                                       simsimd_distance_t* d);
SIMSIMD_DYNAMIC void simsimd_dot_f32c(simsimd_f32_t const* a, simsimd_f32_t const* b, simsimd_size_t n,
                                      simsimd_distance_t* d);
SIMSIMD_DYNAMIC void simsimd_dot_f64c(simsimd_f64_t const* a, simsimd_f64_t const* b, simsimd_size_t n,
                                      simsimd_distance_t* d);
SIMSIMD_DYNAMIC void simsimd_vdot_f16c(simsimd_f16_t const* a, simsimd_f16_t const* b, simsimd_size_t n,
                                       simsimd_distance_t* d);
SIMSIMD_DYNAMIC void simsimd_vdot_bf16c(simsimd_bf16_t const* a, simsimd_bf16_t const* b, simsimd_size_t n,
                                        simsimd_distance_t* d);
SIMSIMD_DYNAMIC void simsimd_vdot_f32c(simsimd_f32_t const* a, simsimd_f32_t const* b, simsimd_size_t n,
                                       simsimd_distance_t* d);
SIMSIMD_DYNAMIC void simsimd_vdot_f64c(simsimd_f64_t const* a, simsimd_f64_t const* b, simsimd_size_t n,
                                       simsimd_distance_t* d);

/*  Spatial distances
 *  - Cosine distance: the cosine of the angle between two vectors.
 *  - L2 squared distance: the squared Euclidean distance between two vectors.
 *
 *  @param a The first vector.
 *  @param b The second vector.
 *  @param n The number of elements in the vectors.
 *  @param d The output distance value.
 *
 *  @note The output distance value is non-negative.
 *  @note The output distance value is zero if and only if the two vectors are identical.
 *  @note Defined only for floating-point and integer data types.
 */
SIMSIMD_DYNAMIC void simsimd_cos_i8(simsimd_i8_t const* a, simsimd_i8_t const* b, simsimd_size_t n,
                                    simsimd_distance_t* d);
SIMSIMD_DYNAMIC void simsimd_cos_f16(simsimd_f16_t const* a, simsimd_f16_t const* b, simsimd_size_t n,
                                     simsimd_distance_t* d);
SIMSIMD_DYNAMIC void simsimd_cos_bf16(simsimd_bf16_t const* a, simsimd_bf16_t const* b, simsimd_size_t n,
                                      simsimd_distance_t* d);
SIMSIMD_DYNAMIC void simsimd_cos_f32(simsimd_f32_t const* a, simsimd_f32_t const* b, simsimd_size_t n,
                                     simsimd_distance_t* d);
SIMSIMD_DYNAMIC void simsimd_cos_f64(simsimd_f64_t const* a, simsimd_f64_t const* b, simsimd_size_t n,
                                     simsimd_distance_t* d);
SIMSIMD_DYNAMIC void simsimd_l2sq_i8(simsimd_i8_t const* a, simsimd_i8_t const* b, simsimd_size_t n,
                                     simsimd_distance_t* d);
SIMSIMD_DYNAMIC void simsimd_l2sq_f16(simsimd_f16_t const* a, simsimd_f16_t const* b, simsimd_size_t n,
                                      simsimd_distance_t* d);
SIMSIMD_DYNAMIC void simsimd_l2sq_bf16(simsimd_bf16_t const* a, simsimd_bf16_t const* b, simsimd_size_t n,
                                       simsimd_distance_t* d);
SIMSIMD_DYNAMIC void simsimd_l2sq_f32(simsimd_f32_t const* a, simsimd_f32_t const* b, simsimd_size_t n,
                                      simsimd_distance_t* d);
SIMSIMD_DYNAMIC void simsimd_l2sq_f64(simsimd_f64_t const* a, simsimd_f64_t const* b, simsimd_size_t n,
                                      simsimd_distance_t* d);

/*  Binary distances
 *  - Hamming distance: the number of positions at which the corresponding bits are different.
 *  - Jaccard distance: ratio of bit-level matching positions (intersection) to the total number of positions (union).
 *
 *  @param a The first binary vector.
 *  @param b The second binary vector.
 *  @param n The number of 8-bit words in the vectors.
 *  @param d The output distance value.
 *
 *  @note The output distance value is non-negative.
 *  @note The output distance value is zero if and only if the two vectors are identical.
 *  @note Defined only for binary data.
 */
SIMSIMD_DYNAMIC void simsimd_hamming_b8(simsimd_b8_t const* a, simsimd_b8_t const* b, simsimd_size_t n,
                                        simsimd_distance_t* d);
SIMSIMD_DYNAMIC void simsimd_jaccard_b8(simsimd_b8_t const* a, simsimd_b8_t const* b, simsimd_size_t n,
                                        simsimd_distance_t* d);

/*  Probability distributions
 *  - Jensen-Shannon divergence: a measure of similarity between two probability distributions.
 *  - Kullback-Leibler divergence: a measure of how one probability distribution diverges from a second.
 *
 *  @param a The first descrete probability distribution.
 *  @param b The second descrete probability distribution.
 *  @param n The number of elements in the descrete distributions.
 *  @param d The output divergence value.
 *
 *  @note The distributions are assumed to be normalized.
 *  @note The output divergence value is non-negative.
 *  @note The output divergence value is zero if and only if the two distributions are identical.
 *  @note Defined only for floating-point data types.
 */
SIMSIMD_DYNAMIC void simsimd_kl_f16(simsimd_f16_t const* a, simsimd_f16_t const* b, simsimd_size_t n,
                                    simsimd_distance_t* d);
SIMSIMD_DYNAMIC void simsimd_kl_bf16(simsimd_bf16_t const* a, simsimd_bf16_t const* b, simsimd_size_t n,
                                     simsimd_distance_t* d);
SIMSIMD_DYNAMIC void simsimd_kl_f32(simsimd_f32_t const* a, simsimd_f32_t const* b, simsimd_size_t n,
                                    simsimd_distance_t* d);
SIMSIMD_DYNAMIC void simsimd_kl_f64(simsimd_f64_t const* a, simsimd_f64_t const* b, simsimd_size_t n,
                                    simsimd_distance_t* d);
SIMSIMD_DYNAMIC void simsimd_js_f16(simsimd_f16_t const* a, simsimd_f16_t const* b, simsimd_size_t n,
                                    simsimd_distance_t* d);
SIMSIMD_DYNAMIC void simsimd_js_bf16(simsimd_bf16_t const* a, simsimd_bf16_t const* b, simsimd_size_t n,
                                     simsimd_distance_t* d);
SIMSIMD_DYNAMIC void simsimd_js_f32(simsimd_f32_t const* a, simsimd_f32_t const* b, simsimd_size_t n,
                                    simsimd_distance_t* d);
SIMSIMD_DYNAMIC void simsimd_js_f64(simsimd_f64_t const* a, simsimd_f64_t const* b, simsimd_size_t n,
                                    simsimd_distance_t* d);

#else

/*  Compile-time feature-testing functions
 *  - Check if the CPU supports NEON or SVE extensions on Arm
 *  - Check if the CPU supports AVX2 and F16C extensions on Haswell x86 CPUs and newer
 *  - Check if the CPU supports AVX512F and AVX512BW extensions on Skylake x86 CPUs and newer
 *  - Check if the CPU supports AVX512VNNI, AVX512IFMA, AVX512BITALG, AVX512VBMI2, and AVX512VPOPCNTDQ
 *    extensions on Ice Lake x86 CPUs and newer
 *  - Check if the CPU supports AVX512BF16 extensions on Genoa x86 CPUs and newer
 *  - Check if the CPU supports AVX512FP16 extensions on Sapphire Rapids x86 CPUs and newer
 *
 *  @return 1 if the CPU supports the SIMD instruction set, 0 otherwise.
 */
SIMSIMD_PUBLIC int simsimd_uses_neon(void) { return SIMSIMD_TARGET_ARM && SIMSIMD_TARGET_NEON; }
SIMSIMD_PUBLIC int simsimd_uses_sve(void) { return SIMSIMD_TARGET_ARM && SIMSIMD_TARGET_SVE; }
SIMSIMD_PUBLIC int simsimd_uses_haswell(void) { return SIMSIMD_TARGET_X86 && SIMSIMD_TARGET_HASWELL; }
SIMSIMD_PUBLIC int simsimd_uses_skylake(void) { return SIMSIMD_TARGET_X86 && SIMSIMD_TARGET_SKYLAKE; }
SIMSIMD_PUBLIC int simsimd_uses_ice(void) { return SIMSIMD_TARGET_X86 && SIMSIMD_TARGET_ICE; }
SIMSIMD_PUBLIC int simsimd_uses_sapphire(void) { return SIMSIMD_TARGET_X86 && SIMSIMD_TARGET_SAPPHIRE; }
SIMSIMD_PUBLIC int simsimd_uses_genoa(void) { return SIMSIMD_TARGET_X86 && SIMSIMD_TARGET_GENOA; }
SIMSIMD_PUBLIC simsimd_capability_t simsimd_capabilities(void) { return simsimd_capabilities_implementation(); }

/*  Inner products
 *  - Dot product: the sum of the products of the corresponding elements of two vectors.
 *  - Complex Dot product: dot product with a conjugate first argument.
 *  - Complex Conjugate Dot product: dot product with a conjugate first argument.
 *
 *  @param a The first vector.
 *  @param b The second vector.
 *  @param n The number of elements in the vectors. Even for complex variants (the number of scalars).
 *  @param d The output distance value.
 *
 *  @note The dot product can be negative, to use as a distance, take `1 - a * b`.
 *  @note The dot product is zero if and only if the two vectors are orthogonal.
 *  @note Defined only for floating-point and integer data types.
 */
SIMSIMD_PUBLIC void simsimd_dot_f16(simsimd_f16_t const* a, simsimd_f16_t const* b, simsimd_size_t n,
                                    simsimd_distance_t* d) {
#if SIMSIMD_TARGET_SVE
    simsimd_dot_f16_sve(a, b, n, d);
#elif SIMSIMD_TARGET_NEON
    simsimd_dot_f16_neon(a, b, n, d);
#elif SIMSIMD_TARGET_SAPPHIRE
    simsimd_dot_f16_sapphire(a, b, n, d);
#elif SIMSIMD_TARGET_HASWELL
    simsimd_dot_f16_haswell(a, b, n, d);
#else
    simsimd_dot_f16_serial(a, b, n, d);
#endif
}

SIMSIMD_PUBLIC void simsimd_dot_bf16(simsimd_bf16_t const* a, simsimd_bf16_t const* b, simsimd_size_t n,
                                     simsimd_distance_t* d) {
#if SIMSIMD_TARGET_GENOA
    simsimd_dot_bf16_genoa(a, b, n, d);
#elif SIMSIMD_TARGET_HASWELL
    simsimd_dot_bf16_haswell(a, b, n, d);
#else
    simsimd_dot_bf16_serial(a, b, n, d);
#endif
}

SIMSIMD_PUBLIC void simsimd_dot_f32(simsimd_f32_t const* a, simsimd_f32_t const* b, simsimd_size_t n,
                                    simsimd_distance_t* d) {
#if SIMSIMD_TARGET_SVE
    simsimd_dot_f32_sve(a, b, n, d);
#elif SIMSIMD_TARGET_NEON
    simsimd_dot_f32_neon(a, b, n, d);
#elif SIMSIMD_TARGET_SKYLAKE
    simsimd_dot_f32_skylake(a, b, n, d);
#else
    simsimd_dot_f32_serial(a, b, n, d);
#endif
}
SIMSIMD_PUBLIC void simsimd_dot_f64(simsimd_f64_t const* a, simsimd_f64_t const* b, simsimd_size_t n,
                                    simsimd_distance_t* d) {
#if SIMSIMD_TARGET_SVE
    simsimd_dot_f64_sve(a, b, n, d);
#elif SIMSIMD_TARGET_SKYLAKE
    simsimd_dot_f64_skylake(a, b, n, d);
#else
    simsimd_dot_f64_serial(a, b, n, d);
#endif
}
SIMSIMD_PUBLIC void simsimd_dot_f16c(simsimd_f16_t const* a, simsimd_f16_t const* b, simsimd_size_t n,
                                     simsimd_distance_t* d) {
#if SIMSIMD_TARGET_SVE
    simsimd_dot_f16c_sve(a, b, n, d);
#elif SIMSIMD_TARGET_NEON
    simsimd_dot_f16c_neon(a, b, n, d);
#elif SIMSIMD_TARGET_SAPPHIRE
    simsimd_dot_f16c_sapphire(a, b, n, d);
#elif SIMSIMD_TARGET_HASWELL
    simsimd_dot_f16c_haswell(a, b, n, d);
<<<<<<< HEAD
=======
#elif SIMSIMD_TARGET_SAPPHIRE
    simsimd_dot_f16c_sapphire(a, b, n, d);
>>>>>>> 2e6346b2
#else
    simsimd_dot_f16c_serial(a, b, n, d);
#endif
}
SIMSIMD_PUBLIC void simsimd_dot_bf16c(simsimd_bf16_t const* a, simsimd_bf16_t const* b, simsimd_size_t n,
                                      simsimd_distance_t* d) {
#if SIMSIMD_TARGET_GENOA
    simsimd_dot_bf16c_genoa(a, b, n, d);
#else
    simsimd_dot_bf16c_serial(a, b, n, d);
#endif
}
SIMSIMD_PUBLIC void simsimd_dot_f32c(simsimd_f32_t const* a, simsimd_f32_t const* b, simsimd_size_t n,
                                     simsimd_distance_t* d) {
#if SIMSIMD_TARGET_SVE
    simsimd_dot_f32c_sve(a, b, n, d);
#elif SIMSIMD_TARGET_NEON
    simsimd_dot_f32c_neon(a, b, n, d);
#elif SIMSIMD_TARGET_SKYLAKE
    simsimd_dot_f32c_skylake(a, b, n, d);
#elif SIMSIMD_TARGET_HASWELL
    simsimd_dot_f32c_haswell(a, b, n, d);
#else
    simsimd_dot_f32c_serial(a, b, n, d);
#endif
}
SIMSIMD_PUBLIC void simsimd_dot_f64c(simsimd_f64_t const* a, simsimd_f64_t const* b, simsimd_size_t n,
                                     simsimd_distance_t* d) {
#if SIMSIMD_TARGET_SVE
    simsimd_dot_f64c_sve(a, b, n, d);
#elif SIMSIMD_TARGET_SKYLAKE
    simsimd_dot_f64c_skylake(a, b, n, d);
#else
    simsimd_dot_f64c_serial(a, b, n, d);
#endif
}
SIMSIMD_PUBLIC void simsimd_vdot_f16c(simsimd_f16_t const* a, simsimd_f16_t const* b, simsimd_size_t n,
                                      simsimd_distance_t* d) {
#if SIMSIMD_TARGET_SVE
    simsimd_vdot_f16c_sve(a, b, n, d);
#elif SIMSIMD_TARGET_NEON
<<<<<<< HEAD
    simsimd_dot_f16c_neon(a, b, n, d);
#elif SIMSIMD_TARGET_SAPPHIRE
    simsimd_dot_f16c_sapphire(a, b, n, d);
#elif SIMSIMD_TARGET_HASWELL
    simsimd_dot_f16c_haswell(a, b, n, d);
=======
    simsimd_vdot_f16c_neon(a, b, n, d);
#elif SIMSIMD_TARGET_HASWELL
    simsimd_vdot_f16c_haswell(a, b, n, d);
#elif SIMSIMD_TARGET_SAPPHIRE
    simsimd_vdot_f16c_sapphire(a, b, n, d);
>>>>>>> 2e6346b2
#else
    simsimd_vdot_f16c_serial(a, b, n, d);
#endif
}
SIMSIMD_PUBLIC void simsimd_vdot_bf16c(simsimd_bf16_t const* a, simsimd_bf16_t const* b, simsimd_size_t n,
                                       simsimd_distance_t* d) {
    simsimd_vdot_bf16c_serial(a, b, n, d);
}
SIMSIMD_PUBLIC void simsimd_vdot_f32c(simsimd_f32_t const* a, simsimd_f32_t const* b, simsimd_size_t n,
                                      simsimd_distance_t* d) {
#if SIMSIMD_TARGET_SVE
    simsimd_vdot_f32c_sve(a, b, n, d);
#elif SIMSIMD_TARGET_NEON
<<<<<<< HEAD
    simsimd_dot_f32c_neon(a, b, n, d);
#elif SIMSIMD_TARGET_SKYLAKE
    simsimd_dot_f32c_skylake(a, b, n, d);
#elif SIMSIMD_TARGET_HASWELL
    simsimd_dot_f32c_haswell(a, b, n, d);
=======
    simsimd_vdot_f32c_neon(a, b, n, d);
#elif SIMSIMD_TARGET_HASWELL
    simsimd_vdot_f32c_haswell(a, b, n, d);
#elif SIMSIMD_TARGET_SKYLAKE
    simsimd_vdot_f32c_skylake(a, b, n, d);
>>>>>>> 2e6346b2
#else
    simsimd_vdot_f32c_serial(a, b, n, d);
#endif
}
SIMSIMD_PUBLIC void simsimd_vdot_f64c(simsimd_f64_t const* a, simsimd_f64_t const* b, simsimd_size_t n,
                                      simsimd_distance_t* d) {
#if SIMSIMD_TARGET_SVE
    simsimd_vdot_f64c_sve(a, b, n, d);
#elif SIMSIMD_TARGET_SKYLAKE
    simsimd_vdot_f64c_skylake(a, b, n, d);
#else
    simsimd_vdot_f64c_serial(a, b, n, d);
#endif
}

/*  Spatial distances
 *  - Cosine distance: the cosine of the angle between two vectors.
 *  - L2 squared distance: the squared Euclidean distance between two vectors.
 *
 *  @param a The first vector.
 *  @param b The second vector.
 *  @param n The number of elements in the vectors.
 *  @param d The output distance value.
 *
 *  @note The output distance value is non-negative.
 *  @note The output distance value is zero if and only if the two vectors are identical.
 *  @note Defined only for floating-point and integer data types.
 */
SIMSIMD_PUBLIC void simsimd_cos_i8(simsimd_i8_t const* a, simsimd_i8_t const* b, simsimd_size_t n,
                                   simsimd_distance_t* d) {
#if SIMSIMD_TARGET_NEON
    simsimd_cos_i8_neon(a, b, n, d);
#elif SIMSIMD_TARGET_ICE
    simsimd_cos_i8_ice(a, b, n, d);
#elif SIMSIMD_TARGET_HASWELL
    simsimd_cos_i8_haswell(a, b, n, d);
#else
    simsimd_cos_i8_serial(a, b, n, d);
#endif
}
SIMSIMD_PUBLIC void simsimd_l2sq_i8(simsimd_i8_t const* a, simsimd_i8_t const* b, simsimd_size_t n,
                                    simsimd_distance_t* d) {
#if SIMSIMD_TARGET_NEON
    simsimd_l2sq_i8_neon(a, b, n, d);
#elif SIMSIMD_TARGET_ICE
    simsimd_l2sq_i8_ice(a, b, n, d);
#elif SIMSIMD_TARGET_HASWELL
    simsimd_l2sq_i8_haswell(a, b, n, d);
#else
    simsimd_l2sq_i8_serial(a, b, n, d);
#endif
}
SIMSIMD_PUBLIC void simsimd_cos_f16(simsimd_f16_t const* a, simsimd_f16_t const* b, simsimd_size_t n,
                                    simsimd_distance_t* d) {
#if SIMSIMD_TARGET_SVE
    simsimd_cos_f16_sve(a, b, n, d);
#elif SIMSIMD_TARGET_NEON
    simsimd_cos_f16_neon(a, b, n, d);
#elif SIMSIMD_TARGET_SAPPHIRE
    simsimd_cos_f16_sapphire(a, b, n, d);
#elif SIMSIMD_TARGET_HASWELL
    simsimd_cos_f16_haswell(a, b, n, d);
#else
    simsimd_cos_f16_serial(a, b, n, d);
#endif
}
SIMSIMD_PUBLIC void simsimd_cos_bf16(simsimd_bf16_t const* a, simsimd_bf16_t const* b, simsimd_size_t n,
                                     simsimd_distance_t* d) {
#if SIMSIMD_TARGET_GENOA
    simsimd_cos_bf16_genoa(a, b, n, d);
#elif SIMSIMD_TARGET_HASWELL
    simsimd_cos_bf16_haswell(a, b, n, d);
#else
    simsimd_cos_bf16_serial(a, b, n, d);
#endif
}
SIMSIMD_PUBLIC void simsimd_cos_f32(simsimd_f32_t const* a, simsimd_f32_t const* b, simsimd_size_t n,
                                    simsimd_distance_t* d) {
#if SIMSIMD_TARGET_SVE
    simsimd_cos_f32_sve(a, b, n, d);
#elif SIMSIMD_TARGET_NEON
    simsimd_cos_f32_neon(a, b, n, d);
#elif SIMSIMD_TARGET_SKYLAKE
    simsimd_cos_f32_skylake(a, b, n, d);
#else
    simsimd_cos_f32_serial(a, b, n, d);
#endif
}
SIMSIMD_PUBLIC void simsimd_cos_f64(simsimd_f64_t const* a, simsimd_f64_t const* b, simsimd_size_t n,
                                    simsimd_distance_t* d) {
#if SIMSIMD_TARGET_SVE
    simsimd_cos_f64_sve(a, b, n, d);
#elif SIMSIMD_TARGET_SKYLAKE
    simsimd_cos_f64_skylake(a, b, n, d);
#else
    simsimd_cos_f64_serial(a, b, n, d);
#endif
}
SIMSIMD_PUBLIC void simsimd_l2sq_f16(simsimd_f16_t const* a, simsimd_f16_t const* b, simsimd_size_t n,
                                     simsimd_distance_t* d) {
#if SIMSIMD_TARGET_SVE
    simsimd_l2sq_f16_sve(a, b, n, d);
#elif SIMSIMD_TARGET_NEON
    simsimd_l2sq_f16_neon(a, b, n, d);
#elif SIMSIMD_TARGET_SAPPHIRE
    simsimd_l2sq_f16_sapphire(a, b, n, d);
#elif SIMSIMD_TARGET_HASWELL
    simsimd_l2sq_f16_haswell(a, b, n, d);
#else
    simsimd_l2sq_f16_serial(a, b, n, d);
#endif
}
SIMSIMD_PUBLIC void simsimd_l2sq_bf16(simsimd_bf16_t const* a, simsimd_bf16_t const* b, simsimd_size_t n,
                                      simsimd_distance_t* d) {
#if SIMSIMD_TARGET_GENOA
    simsimd_l2sq_bf16_genoa(a, b, n, d);
#elif SIMSIMD_TARGET_HASWELL
    simsimd_l2sq_bf16_haswell(a, b, n, d);
#else
    simsimd_l2sq_bf16_serial(a, b, n, d);
#endif
}
SIMSIMD_PUBLIC void simsimd_l2sq_f32(simsimd_f32_t const* a, simsimd_f32_t const* b, simsimd_size_t n,
                                     simsimd_distance_t* d) {
#if SIMSIMD_TARGET_SVE
    simsimd_l2sq_f32_sve(a, b, n, d);
#elif SIMSIMD_TARGET_NEON
    simsimd_l2sq_f32_neon(a, b, n, d);
#elif SIMSIMD_TARGET_SKYLAKE
    simsimd_l2sq_f32_skylake(a, b, n, d);
#else
    simsimd_l2sq_f32_serial(a, b, n, d);
#endif
}
SIMSIMD_PUBLIC void simsimd_l2sq_f64(simsimd_f64_t const* a, simsimd_f64_t const* b, simsimd_size_t n,
                                     simsimd_distance_t* d) {
#if SIMSIMD_TARGET_SVE
    simsimd_l2sq_f64_sve(a, b, n, d);
#elif SIMSIMD_TARGET_SKYLAKE
    simsimd_l2sq_f64_skylake(a, b, n, d);
#else
    simsimd_l2sq_f64_serial(a, b, n, d);
#endif
}

/*  Binary distances
 *  - Hamming distance: the number of positions at which the corresponding bits are different.
 *  - Jaccard distance: ratio of bit-level matching positions (intersection) to the total number of positions (union).
 *
 *  @param a The first binary vector.
 *  @param b The second binary vector.
 *  @param n The number of 8-bit words in the vectors.
 *  @param d The output distance value.
 *
 *  @note The output distance value is non-negative.
 *  @note The output distance value is zero if and only if the two vectors are identical.
 *  @note Defined only for binary data.
 */
SIMSIMD_PUBLIC void simsimd_hamming_b8(simsimd_b8_t const* a, simsimd_b8_t const* b, simsimd_size_t n,
                                       simsimd_distance_t* d) {
#if SIMSIMD_TARGET_SVE
    simsimd_hamming_b8_sve(a, b, n, d);
#elif SIMSIMD_TARGET_NEON
    simsimd_hamming_b8_neon(a, b, n, d);
#elif SIMSIMD_TARGET_ICE
    simsimd_hamming_b8_ice(a, b, n, d);
#elif SIMSIMD_TARGET_HASWELL
    simsimd_hamming_b8_haswell(a, b, n, d);
#else
    simsimd_hamming_b8_serial(a, b, n, d);
#endif
}
SIMSIMD_PUBLIC void simsimd_jaccard_b8(simsimd_b8_t const* a, simsimd_b8_t const* b, simsimd_size_t n,
                                       simsimd_distance_t* d) {
#if SIMSIMD_TARGET_SVE
    simsimd_jaccard_b8_sve(a, b, n, d);
#elif SIMSIMD_TARGET_NEON
    simsimd_jaccard_b8_neon(a, b, n, d);
#elif SIMSIMD_TARGET_ICE
    simsimd_jaccard_b8_ice(a, b, n, d);
#elif SIMSIMD_TARGET_HASWELL
    simsimd_jaccard_b8_haswell(a, b, n, d);
#else
    simsimd_jaccard_b8_serial(a, b, n, d);
#endif
}

/*  Probability distributions
 *  - Jensen-Shannon divergence: a measure of similarity between two probability distributions.
 *  - Kullback-Leibler divergence: a measure of how one probability distribution diverges from a second.
 *
 *  @param a The first descrete probability distribution.
 *  @param b The second descrete probability distribution.
 *  @param n The number of elements in the descrete distributions.
 *  @param d The output divergence value.
 *
 *  @note The distributions are assumed to be normalized.
 *  @note The output divergence value is non-negative.
 *  @note The output divergence value is zero if and only if the two distributions are identical.
 *  @note Defined only for floating-point data types.
 */
SIMSIMD_PUBLIC void simsimd_kl_f16(simsimd_f16_t const* a, simsimd_f16_t const* b, simsimd_size_t n,
                                   simsimd_distance_t* d) {
#if SIMSIMD_TARGET_NEON
    simsimd_kl_f16_neon(a, b, n, d);
#elif SIMSIMD_TARGET_HASWELL
    simsimd_kl_f16_haswell(a, b, n, d);
#else
    simsimd_kl_f16_serial(a, b, n, d);
#endif
}
SIMSIMD_PUBLIC void simsimd_kl_bf16(simsimd_bf16_t const* a, simsimd_bf16_t const* b, simsimd_size_t n,
                                    simsimd_distance_t* d) {
    simsimd_kl_bf16_serial(a, b, n, d);
}
SIMSIMD_PUBLIC void simsimd_kl_f32(simsimd_f32_t const* a, simsimd_f32_t const* b, simsimd_size_t n,
                                   simsimd_distance_t* d) {
#if SIMSIMD_TARGET_NEON
    simsimd_kl_f32_neon(a, b, n, d);
#elif SIMSIMD_TARGET_SKYLAKE
    simsimd_kl_f32_skylake(a, b, n, d);
#else
    simsimd_kl_f32_serial(a, b, n, d);
#endif
}
SIMSIMD_PUBLIC void simsimd_kl_f64(simsimd_f64_t const* a, simsimd_f64_t const* b, simsimd_size_t n,
                                   simsimd_distance_t* d) {
    simsimd_kl_f64_serial(a, b, n, d);
}
SIMSIMD_PUBLIC void simsimd_js_f16(simsimd_f16_t const* a, simsimd_f16_t const* b, simsimd_size_t n,
                                   simsimd_distance_t* d) {
#if SIMSIMD_TARGET_NEON
    simsimd_js_f16_neon(a, b, n, d);
#elif SIMSIMD_TARGET_HASWELL
    simsimd_js_f16_haswell(a, b, n, d);
#else
    simsimd_js_f16_serial(a, b, n, d);
#endif
}
SIMSIMD_PUBLIC void simsimd_js_bf16(simsimd_bf16_t const* a, simsimd_bf16_t const* b, simsimd_size_t n,
                                    simsimd_distance_t* d) {
    simsimd_js_bf16_serial(a, b, n, d);
}
SIMSIMD_PUBLIC void simsimd_js_f32(simsimd_f32_t const* a, simsimd_f32_t const* b, simsimd_size_t n,
                                   simsimd_distance_t* d) {
#if SIMSIMD_TARGET_NEON
    simsimd_js_f32_neon(a, b, n, d);
#elif SIMSIMD_TARGET_SKYLAKE
    simsimd_js_f32_skylake(a, b, n, d);
#else
    simsimd_js_f32_serial(a, b, n, d);
#endif
}
SIMSIMD_PUBLIC void simsimd_js_f64(simsimd_f64_t const* a, simsimd_f64_t const* b, simsimd_size_t n,
                                   simsimd_distance_t* d) {
    simsimd_js_f64_serial(a, b, n, d);
}

#endif

#ifdef __cplusplus
}
#endif

#endif // SIMSIMD_H<|MERGE_RESOLUTION|>--- conflicted
+++ resolved
@@ -930,11 +930,6 @@
     simsimd_dot_f16c_sapphire(a, b, n, d);
 #elif SIMSIMD_TARGET_HASWELL
     simsimd_dot_f16c_haswell(a, b, n, d);
-<<<<<<< HEAD
-=======
-#elif SIMSIMD_TARGET_SAPPHIRE
-    simsimd_dot_f16c_sapphire(a, b, n, d);
->>>>>>> 2e6346b2
 #else
     simsimd_dot_f16c_serial(a, b, n, d);
 #endif
@@ -976,19 +971,11 @@
 #if SIMSIMD_TARGET_SVE
     simsimd_vdot_f16c_sve(a, b, n, d);
 #elif SIMSIMD_TARGET_NEON
-<<<<<<< HEAD
     simsimd_dot_f16c_neon(a, b, n, d);
 #elif SIMSIMD_TARGET_SAPPHIRE
     simsimd_dot_f16c_sapphire(a, b, n, d);
 #elif SIMSIMD_TARGET_HASWELL
     simsimd_dot_f16c_haswell(a, b, n, d);
-=======
-    simsimd_vdot_f16c_neon(a, b, n, d);
-#elif SIMSIMD_TARGET_HASWELL
-    simsimd_vdot_f16c_haswell(a, b, n, d);
-#elif SIMSIMD_TARGET_SAPPHIRE
-    simsimd_vdot_f16c_sapphire(a, b, n, d);
->>>>>>> 2e6346b2
 #else
     simsimd_vdot_f16c_serial(a, b, n, d);
 #endif
@@ -1002,19 +989,11 @@
 #if SIMSIMD_TARGET_SVE
     simsimd_vdot_f32c_sve(a, b, n, d);
 #elif SIMSIMD_TARGET_NEON
-<<<<<<< HEAD
     simsimd_dot_f32c_neon(a, b, n, d);
 #elif SIMSIMD_TARGET_SKYLAKE
     simsimd_dot_f32c_skylake(a, b, n, d);
 #elif SIMSIMD_TARGET_HASWELL
     simsimd_dot_f32c_haswell(a, b, n, d);
-=======
-    simsimd_vdot_f32c_neon(a, b, n, d);
-#elif SIMSIMD_TARGET_HASWELL
-    simsimd_vdot_f32c_haswell(a, b, n, d);
-#elif SIMSIMD_TARGET_SKYLAKE
-    simsimd_vdot_f32c_skylake(a, b, n, d);
->>>>>>> 2e6346b2
 #else
     simsimd_vdot_f32c_serial(a, b, n, d);
 #endif
