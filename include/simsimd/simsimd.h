--- conflicted
+++ resolved
@@ -122,13 +122,8 @@
     } while (svptest_any(svptrue_b16(), pg_vec));
     float16_t f16 = svaddv_f16(svptrue_b16(), d2_vec);
     simsimd_f16_t i16;
-<<<<<<< HEAD
     __builtin_memcpy(&i16, &f16, sizeof(i16));
-    return i16;
-=======
-    memcpy(&i16, &f16, sizeof(i16));
     return 1 - simsimd_f32_t(i16);
->>>>>>> 325d9cb9
 #else
     (void)a_enum, (void)b_enum, (void)d;
     return -1;
@@ -365,8 +360,6 @@
     return 1 - (simsimd_f32_t)(and_count) / or_count;
 }
 
-<<<<<<< HEAD
-=======
 /**
  *  @brief  Optimized version for Tanimoto distance on @b exactly 166 bits,
  *          forming 21 incomplete bytes for the MACCS fingerprints used in
@@ -409,7 +402,6 @@
 #endif
 }
 
->>>>>>> 325d9cb9
 #ifdef __cplusplus
 }
 #endif