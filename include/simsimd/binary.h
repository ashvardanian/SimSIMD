/**
 *  @file       binary.h
 *  @brief      SIMD-accelerated Binary Similarity Measures.
 *  @author     Ash Vardanian
 *  @date       July 1, 2023
 *
 *  Contains:
 *  - Bit-level Hamming distance
 *  - Bit-level Jaccard distance (Tanimoto coefficient)
 *  - TODO: Hamming distance for integer vectors - `u32`
 *  - TODO: Jaccard distance for integer vectors - `u32` and `u32u32` count-min-sketches from StringZilla
 *
 *  For hardware architectures:
 *  - Arm: NEON, SVE
 *  - x86: Haswell, Ice Lake
 *
 *  The hardest part of optimizing binary similarity measures is the population count operation.
 *  It's natively supported by almost every instruction set, but the throughput and latency can
 *  be suboptimal. There are several ways to optimize this operation:
 *
 *  - Lookup tables, mostly using nibbles (4-bit lookups)
 *  - Harley-Seal population counts: https://arxiv.org/pdf/1611.07612
 *
 *  On binary vectors, when computing Jaccard distance we can clearly see how the CPU struggles
 *  to compute that many population counts. There are several instructions we should keep in mind
 *  for future optimizations:
 *
 *  - `_mm512_popcnt_epi64` maps to `VPOPCNTQ (ZMM, K, ZMM)`:
 *      - On Ice Lake: 3 cycles latency, ports: 1*p5
 *      - On Genoa: 2 cycles latency, ports: 1*FP01
 *  - `_mm512_shuffle_epi8` maps to `VPSHUFB (ZMM, ZMM, ZMM)`:
 *      - On Ice Lake: 1 cycles latency, ports: 1*p5
 *      - On Genoa: 2 cycles latency, ports: 1*FP12
 *  - `_mm512_sad_epu8` maps to `VPSADBW (ZMM, ZMM, ZMM)`:
 *      - On Ice Lake: 3 cycles latency, ports: 1*p5
 *      - On Zen4: 3 cycles latency, ports: 1*FP01
 *  - `_mm512_tertiarylogic_epi64` maps to `VPTERNLOGQ (ZMM, ZMM, ZMM, I8)`:
 *      - On Ice Lake: 1 cycles latency, ports: 1*p05
 *      - On Zen4: 1 cycles latency, ports: 1*FP0123
 *  - `_mm512_gf2p8mul_epi8` maps to `VPGF2P8AFFINEQB (ZMM, ZMM, ZMM)`:
 *      - On Ice Lake: 5 cycles latency, ports: 1*p0
 *      - On Zen4: 3 cycles latency, ports: 1*FP01
 *
 *  x86 intrinsics: https://www.intel.com/content/www/us/en/docs/intrinsics-guide/
 *  Arm intrinsics: https://developer.arm.com/architectures/instruction-sets/intrinsics/
 *  SSE POPCOUNT experiments by Wojciech Muła: https://github.com/WojciechMula/sse-popcount
 *  R&D progress tracker: https://github.com/ashvardanian/SimSIMD/pull/138
 */
#ifndef SIMSIMD_BINARY_H
#define SIMSIMD_BINARY_H

#include "types.h"

#ifdef __cplusplus
extern "C" {
#endif

// clang-format off

/*  Serial backends for bitsets and integers. */
SIMSIMD_PUBLIC void simsimd_hamming_b8_serial(simsimd_b8_t const* a, simsimd_b8_t const* b, simsimd_size_t n_words, simsimd_distance_t* result);
SIMSIMD_PUBLIC void simsimd_jaccard_b8_serial(simsimd_b8_t const* a, simsimd_b8_t const* b, simsimd_size_t n_words, simsimd_distance_t* result);

/*  Arm NEON backend for bitsets and integers. */
SIMSIMD_PUBLIC void simsimd_hamming_b8_neon(simsimd_b8_t const* a, simsimd_b8_t const* b, simsimd_size_t n_words, simsimd_distance_t* result);
SIMSIMD_PUBLIC void simsimd_jaccard_b8_neon(simsimd_b8_t const* a, simsimd_b8_t const* b, simsimd_size_t n_words, simsimd_distance_t* result);

/*  Arm SVE backend for bitsets and integers. */
SIMSIMD_PUBLIC void simsimd_hamming_b8_sve(simsimd_b8_t const* a, simsimd_b8_t const* b, simsimd_size_t n_words, simsimd_distance_t* result);
SIMSIMD_PUBLIC void simsimd_jaccard_b8_sve(simsimd_b8_t const* a, simsimd_b8_t const* b, simsimd_size_t n_words, simsimd_distance_t* result);

/*  x86 AVX2 backend for bitsets and integers for Intel Haswell CPUs and newer, needs only POPCNT extensions. */
SIMSIMD_PUBLIC void simsimd_hamming_b8_haswell(simsimd_b8_t const* a, simsimd_b8_t const* b, simsimd_size_t n_words, simsimd_distance_t* result);
SIMSIMD_PUBLIC void simsimd_jaccard_b8_haswell(simsimd_b8_t const* a, simsimd_b8_t const* b, simsimd_size_t n_words, simsimd_distance_t* result);

/*  x86 AVX512 backend for bitsets and integers for Intel Ice Lake CPUs and newer, using VPOPCNTDQ extensions. */
SIMSIMD_PUBLIC void simsimd_hamming_b8_ice(simsimd_b8_t const* a, simsimd_b8_t const* b, simsimd_size_t n_words, simsimd_distance_t* result);
SIMSIMD_PUBLIC void simsimd_jaccard_b8_ice(simsimd_b8_t const* a, simsimd_b8_t const* b, simsimd_size_t n_words, simsimd_distance_t* result);
// clang-format on

SIMSIMD_PUBLIC unsigned char simsimd_popcount_b8(simsimd_b8_t x) {
    static unsigned char lookup_table[] = {
        0, 1, 1, 2, 1, 2, 2, 3, 1, 2, 2, 3, 2, 3, 3, 4, 1, 2, 2, 3, 2, 3, 3, 4, 2, 3, 3, 4, 3, 4, 4, 5, //
        1, 2, 2, 3, 2, 3, 3, 4, 2, 3, 3, 4, 3, 4, 4, 5, 2, 3, 3, 4, 3, 4, 4, 5, 3, 4, 4, 5, 4, 5, 5, 6,
        1, 2, 2, 3, 2, 3, 3, 4, 2, 3, 3, 4, 3, 4, 4, 5, 2, 3, 3, 4, 3, 4, 4, 5, 3, 4, 4, 5, 4, 5, 5, 6,
        2, 3, 3, 4, 3, 4, 4, 5, 3, 4, 4, 5, 4, 5, 5, 6, 3, 4, 4, 5, 4, 5, 5, 6, 4, 5, 5, 6, 5, 6, 6, 7,
        1, 2, 2, 3, 2, 3, 3, 4, 2, 3, 3, 4, 3, 4, 4, 5, 2, 3, 3, 4, 3, 4, 4, 5, 3, 4, 4, 5, 4, 5, 5, 6,
        2, 3, 3, 4, 3, 4, 4, 5, 3, 4, 4, 5, 4, 5, 5, 6, 3, 4, 4, 5, 4, 5, 5, 6, 4, 5, 5, 6, 5, 6, 6, 7,
        2, 3, 3, 4, 3, 4, 4, 5, 3, 4, 4, 5, 4, 5, 5, 6, 3, 4, 4, 5, 4, 5, 5, 6, 4, 5, 5, 6, 5, 6, 6, 7,
        3, 4, 4, 5, 4, 5, 5, 6, 4, 5, 5, 6, 5, 6, 6, 7, 4, 5, 5, 6, 5, 6, 6, 7, 5, 6, 6, 7, 6, 7, 7, 8};
    return lookup_table[x];
}

SIMSIMD_PUBLIC void simsimd_hamming_b8_serial(simsimd_b8_t const *a, simsimd_b8_t const *b, simsimd_size_t n_words,
                                              simsimd_distance_t *result) {
    simsimd_u32_t differences = 0;
    for (simsimd_size_t i = 0; i != n_words; ++i) differences += simsimd_popcount_b8(a[i] ^ b[i]);
    *result = differences;
}

SIMSIMD_PUBLIC void simsimd_jaccard_b8_serial(simsimd_b8_t const *a, simsimd_b8_t const *b, simsimd_size_t n_words,
                                              simsimd_distance_t *result) {
    simsimd_u32_t intersection = 0, union_ = 0;
    for (simsimd_size_t i = 0; i != n_words; ++i)
        intersection += simsimd_popcount_b8(a[i] & b[i]), union_ += simsimd_popcount_b8(a[i] | b[i]);
    *result = (union_ != 0) ? 1 - (simsimd_f64_t)intersection / (simsimd_f64_t)union_ : 1;
}

#if _SIMSIMD_TARGET_ARM
#if SIMSIMD_TARGET_NEON
#pragma GCC push_options
#pragma GCC target("arch=armv8-a+simd")
#pragma clang attribute push(__attribute__((target("arch=armv8-a+simd"))), apply_to = function)

SIMSIMD_INTERNAL simsimd_u32_t _simsimd_reduce_u8x16_neon(uint8x16_t vec) {
    // Split the vector into two halves and widen to `uint16x8_t`
    uint16x8_t low_half = vmovl_u8(vget_low_u8(vec));   // widen lower 8 elements
    uint16x8_t high_half = vmovl_u8(vget_high_u8(vec)); // widen upper 8 elements

    // Sum the widened halves
    uint16x8_t sum16 = vaddq_u16(low_half, high_half);

    // Now reduce the `uint16x8_t` to a single `simsimd_u32_t`
    uint32x4_t sum32 = vpaddlq_u16(sum16);       // pairwise add into 32-bit integers
    uint64x2_t sum64 = vpaddlq_u32(sum32);       // pairwise add into 64-bit integers
    simsimd_u32_t final_sum = vaddvq_u64(sum64); // final horizontal add to 32-bit result
    return final_sum;
}

SIMSIMD_PUBLIC void simsimd_hamming_b8_neon(simsimd_b8_t const *a, simsimd_b8_t const *b, simsimd_size_t n_words,
                                            simsimd_distance_t *result) {
    simsimd_i32_t differences = 0;
    simsimd_size_t i = 0;
    // In each 8-bit word we may have up to 8 differences.
    // So for up-to 31 cycles (31 * 16 = 496 word-dimensions = 3968 bits)
    // we can aggregate the differences into a `uint8x16_t` vector,
    // where each component will be up-to 255.
    while (i + 16 <= n_words) {
        uint8x16_t differences_cycle_vec = vdupq_n_u8(0);
        for (simsimd_size_t cycle = 0; cycle < 31 && i + 16 <= n_words; ++cycle, i += 16) {
            uint8x16_t a_vec = vld1q_u8(a + i);
            uint8x16_t b_vec = vld1q_u8(b + i);
            uint8x16_t xor_count_vec = vcntq_u8(veorq_u8(a_vec, b_vec));
            differences_cycle_vec = vaddq_u8(differences_cycle_vec, xor_count_vec);
        }
        differences += _simsimd_reduce_u8x16_neon(differences_cycle_vec);
    }
    // Handle the tail
    for (; i != n_words; ++i) differences += simsimd_popcount_b8(a[i] ^ b[i]);
    *result = differences;
}

SIMSIMD_PUBLIC void simsimd_jaccard_b8_neon(simsimd_b8_t const *a, simsimd_b8_t const *b, simsimd_size_t n_words,
                                            simsimd_distance_t *result) {
    simsimd_i32_t intersection = 0, union_ = 0;
    simsimd_size_t i = 0;
    // In each 8-bit word we may have up to 8 intersections/unions.
    // So for up-to 31 cycles (31 * 16 = 496 word-dimensions = 3968 bits)
    // we can aggregate the intersections/unions into a `uint8x16_t` vector,
    // where each component will be up-to 255.
    while (i + 16 <= n_words) {
        uint8x16_t intersections_cycle_vec = vdupq_n_u8(0);
        uint8x16_t unions_cycle_vec = vdupq_n_u8(0);
        for (simsimd_size_t cycle = 0; cycle < 31 && i + 16 <= n_words; ++cycle, i += 16) {
            uint8x16_t a_vec = vld1q_u8(a + i);
            uint8x16_t b_vec = vld1q_u8(b + i);
            uint8x16_t and_count_vec = vcntq_u8(vandq_u8(a_vec, b_vec));
            uint8x16_t or_count_vec = vcntq_u8(vorrq_u8(a_vec, b_vec));
            intersections_cycle_vec = vaddq_u8(intersections_cycle_vec, and_count_vec);
            unions_cycle_vec = vaddq_u8(unions_cycle_vec, or_count_vec);
        }
        intersection += _simsimd_reduce_u8x16_neon(intersections_cycle_vec);
        union_ += _simsimd_reduce_u8x16_neon(unions_cycle_vec);
    }
    // Handle the tail
    for (; i != n_words; ++i)
        intersection += simsimd_popcount_b8(a[i] & b[i]), union_ += simsimd_popcount_b8(a[i] | b[i]);
    *result = (union_ != 0) ? 1 - (simsimd_f64_t)intersection / (simsimd_f64_t)union_ : 1;
}

#pragma clang attribute pop
#pragma GCC pop_options
#endif // SIMSIMD_TARGET_NEON

#if SIMSIMD_TARGET_SVE
#pragma GCC push_options
#pragma GCC target("arch=armv8.2-a+sve")
#pragma clang attribute push(__attribute__((target("arch=armv8.2-a+sve"))), apply_to = function)

SIMSIMD_PUBLIC void simsimd_hamming_b8_sve(simsimd_b8_t const *a, simsimd_b8_t const *b, simsimd_size_t n_words,
                                           simsimd_distance_t *result) {

    // On very small register sizes, NEON is at least as fast as SVE.
    simsimd_size_t const words_per_register = svcntb();
    if (words_per_register <= 32) {
        simsimd_hamming_b8_neon(a, b, n_words, result);
        return;
    }

    // On larger register sizes, SVE is faster.
    simsimd_size_t i = 0, cycle = 0;
    simsimd_i32_t differences = 0;
    svuint8_t differences_cycle_vec = svdup_n_u8(0);
    svbool_t const all_vec = svptrue_b8();
    while (i < n_words) {
        do {
            svbool_t pg_vec = svwhilelt_b8((unsigned int)i, (unsigned int)n_words);
            svuint8_t a_vec = svld1_u8(pg_vec, a + i);
            svuint8_t b_vec = svld1_u8(pg_vec, b + i);
            differences_cycle_vec =
                svadd_u8_z(all_vec, differences_cycle_vec, svcnt_u8_x(all_vec, sveor_u8_m(all_vec, a_vec, b_vec)));
            i += words_per_register;
            ++cycle;
        } while (i < n_words && cycle < 31);
        differences += svaddv_u8(all_vec, differences_cycle_vec);
        differences_cycle_vec = svdup_n_u8(0);
        cycle = 0; // Reset the cycle counter.
    }

    *result = differences;
}

SIMSIMD_PUBLIC void simsimd_jaccard_b8_sve(simsimd_b8_t const *a, simsimd_b8_t const *b, simsimd_size_t n_words,
                                           simsimd_distance_t *result) {

    // On very small register sizes, NEON is at least as fast as SVE.
    simsimd_size_t const words_per_register = svcntb();
    if (words_per_register <= 32) {
        simsimd_jaccard_b8_neon(a, b, n_words, result);
        return;
    }

    // On larger register sizes, SVE is faster.
    simsimd_size_t i = 0, cycle = 0;
    simsimd_i32_t intersection = 0, union_ = 0;
    svuint8_t intersection_cycle_vec = svdup_n_u8(0);
    svuint8_t union_cycle_vec = svdup_n_u8(0);
    svbool_t const all_vec = svptrue_b8();
    while (i < n_words) {
        do {
            svbool_t pg_vec = svwhilelt_b8((unsigned int)i, (unsigned int)n_words);
            svuint8_t a_vec = svld1_u8(pg_vec, a + i);
            svuint8_t b_vec = svld1_u8(pg_vec, b + i);
            intersection_cycle_vec =
                svadd_u8_z(all_vec, intersection_cycle_vec, svcnt_u8_x(all_vec, svand_u8_m(all_vec, a_vec, b_vec)));
            union_cycle_vec =
                svadd_u8_z(all_vec, union_cycle_vec, svcnt_u8_x(all_vec, svorr_u8_m(all_vec, a_vec, b_vec)));
            i += words_per_register;
            ++cycle;
        } while (i < n_words && cycle < 31);
        intersection += svaddv_u8(all_vec, intersection_cycle_vec);
        intersection_cycle_vec = svdup_n_u8(0);
        union_ += svaddv_u8(all_vec, union_cycle_vec);
        union_cycle_vec = svdup_n_u8(0);
        cycle = 0; // Reset the cycle counter.
    }

    *result = (union_ != 0) ? 1 - (simsimd_f64_t)intersection / (simsimd_f64_t)union_ : 1;
}

#pragma clang attribute pop
#pragma GCC pop_options
#endif // SIMSIMD_TARGET_SVE
#endif // _SIMSIMD_TARGET_ARM

#if _SIMSIMD_TARGET_X86
#if SIMSIMD_TARGET_ICE
#pragma GCC push_options
#pragma GCC target("avx2", "avx512f", "avx512vl", "bmi2", "avx512bw", "avx512vpopcntdq")
#pragma clang attribute push(__attribute__((target("avx2,avx512f,avx512vl,bmi2,avx512bw,avx512vpopcntdq"))), \
                             apply_to = function)

SIMSIMD_PUBLIC void simsimd_hamming_b8_ice(simsimd_b8_t const *a, simsimd_b8_t const *b, simsimd_size_t n_words,
                                           simsimd_distance_t *result) {

    simsimd_size_t xor_count;
    // It's harder to squeeze out performance from tiny representations, so we unroll the loops for binary metrics.
    if (n_words <= 64) { // Up to 512 bits.
        __mmask64 mask = (__mmask64)_bzhi_u64(0xFFFFFFFFFFFFFFFFull, n_words);
        __m512i a_vec = _mm512_maskz_loadu_epi8(mask, a);
        __m512i b_vec = _mm512_maskz_loadu_epi8(mask, b);
        __m512i xor_count_vec = _mm512_popcnt_epi64(_mm512_xor_si512(a_vec, b_vec));
        xor_count = _mm512_reduce_add_epi64(xor_count_vec);
    }
    else if (n_words <= 128) { // Up to 1024 bits.
        __mmask64 mask = (__mmask64)_bzhi_u64(0xFFFFFFFFFFFFFFFFull, n_words - 64);
        __m512i a1_vec = _mm512_loadu_epi8(a);
        __m512i b1_vec = _mm512_loadu_epi8(b);
        __m512i a2_vec = _mm512_maskz_loadu_epi8(mask, a + 64);
        __m512i b2_vec = _mm512_maskz_loadu_epi8(mask, b + 64);
        __m512i xor1_count_vec = _mm512_popcnt_epi64(_mm512_xor_si512(a1_vec, b1_vec));
        __m512i xor2_count_vec = _mm512_popcnt_epi64(_mm512_xor_si512(a2_vec, b2_vec));
        xor_count = _mm512_reduce_add_epi64(_mm512_add_epi64(xor2_count_vec, xor1_count_vec));
    }
<<<<<<< HEAD
    else if (n_words <= 196) { // Up to 1568 bits.
        __mmask64 mask = (__mmask64)_bzhi_u64(0xFFFFFFFFFFFFFFFFull, n_words - 128);
=======
    else if (n_words <= 192) { // Up to 1536 bits.
        __mmask64 mask = (__mmask64)_bzhi_u64(0xFFFFFFFFFFFFFFFF, n_words - 128);
>>>>>>> 2f5bb364
        __m512i a1_vec = _mm512_loadu_epi8(a);
        __m512i b1_vec = _mm512_loadu_epi8(b);
        __m512i a2_vec = _mm512_loadu_epi8(a + 64);
        __m512i b2_vec = _mm512_loadu_epi8(b + 64);
        __m512i a3_vec = _mm512_maskz_loadu_epi8(mask, a + 128);
        __m512i b3_vec = _mm512_maskz_loadu_epi8(mask, b + 128);
        __m512i xor1_count_vec = _mm512_popcnt_epi64(_mm512_xor_si512(a1_vec, b1_vec));
        __m512i xor2_count_vec = _mm512_popcnt_epi64(_mm512_xor_si512(a2_vec, b2_vec));
        __m512i xor3_count_vec = _mm512_popcnt_epi64(_mm512_xor_si512(a3_vec, b3_vec));
        xor_count =
            _mm512_reduce_add_epi64(_mm512_add_epi64(xor3_count_vec, _mm512_add_epi64(xor2_count_vec, xor1_count_vec)));
    }
    else if (n_words <= 256) { // Up to 2048 bits.
        __mmask64 mask = (__mmask64)_bzhi_u64(0xFFFFFFFFFFFFFFFFull, n_words - 192);
        __m512i a1_vec = _mm512_loadu_epi8(a);
        __m512i b1_vec = _mm512_loadu_epi8(b);
        __m512i a2_vec = _mm512_loadu_epi8(a + 64);
        __m512i b2_vec = _mm512_loadu_epi8(b + 64);
        __m512i a3_vec = _mm512_loadu_epi8(a + 128);
        __m512i b3_vec = _mm512_loadu_epi8(b + 128);
        __m512i a4_vec = _mm512_maskz_loadu_epi8(mask, a + 192);
        __m512i b4_vec = _mm512_maskz_loadu_epi8(mask, b + 192);
        __m512i xor1_count_vec = _mm512_popcnt_epi64(_mm512_xor_si512(a1_vec, b1_vec));
        __m512i xor2_count_vec = _mm512_popcnt_epi64(_mm512_xor_si512(a2_vec, b2_vec));
        __m512i xor3_count_vec = _mm512_popcnt_epi64(_mm512_xor_si512(a3_vec, b3_vec));
        __m512i xor4_count_vec = _mm512_popcnt_epi64(_mm512_xor_si512(a4_vec, b4_vec));
        xor_count = _mm512_reduce_add_epi64(_mm512_add_epi64(_mm512_add_epi64(xor4_count_vec, xor3_count_vec),
                                                             _mm512_add_epi64(xor2_count_vec, xor1_count_vec)));
    }
    else {
        __m512i xor_count_vec = _mm512_setzero_si512();
        __m512i a_vec, b_vec;

    simsimd_hamming_b8_ice_cycle:
        if (n_words < 64) {
            __mmask64 mask = (__mmask64)_bzhi_u64(0xFFFFFFFFFFFFFFFFull, n_words);
            a_vec = _mm512_maskz_loadu_epi8(mask, a);
            b_vec = _mm512_maskz_loadu_epi8(mask, b);
            n_words = 0;
        }
        else {
            a_vec = _mm512_loadu_epi8(a);
            b_vec = _mm512_loadu_epi8(b);
            a += 64, b += 64, n_words -= 64;
        }
        __m512i xor_vec = _mm512_xor_si512(a_vec, b_vec);
        xor_count_vec = _mm512_add_epi64(xor_count_vec, _mm512_popcnt_epi64(xor_vec));
        if (n_words) goto simsimd_hamming_b8_ice_cycle;

        xor_count = _mm512_reduce_add_epi64(xor_count_vec);
    }
    *result = xor_count;
}

SIMSIMD_PUBLIC void simsimd_jaccard_b8_ice(simsimd_b8_t const *a, simsimd_b8_t const *b, simsimd_size_t n_words,
                                           simsimd_distance_t *result) {

    simsimd_size_t intersection = 0, union_ = 0;
    //  It's harder to squeeze out performance from tiny representations, so we unroll the loops for binary metrics.
    if (n_words <= 64) { // Up to 512 bits.
        __mmask64 mask = (__mmask64)_bzhi_u64(0xFFFFFFFFFFFFFFFFull, n_words);
        __m512i a_vec = _mm512_maskz_loadu_epi8(mask, a);
        __m512i b_vec = _mm512_maskz_loadu_epi8(mask, b);
        __m512i and_count_vec = _mm512_popcnt_epi64(_mm512_and_si512(a_vec, b_vec));
        __m512i or_count_vec = _mm512_popcnt_epi64(_mm512_or_si512(a_vec, b_vec));
        intersection = _mm512_reduce_add_epi64(and_count_vec);
        union_ = _mm512_reduce_add_epi64(or_count_vec);
    }
    else if (n_words <= 128) { // Up to 1024 bits.
        __mmask64 mask = (__mmask64)_bzhi_u64(0xFFFFFFFFFFFFFFFFull, n_words - 64);
        __m512i a1_vec = _mm512_loadu_epi8(a);
        __m512i b1_vec = _mm512_loadu_epi8(b);
        __m512i a2_vec = _mm512_maskz_loadu_epi8(mask, a + 64);
        __m512i b2_vec = _mm512_maskz_loadu_epi8(mask, b + 64);
        __m512i and1_count_vec = _mm512_popcnt_epi64(_mm512_and_si512(a1_vec, b1_vec));
        __m512i or1_count_vec = _mm512_popcnt_epi64(_mm512_or_si512(a1_vec, b1_vec));
        __m512i and2_count_vec = _mm512_popcnt_epi64(_mm512_and_si512(a2_vec, b2_vec));
        __m512i or2_count_vec = _mm512_popcnt_epi64(_mm512_or_si512(a2_vec, b2_vec));
        intersection = _mm512_reduce_add_epi64(_mm512_add_epi64(and2_count_vec, and1_count_vec));
        union_ = _mm512_reduce_add_epi64(_mm512_add_epi64(or2_count_vec, or1_count_vec));
    }
<<<<<<< HEAD
    else if (n_words <= 196) { // Up to 1568 bits.
        __mmask64 mask = (__mmask64)_bzhi_u64(0xFFFFFFFFFFFFFFFFull, n_words - 128);
=======
    else if (n_words <= 192) { // Up to 1536 bits.
        __mmask64 mask = (__mmask64)_bzhi_u64(0xFFFFFFFFFFFFFFFF, n_words - 128);
>>>>>>> 2f5bb364
        __m512i a1_vec = _mm512_loadu_epi8(a);
        __m512i b1_vec = _mm512_loadu_epi8(b);
        __m512i a2_vec = _mm512_loadu_epi8(a + 64);
        __m512i b2_vec = _mm512_loadu_epi8(b + 64);
        __m512i a3_vec = _mm512_maskz_loadu_epi8(mask, a + 128);
        __m512i b3_vec = _mm512_maskz_loadu_epi8(mask, b + 128);
        __m512i and1_count_vec = _mm512_popcnt_epi64(_mm512_and_si512(a1_vec, b1_vec));
        __m512i or1_count_vec = _mm512_popcnt_epi64(_mm512_or_si512(a1_vec, b1_vec));
        __m512i and2_count_vec = _mm512_popcnt_epi64(_mm512_and_si512(a2_vec, b2_vec));
        __m512i or2_count_vec = _mm512_popcnt_epi64(_mm512_or_si512(a2_vec, b2_vec));
        __m512i and3_count_vec = _mm512_popcnt_epi64(_mm512_and_si512(a3_vec, b3_vec));
        __m512i or3_count_vec = _mm512_popcnt_epi64(_mm512_or_si512(a3_vec, b3_vec));
        intersection = _mm512_reduce_add_epi64( //
            _mm512_add_epi64(and3_count_vec, _mm512_add_epi64(and2_count_vec, and1_count_vec)));
        union_ = _mm512_reduce_add_epi64( //
            _mm512_add_epi64(or3_count_vec, _mm512_add_epi64(or2_count_vec, or1_count_vec)));
    }
    else if (n_words <= 256) { // Up to 2048 bits.
        __mmask64 mask = (__mmask64)_bzhi_u64(0xFFFFFFFFFFFFFFFFull, n_words - 192);
        __m512i a1_vec = _mm512_loadu_epi8(a);
        __m512i b1_vec = _mm512_loadu_epi8(b);
        __m512i a2_vec = _mm512_loadu_epi8(a + 64);
        __m512i b2_vec = _mm512_loadu_epi8(b + 64);
        __m512i a3_vec = _mm512_loadu_epi8(a + 128);
        __m512i b3_vec = _mm512_loadu_epi8(b + 128);
        __m512i a4_vec = _mm512_maskz_loadu_epi8(mask, a + 192);
        __m512i b4_vec = _mm512_maskz_loadu_epi8(mask, b + 192);
        __m512i and1_count_vec = _mm512_popcnt_epi64(_mm512_and_si512(a1_vec, b1_vec));
        __m512i or1_count_vec = _mm512_popcnt_epi64(_mm512_or_si512(a1_vec, b1_vec));
        __m512i and2_count_vec = _mm512_popcnt_epi64(_mm512_and_si512(a2_vec, b2_vec));
        __m512i or2_count_vec = _mm512_popcnt_epi64(_mm512_or_si512(a2_vec, b2_vec));
        __m512i and3_count_vec = _mm512_popcnt_epi64(_mm512_and_si512(a3_vec, b3_vec));
        __m512i or3_count_vec = _mm512_popcnt_epi64(_mm512_or_si512(a3_vec, b3_vec));
        __m512i and4_count_vec = _mm512_popcnt_epi64(_mm512_and_si512(a4_vec, b4_vec));
        __m512i or4_count_vec = _mm512_popcnt_epi64(_mm512_or_si512(a4_vec, b4_vec));
        intersection = _mm512_reduce_add_epi64(_mm512_add_epi64(_mm512_add_epi64(and4_count_vec, and3_count_vec),
                                                                _mm512_add_epi64(and2_count_vec, and1_count_vec)));
        union_ = _mm512_reduce_add_epi64(_mm512_add_epi64(_mm512_add_epi64(or4_count_vec, or3_count_vec),
                                                          _mm512_add_epi64(or2_count_vec, or1_count_vec)));
    }
    else {
        __m512i and_count_vec = _mm512_setzero_si512(), or_count_vec = _mm512_setzero_si512();
        __m512i a_vec, b_vec;

    simsimd_jaccard_b8_ice_cycle:
        if (n_words < 64) {
            __mmask64 mask = (__mmask64)_bzhi_u64(0xFFFFFFFFFFFFFFFFull, n_words);
            a_vec = _mm512_maskz_loadu_epi8(mask, a);
            b_vec = _mm512_maskz_loadu_epi8(mask, b);
            n_words = 0;
        }
        else {
            a_vec = _mm512_loadu_epi8(a);
            b_vec = _mm512_loadu_epi8(b);
            a += 64, b += 64, n_words -= 64;
        }
        __m512i and_vec = _mm512_and_si512(a_vec, b_vec);
        __m512i or_vec = _mm512_or_si512(a_vec, b_vec);
        and_count_vec = _mm512_add_epi64(and_count_vec, _mm512_popcnt_epi64(and_vec));
        or_count_vec = _mm512_add_epi64(or_count_vec, _mm512_popcnt_epi64(or_vec));
        if (n_words) goto simsimd_jaccard_b8_ice_cycle;

        intersection = _mm512_reduce_add_epi64(and_count_vec);
        union_ = _mm512_reduce_add_epi64(or_count_vec);
    }
    *result = (union_ != 0) ? 1 - (simsimd_f64_t)intersection / (simsimd_f64_t)union_ : 1;
}

#pragma clang attribute pop
#pragma GCC pop_options
#endif // SIMSIMD_TARGET_ICE

#if SIMSIMD_TARGET_HASWELL
#pragma GCC push_options
#pragma GCC target("popcnt")
#pragma clang attribute push(__attribute__((target("popcnt"))), apply_to = function)

SIMSIMD_PUBLIC void simsimd_hamming_b8_haswell(simsimd_b8_t const *a, simsimd_b8_t const *b, simsimd_size_t n_words,
                                               simsimd_distance_t *result) {
    // x86 supports unaligned loads and works just fine with the scalar version for small vectors.
    simsimd_size_t differences = 0;
    for (; n_words >= 8; n_words -= 8, a += 8, b += 8)
        differences += _mm_popcnt_u64(*(simsimd_u64_t const *)a ^ *(simsimd_u64_t const *)b);
    for (; n_words; --n_words, ++a, ++b) differences += _mm_popcnt_u32(*a ^ *b);
    *result = differences;
}

SIMSIMD_PUBLIC void simsimd_jaccard_b8_haswell(simsimd_b8_t const *a, simsimd_b8_t const *b, simsimd_size_t n_words,
                                               simsimd_distance_t *result) {
    // x86 supports unaligned loads and works just fine with the scalar version for small vectors.
    simsimd_size_t intersection = 0, union_ = 0;
    for (; n_words >= 8; n_words -= 8, a += 8, b += 8)
        intersection += _mm_popcnt_u64(*(simsimd_u64_t const *)a & *(simsimd_u64_t const *)b),
            union_ += _mm_popcnt_u64(*(simsimd_u64_t const *)a | *(simsimd_u64_t const *)b);
    for (; n_words; --n_words, ++a, ++b) intersection += _mm_popcnt_u32(*a & *b), union_ += _mm_popcnt_u32(*a | *b);
    *result = (union_ != 0) ? 1 - (simsimd_f64_t)intersection / (simsimd_f64_t)union_ : 1;
}

#pragma clang attribute pop
#pragma GCC pop_options
#endif // SIMSIMD_TARGET_HASWELL
#endif // _SIMSIMD_TARGET_X86

#ifdef __cplusplus
}
#endif

#endif<|MERGE_RESOLUTION|>--- conflicted
+++ resolved
@@ -276,14 +276,14 @@
     simsimd_size_t xor_count;
     // It's harder to squeeze out performance from tiny representations, so we unroll the loops for binary metrics.
     if (n_words <= 64) { // Up to 512 bits.
-        __mmask64 mask = (__mmask64)_bzhi_u64(0xFFFFFFFFFFFFFFFFull, n_words);
+        __mmask64 mask = (__mmask64)_bzhi_u64(0xFFFFFFFFFFFFFFFF, n_words);
         __m512i a_vec = _mm512_maskz_loadu_epi8(mask, a);
         __m512i b_vec = _mm512_maskz_loadu_epi8(mask, b);
         __m512i xor_count_vec = _mm512_popcnt_epi64(_mm512_xor_si512(a_vec, b_vec));
         xor_count = _mm512_reduce_add_epi64(xor_count_vec);
     }
     else if (n_words <= 128) { // Up to 1024 bits.
-        __mmask64 mask = (__mmask64)_bzhi_u64(0xFFFFFFFFFFFFFFFFull, n_words - 64);
+        __mmask64 mask = (__mmask64)_bzhi_u64(0xFFFFFFFFFFFFFFFF, n_words - 64);
         __m512i a1_vec = _mm512_loadu_epi8(a);
         __m512i b1_vec = _mm512_loadu_epi8(b);
         __m512i a2_vec = _mm512_maskz_loadu_epi8(mask, a + 64);
@@ -292,13 +292,8 @@
         __m512i xor2_count_vec = _mm512_popcnt_epi64(_mm512_xor_si512(a2_vec, b2_vec));
         xor_count = _mm512_reduce_add_epi64(_mm512_add_epi64(xor2_count_vec, xor1_count_vec));
     }
-<<<<<<< HEAD
-    else if (n_words <= 196) { // Up to 1568 bits.
-        __mmask64 mask = (__mmask64)_bzhi_u64(0xFFFFFFFFFFFFFFFFull, n_words - 128);
-=======
     else if (n_words <= 192) { // Up to 1536 bits.
         __mmask64 mask = (__mmask64)_bzhi_u64(0xFFFFFFFFFFFFFFFF, n_words - 128);
->>>>>>> 2f5bb364
         __m512i a1_vec = _mm512_loadu_epi8(a);
         __m512i b1_vec = _mm512_loadu_epi8(b);
         __m512i a2_vec = _mm512_loadu_epi8(a + 64);
@@ -312,7 +307,7 @@
             _mm512_reduce_add_epi64(_mm512_add_epi64(xor3_count_vec, _mm512_add_epi64(xor2_count_vec, xor1_count_vec)));
     }
     else if (n_words <= 256) { // Up to 2048 bits.
-        __mmask64 mask = (__mmask64)_bzhi_u64(0xFFFFFFFFFFFFFFFFull, n_words - 192);
+        __mmask64 mask = (__mmask64)_bzhi_u64(0xFFFFFFFFFFFFFFFF, n_words - 192);
         __m512i a1_vec = _mm512_loadu_epi8(a);
         __m512i b1_vec = _mm512_loadu_epi8(b);
         __m512i a2_vec = _mm512_loadu_epi8(a + 64);
@@ -334,7 +329,7 @@
 
     simsimd_hamming_b8_ice_cycle:
         if (n_words < 64) {
-            __mmask64 mask = (__mmask64)_bzhi_u64(0xFFFFFFFFFFFFFFFFull, n_words);
+            __mmask64 mask = (__mmask64)_bzhi_u64(0xFFFFFFFFFFFFFFFF, n_words);
             a_vec = _mm512_maskz_loadu_epi8(mask, a);
             b_vec = _mm512_maskz_loadu_epi8(mask, b);
             n_words = 0;
@@ -359,7 +354,7 @@
     simsimd_size_t intersection = 0, union_ = 0;
     //  It's harder to squeeze out performance from tiny representations, so we unroll the loops for binary metrics.
     if (n_words <= 64) { // Up to 512 bits.
-        __mmask64 mask = (__mmask64)_bzhi_u64(0xFFFFFFFFFFFFFFFFull, n_words);
+        __mmask64 mask = (__mmask64)_bzhi_u64(0xFFFFFFFFFFFFFFFF, n_words);
         __m512i a_vec = _mm512_maskz_loadu_epi8(mask, a);
         __m512i b_vec = _mm512_maskz_loadu_epi8(mask, b);
         __m512i and_count_vec = _mm512_popcnt_epi64(_mm512_and_si512(a_vec, b_vec));
@@ -368,7 +363,7 @@
         union_ = _mm512_reduce_add_epi64(or_count_vec);
     }
     else if (n_words <= 128) { // Up to 1024 bits.
-        __mmask64 mask = (__mmask64)_bzhi_u64(0xFFFFFFFFFFFFFFFFull, n_words - 64);
+        __mmask64 mask = (__mmask64)_bzhi_u64(0xFFFFFFFFFFFFFFFF, n_words - 64);
         __m512i a1_vec = _mm512_loadu_epi8(a);
         __m512i b1_vec = _mm512_loadu_epi8(b);
         __m512i a2_vec = _mm512_maskz_loadu_epi8(mask, a + 64);
@@ -380,13 +375,8 @@
         intersection = _mm512_reduce_add_epi64(_mm512_add_epi64(and2_count_vec, and1_count_vec));
         union_ = _mm512_reduce_add_epi64(_mm512_add_epi64(or2_count_vec, or1_count_vec));
     }
-<<<<<<< HEAD
-    else if (n_words <= 196) { // Up to 1568 bits.
-        __mmask64 mask = (__mmask64)_bzhi_u64(0xFFFFFFFFFFFFFFFFull, n_words - 128);
-=======
     else if (n_words <= 192) { // Up to 1536 bits.
         __mmask64 mask = (__mmask64)_bzhi_u64(0xFFFFFFFFFFFFFFFF, n_words - 128);
->>>>>>> 2f5bb364
         __m512i a1_vec = _mm512_loadu_epi8(a);
         __m512i b1_vec = _mm512_loadu_epi8(b);
         __m512i a2_vec = _mm512_loadu_epi8(a + 64);
@@ -405,7 +395,7 @@
             _mm512_add_epi64(or3_count_vec, _mm512_add_epi64(or2_count_vec, or1_count_vec)));
     }
     else if (n_words <= 256) { // Up to 2048 bits.
-        __mmask64 mask = (__mmask64)_bzhi_u64(0xFFFFFFFFFFFFFFFFull, n_words - 192);
+        __mmask64 mask = (__mmask64)_bzhi_u64(0xFFFFFFFFFFFFFFFF, n_words - 192);
         __m512i a1_vec = _mm512_loadu_epi8(a);
         __m512i b1_vec = _mm512_loadu_epi8(b);
         __m512i a2_vec = _mm512_loadu_epi8(a + 64);
@@ -433,7 +423,7 @@
 
     simsimd_jaccard_b8_ice_cycle:
         if (n_words < 64) {
-            __mmask64 mask = (__mmask64)_bzhi_u64(0xFFFFFFFFFFFFFFFFull, n_words);
+            __mmask64 mask = (__mmask64)_bzhi_u64(0xFFFFFFFFFFFFFFFF, n_words);
             a_vec = _mm512_maskz_loadu_epi8(mask, a);
             b_vec = _mm512_maskz_loadu_epi8(mask, b);
             n_words = 0;
