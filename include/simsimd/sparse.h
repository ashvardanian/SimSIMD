/**
 *  @file       sparse.h
 *  @brief      SIMD-accelerated functions for Sparse Vectors.
 *  @author     Ash Vardanian
 *  @date       March 21, 2024
 *
 *  Contains:
 *  - Set Intersection ~ Jaccard Distance
 *  - Sparse Dot Products, outputting the count and weighted product
 *
 *  For datatypes:
 *  - u16: for vocabularies under 64 thousand tokens
 *  - u32: for vocabularies under 4 billion tokens
 *  - u16 indicies + i16 weights: for weighted word counts
 *  - u16 indicies + bf16 weights: for sparse matrices
 *
 *  For hardware architectures:
 *  - x86: Ice Lake, Turin
 *  - Arm: SVE2
 *
 *  Interestingly, to implement sparse distances and products, the most important function
 *  is analogous to `std::set_intersection`, that outputs the intersection of two sorted
 *  sequences. The naive implementation of that function would look like:
 *
 *      std::size_t intersection_size = 0;
 *      while (i != a_length && j != b_length) {
 *          scalar_t ai = a[i], bj = b[j];
 *          intersection_size += ai == bj;
 *          i += ai < bj;
 *          j += ai >= bj;
 *      }
 *
 *  Assuming we are dealing with sparse arrays, most of the time we are just evaluating
 *  branches and skipping entries. So what if we could skip multiple entries at a time
 *  searching for the next chunk, where an intersection is possible. For weighted arrays:
 *
 *      double product = 0;
 *      while (i != a_length && j != b_length) {
 *          scalar_t ai = a[i], bj = b[j];
 *          product += ai == bj ? a_weights[i] * b_weights[j] : 0;
 *          i += ai < bj;
 *          j += ai >= bj;
 *      }
 *
 *  ! When dealing with weighted intersections, the kernel exports two results: the count and weights dot product.
 *  ? When dealing with low-precision weights, the dot product is still computed with higher precision.
 *
 *  x86 intrinsics: https://www.intel.com/content/www/us/en/docs/intrinsics-guide/
 *  Arm intrinsics: https://developer.arm.com/architectures/instruction-sets/intrinsics/
 */
#ifndef SIMSIMD_SPARSE_H
#define SIMSIMD_SPARSE_H

#include "types.h"

#ifdef __cplusplus
extern "C" {
#endif

/*  Implements the serial set intersection algorithm, similar to `std::set_intersection in C++ STL`,
 *  but uses clever galloping logic, if the arrays significantly differ in size.
 */
SIMSIMD_PUBLIC void simsimd_intersect_u16_serial(     //
    simsimd_u16_t const *a, simsimd_u16_t const *b,   //
    simsimd_size_t a_length, simsimd_size_t b_length, //
    simsimd_distance_t *results);
SIMSIMD_PUBLIC void simsimd_intersect_u32_serial(     //
    simsimd_u32_t const *a, simsimd_u32_t const *b,   //
    simsimd_size_t a_length, simsimd_size_t b_length, //
    simsimd_distance_t *results);
SIMSIMD_PUBLIC void simsimd_spdot_counts_u16_serial(                //
    simsimd_u16_t const *a, simsimd_u16_t const *b,                 //
    simsimd_i16_t const *a_weights, simsimd_i16_t const *b_weights, //
    simsimd_size_t a_length, simsimd_size_t b_length,               //
    simsimd_distance_t *results);
SIMSIMD_PUBLIC void simsimd_spdot_weights_u16_serial(                 //
    simsimd_u16_t const *a, simsimd_u16_t const *b,                   //
    simsimd_bf16_t const *a_weights, simsimd_bf16_t const *b_weights, //
    simsimd_size_t a_length, simsimd_size_t b_length,                 //
    simsimd_distance_t *results);

/*  Implements the most naive set intersection algorithm, similar to `std::set_intersection in C++ STL`,
 *  naively enumerating the elements of two arrays.
 */
SIMSIMD_PUBLIC void simsimd_intersect_u16_accurate(   //
    simsimd_u16_t const *a, simsimd_u16_t const *b,   //
    simsimd_size_t a_length, simsimd_size_t b_length, //
    simsimd_distance_t *results);
SIMSIMD_PUBLIC void simsimd_intersect_u32_accurate(   //
    simsimd_u32_t const *a, simsimd_u32_t const *b,   //
    simsimd_size_t a_length, simsimd_size_t b_length, //
    simsimd_distance_t *results);
SIMSIMD_PUBLIC void simsimd_spdot_counts_u16_accurate(              //
    simsimd_u16_t const *a, simsimd_u16_t const *b,                 //
    simsimd_i16_t const *a_weights, simsimd_i16_t const *b_weights, //
    simsimd_size_t a_length, simsimd_size_t b_length,               //
    simsimd_distance_t *results);
SIMSIMD_PUBLIC void simsimd_spdot_weights_u16_accurate(               //
    simsimd_u16_t const *a, simsimd_u16_t const *b,                   //
    simsimd_bf16_t const *a_weights, simsimd_bf16_t const *b_weights, //
    simsimd_size_t a_length, simsimd_size_t b_length,                 //
    simsimd_distance_t *results);

/*  SIMD-powered backends for Arm SVE, mostly using 32-bit arithmetic over variable-length platform-defined word sizes.
 *  Designed for Arm Graviton 3, Microsoft Cobalt, as well as Nvidia Grace and newer Ampere Altra CPUs.
 */
SIMSIMD_PUBLIC void simsimd_intersect_u16_sve2(       //
    simsimd_u16_t const *a, simsimd_u16_t const *b,   //
    simsimd_size_t a_length, simsimd_size_t b_length, //
    simsimd_distance_t *results);
SIMSIMD_PUBLIC void simsimd_intersect_u32_sve2(       //
    simsimd_u32_t const *a, simsimd_u32_t const *b,   //
    simsimd_size_t a_length, simsimd_size_t b_length, //
    simsimd_distance_t *results);
SIMSIMD_PUBLIC void simsimd_spdot_counts_u16_sve2(                  //
    simsimd_u16_t const *a, simsimd_u16_t const *b,                 //
    simsimd_i16_t const *a_weights, simsimd_i16_t const *b_weights, //
    simsimd_size_t a_length, simsimd_size_t b_length,               //
    simsimd_distance_t *results);
SIMSIMD_PUBLIC void simsimd_spdot_weights_u16_sve2(                   //
    simsimd_u16_t const *a, simsimd_u16_t const *b,                   //
    simsimd_bf16_t const *a_weights, simsimd_bf16_t const *b_weights, //
    simsimd_size_t a_length, simsimd_size_t b_length,                 //
    simsimd_distance_t *results);

/*  SIMD-powered backends for various generations of AVX512 CPUs.
 *  Skylake is handy, as it supports masked loads and other operations, avoiding the need for the tail loop.
 *  Ice Lake, however, is needed even for the most basic kernels to perform integer matching.
 */
SIMSIMD_PUBLIC void simsimd_intersect_u16_ice(        //
    simsimd_u16_t const *a, simsimd_u16_t const *b,   //
    simsimd_size_t a_length, simsimd_size_t b_length, //
    simsimd_distance_t *results);
SIMSIMD_PUBLIC void simsimd_intersect_u32_ice(        //
    simsimd_u32_t const *a, simsimd_u32_t const *b,   //
    simsimd_size_t a_length, simsimd_size_t b_length, //
    simsimd_distance_t *results);

/*  SIMD-powered backends for AMD Turin CPUs with cheap VP2INTERSECT instructions.
 *  On the Intel side, only mobile Tiger Lake support them, but have prohibitively high latency.
 */
SIMSIMD_PUBLIC void simsimd_intersect_u16_turin(      //
    simsimd_u16_t const *a, simsimd_u16_t const *b,   //
    simsimd_size_t a_length, simsimd_size_t b_length, //
    simsimd_distance_t *results);
SIMSIMD_PUBLIC void simsimd_intersect_u32_turin(      //
    simsimd_u32_t const *a, simsimd_u32_t const *b,   //
    simsimd_size_t a_length, simsimd_size_t b_length, //
    simsimd_distance_t *results);
SIMSIMD_PUBLIC void simsimd_spdot_counts_u16_turin(                 //
    simsimd_u16_t const *a, simsimd_u16_t const *b,                 //
    simsimd_i16_t const *a_weights, simsimd_i16_t const *b_weights, //
    simsimd_size_t a_length, simsimd_size_t b_length,               //
    simsimd_distance_t *results);
SIMSIMD_PUBLIC void simsimd_spdot_weights_u16_turin(                  //
    simsimd_u16_t const *a, simsimd_u16_t const *b,                   //
    simsimd_bf16_t const *a_weights, simsimd_bf16_t const *b_weights, //
    simsimd_size_t a_length, simsimd_size_t b_length,                 //
    simsimd_distance_t *results);

#define SIMSIMD_MAKE_INTERSECT_LINEAR(name, input_type, counter_type)                                  \
    SIMSIMD_PUBLIC void simsimd_intersect_##input_type##_##name(                                       \
        simsimd_##input_type##_t const *a, simsimd_##input_type##_t const *b, simsimd_size_t a_length, \
        simsimd_size_t b_length, simsimd_distance_t *result) {                                         \
        simsimd_##counter_type##_t intersection_size = 0;                                              \
        simsimd_size_t i = 0, j = 0;                                                                   \
        while (i != a_length && j != b_length) {                                                       \
            simsimd_##input_type##_t ai = a[i];                                                        \
            simsimd_##input_type##_t bj = b[j];                                                        \
            intersection_size += ai == bj;                                                             \
            i += ai < bj;                                                                              \
            j += ai >= bj;                                                                             \
        }                                                                                              \
        *result = intersection_size;                                                                   \
    }

SIMSIMD_MAKE_INTERSECT_LINEAR(accurate, u16, size) // simsimd_intersect_u16_accurate
SIMSIMD_MAKE_INTERSECT_LINEAR(accurate, u32, size) // simsimd_intersect_u32_accurate

#define SIMSIMD_MAKE_INTERSECT_WEIGHTED(name, variation, input_type, counter_type, weight_type, accumulator_type, \
                                        load_and_convert)                                                         \
    SIMSIMD_PUBLIC void simsimd_##variation##_##input_type##_##name(                                              \
        simsimd_##input_type##_t const *a, simsimd_##input_type##_t const *b,                                     \
        simsimd_##weight_type##_t const *a_weights, simsimd_##weight_type##_t const *b_weights,                   \
        simsimd_size_t a_length, simsimd_size_t b_length, simsimd_distance_t *results) {                          \
        simsimd_##counter_type##_t intersection_size = 0;                                                         \
        simsimd_##accumulator_type##_t weights_product = 0, awi, bwj;                                             \
        simsimd_size_t i = 0, j = 0;                                                                              \
        while (i != a_length && j != b_length) {                                                                  \
            simsimd_##input_type##_t ai = a[i];                                                                   \
            simsimd_##input_type##_t bj = b[j];                                                                   \
            int matches = ai == bj;                                                                               \
<<<<<<< HEAD
            load_and_convert(a_weights + i, &awi);                                                                \
            load_and_convert(b_weights + j, &bwj);                                                                \
            weights_product += matches * awi * bwj;                                                               \
=======
            simsimd_##accumulator_type##_t awi = load_and_convert(a_weights + i);                                 \
            simsimd_##accumulator_type##_t bwi = load_and_convert(b_weights + i);                                 \
            weights_product += matches * awi * bwi;                                                               \
>>>>>>> 013e1997
            intersection_size += matches;                                                                         \
            i += ai < bj;                                                                                         \
            j += ai >= bj;                                                                                        \
        }                                                                                                         \
        results[0] = intersection_size;                                                                           \
        results[1] = weights_product;                                                                             \
    }

SIMSIMD_MAKE_INTERSECT_WEIGHTED(accurate, spdot_counts, u16, size, i16, i64,
                                _SIMSIMD_ASSIGN_1_TO_2) // simsimd_spdot_counts_u16_accurate
SIMSIMD_MAKE_INTERSECT_WEIGHTED(accurate, spdot_weights, u16, size, bf16, f64,
                                _simsimd_bf16_to_f64) // simsimd_spdot_weights_u16_accurate

#define SIMSIMD_MAKE_INTERSECT_GALLOPING(name, input_type, counter_type)                                             \
    SIMSIMD_PUBLIC simsimd_size_t simsimd_galloping_search_##input_type(simsimd_##input_type##_t const *array,       \
                                                                        simsimd_size_t start, simsimd_size_t length, \
                                                                        simsimd_##input_type##_t val) {              \
        simsimd_size_t low = start;                                                                                  \
        simsimd_size_t high = start + 1;                                                                             \
        while (high < length && array[high] < val) {                                                                 \
            low = high;                                                                                              \
            high = (2 * high < length) ? 2 * high : length;                                                          \
        }                                                                                                            \
        while (low < high) {                                                                                         \
            simsimd_size_t mid = low + (high - low) / 2;                                                             \
            if (array[mid] < val) { low = mid + 1; }                                                                 \
            else { high = mid; }                                                                                     \
        }                                                                                                            \
        return low;                                                                                                  \
    }                                                                                                                \
                                                                                                                     \
    SIMSIMD_PUBLIC void simsimd_intersect_##input_type##_##name(                                                     \
        simsimd_##input_type##_t const *shorter, simsimd_##input_type##_t const *longer,                             \
        simsimd_size_t shorter_length, simsimd_size_t longer_length, simsimd_distance_t *result) {                   \
        /* Swap arrays if necessary, as we want "longer" to be larger than "shorter" */                              \
        if (longer_length < shorter_length) {                                                                        \
            simsimd_##input_type##_t const *temp = shorter;                                                          \
            shorter = longer;                                                                                        \
            longer = temp;                                                                                           \
            simsimd_size_t temp_length = shorter_length;                                                             \
            shorter_length = longer_length;                                                                          \
            longer_length = temp_length;                                                                             \
        }                                                                                                            \
                                                                                                                     \
        /* Use the accurate implementation if galloping is not beneficial */                                         \
        if (longer_length < 64 * shorter_length) {                                                                   \
            simsimd_intersect_##input_type##_accurate(shorter, longer, shorter_length, longer_length, result);       \
            return;                                                                                                  \
        }                                                                                                            \
                                                                                                                     \
        /* Perform galloping, shrinking the target range */                                                          \
        simsimd_##counter_type##_t intersection_size = 0;                                                            \
        simsimd_size_t j = 0;                                                                                        \
        for (simsimd_size_t i = 0; i < shorter_length; ++i) {                                                        \
            simsimd_##input_type##_t shorter_i = shorter[i];                                                         \
            j = simsimd_galloping_search_##input_type(longer, j, longer_length, shorter_i);                          \
            if (j < longer_length && longer[j] == shorter_i) { intersection_size++; }                                \
        }                                                                                                            \
        *result = intersection_size;                                                                                 \
    }

SIMSIMD_MAKE_INTERSECT_GALLOPING(serial, u16, size) // simsimd_intersect_u16_serial
SIMSIMD_MAKE_INTERSECT_GALLOPING(serial, u32, size) // simsimd_intersect_u32_serial
SIMSIMD_MAKE_INTERSECT_WEIGHTED(serial, spdot_counts, u16, size, i16, i32,
                                _SIMSIMD_ASSIGN_1_TO_2) // simsimd_spdot_counts_u16_serial
SIMSIMD_MAKE_INTERSECT_WEIGHTED(serial, spdot_weights, u16, size, bf16, f32,
                                simsimd_bf16_to_f32) // simsimd_spdot_weights_u16_serial

/*  The AVX-512 implementations are inspired by the "Faster-Than-Native Alternatives
 *  for x86 VP2INTERSECT Instructions" paper by Guille Diez-Canas, 2022.
 *
 *      https://github.com/mozonaut/vp2intersect
 *      https://arxiv.org/pdf/2112.06342.pdf
 *
 *  For R&D purposes, it's important to keep the following latencies in mind:
 *
 *   - `_mm512_permutex_epi64` - needs F - 3 cycles latency
 *   - `_mm512_shuffle_epi8` - needs BW - 1 cycle latency
 *   - `_mm512_permutexvar_epi16` - needs BW - 4-6 cycles latency
 *   - `_mm512_permutexvar_epi8` - needs VBMI - 3 cycles latency
 */
#if _SIMSIMD_TARGET_X86
#if SIMSIMD_TARGET_ICE
#pragma GCC push_options
#pragma GCC target("avx2", "avx512f", "avx512vl", "bmi2", "lzcnt", "popcnt", "avx512bw", "avx512vbmi2")
#pragma clang attribute push(__attribute__((target("avx2,avx512f,avx512vl,bmi2,lzcnt,popcnt,avx512bw,avx512vbmi2"))), \
                             apply_to = function)

/**
 *  @brief  Analogous to `_mm512_2intersect_epi16_mask`, but compatible with Ice Lake CPUs,
 *          slightly faster than the native Tiger Lake implementation, but returns only one mask.
 */
SIMSIMD_INTERNAL simsimd_u32_t _simsimd_intersect_u16x32_ice(__m512i a, __m512i b) {
    __m512i a1 = _mm512_alignr_epi32(a, a, 4);
    __m512i a2 = _mm512_alignr_epi32(a, a, 8);
    __m512i a3 = _mm512_alignr_epi32(a, a, 12);

    __m512i b1 = _mm512_shuffle_epi32(b, _MM_PERM_ADCB);
    __m512i b2 = _mm512_shuffle_epi32(b, _MM_PERM_BADC);
    __m512i b3 = _mm512_shuffle_epi32(b, _MM_PERM_CBAD);

    __m512i b01 = _mm512_shrdi_epi32(b, b, 16);
    __m512i b11 = _mm512_shrdi_epi32(b1, b1, 16);
    __m512i b21 = _mm512_shrdi_epi32(b2, b2, 16);
    __m512i b31 = _mm512_shrdi_epi32(b3, b3, 16);

    __mmask32 nm00 = _mm512_cmpneq_epi16_mask(a, b);
    __mmask32 nm01 = _mm512_cmpneq_epi16_mask(a1, b);
    __mmask32 nm02 = _mm512_cmpneq_epi16_mask(a2, b);
    __mmask32 nm03 = _mm512_cmpneq_epi16_mask(a3, b);

    __mmask32 nm10 = _mm512_mask_cmpneq_epi16_mask(nm00, a, b01);
    __mmask32 nm11 = _mm512_mask_cmpneq_epi16_mask(nm01, a1, b01);
    __mmask32 nm12 = _mm512_mask_cmpneq_epi16_mask(nm02, a2, b01);
    __mmask32 nm13 = _mm512_mask_cmpneq_epi16_mask(nm03, a3, b01);

    __mmask32 nm20 = _mm512_mask_cmpneq_epi16_mask(nm10, a, b1);
    __mmask32 nm21 = _mm512_mask_cmpneq_epi16_mask(nm11, a1, b1);
    __mmask32 nm22 = _mm512_mask_cmpneq_epi16_mask(nm12, a2, b1);
    __mmask32 nm23 = _mm512_mask_cmpneq_epi16_mask(nm13, a3, b1);

    __mmask32 nm30 = _mm512_mask_cmpneq_epi16_mask(nm20, a, b11);
    __mmask32 nm31 = _mm512_mask_cmpneq_epi16_mask(nm21, a1, b11);
    __mmask32 nm32 = _mm512_mask_cmpneq_epi16_mask(nm22, a2, b11);
    __mmask32 nm33 = _mm512_mask_cmpneq_epi16_mask(nm23, a3, b11);

    __mmask32 nm40 = _mm512_mask_cmpneq_epi16_mask(nm30, a, b2);
    __mmask32 nm41 = _mm512_mask_cmpneq_epi16_mask(nm31, a1, b2);
    __mmask32 nm42 = _mm512_mask_cmpneq_epi16_mask(nm32, a2, b2);
    __mmask32 nm43 = _mm512_mask_cmpneq_epi16_mask(nm33, a3, b2);

    __mmask32 nm50 = _mm512_mask_cmpneq_epi16_mask(nm40, a, b21);
    __mmask32 nm51 = _mm512_mask_cmpneq_epi16_mask(nm41, a1, b21);
    __mmask32 nm52 = _mm512_mask_cmpneq_epi16_mask(nm42, a2, b21);
    __mmask32 nm53 = _mm512_mask_cmpneq_epi16_mask(nm43, a3, b21);

    __mmask32 nm60 = _mm512_mask_cmpneq_epi16_mask(nm50, a, b3);
    __mmask32 nm61 = _mm512_mask_cmpneq_epi16_mask(nm51, a1, b3);
    __mmask32 nm62 = _mm512_mask_cmpneq_epi16_mask(nm52, a2, b3);
    __mmask32 nm63 = _mm512_mask_cmpneq_epi16_mask(nm53, a3, b3);

    __mmask32 nm70 = _mm512_mask_cmpneq_epi16_mask(nm60, a, b31);
    __mmask32 nm71 = _mm512_mask_cmpneq_epi16_mask(nm61, a1, b31);
    __mmask32 nm72 = _mm512_mask_cmpneq_epi16_mask(nm62, a2, b31);
    __mmask32 nm73 = _mm512_mask_cmpneq_epi16_mask(nm63, a3, b31);

    return ~(simsimd_u32_t)(nm70 & _simsimd_u32_rol(&nm71, 8) & _simsimd_u32_rol(&nm72, 16) &
                            _simsimd_u32_ror(&nm73, 8));
}

/**
 *  @brief  Analogous to `_mm512_2intersect_epi32`, but compatible with Ice Lake CPUs,
 *          slightly faster than the native Tiger Lake implementation, but returns only one mask.
 *
 *  Some latencies to keep in mind:
 *
 *  - `_mm512_shuffle_epi32` - "VPSHUFD (ZMM, ZMM, I8)":
 *      - 1 cycle latency on Ice Lake: 1*p5
 *      - 1 cycle latency on Genoa: 1*FP123
 *  - `_mm512_mask_cmpneq_epi32_mask` - "VPCMPD (K, ZMM, ZMM, I8)":
 *      - 3 cycle latency on Ice Lake: 1*p5
 *      - 1 cycle latency on Genoa: 1*FP01
 *  - `_mm512_alignr_epi32` - "VPALIGNR (ZMM, ZMM, ZMM, I8)":
 *      - 1 cycle latency on Ice Lake: 1*p5
 *      - 2 cycle latency on Genoa: 1*FP12
 *  - `_mm512_conflict_epi32` - "VPCONFLICTD (ZMM, ZMM)":
 *      - up to 26 cycles latency on Ice Lake: 11*p0+9*p05+17*p5
 *      - up to 7 cycle latency on Genoa: 1*FP01+1*FP12
 */
SIMSIMD_INTERNAL simsimd_u16_t _simsimd_intersect_u32x16_ice(__m512i a, __m512i b) {
    __m512i a1 = _mm512_alignr_epi32(a, a, 4);
    __m512i b1 = _mm512_shuffle_epi32(b, _MM_PERM_ADCB);
    __mmask16 nm00 = _mm512_cmpneq_epi32_mask(a, b);

    __m512i a2 = _mm512_alignr_epi32(a, a, 8);
    __m512i a3 = _mm512_alignr_epi32(a, a, 12);
    __mmask16 nm01 = _mm512_cmpneq_epi32_mask(a1, b);
    __mmask16 nm02 = _mm512_cmpneq_epi32_mask(a2, b);

    __mmask16 nm03 = _mm512_cmpneq_epi32_mask(a3, b);
    __mmask16 nm10 = _mm512_mask_cmpneq_epi32_mask(nm00, a, b1);
    __mmask16 nm11 = _mm512_mask_cmpneq_epi32_mask(nm01, a1, b1);

    __m512i b2 = _mm512_shuffle_epi32(b, _MM_PERM_BADC);
    __mmask16 nm12 = _mm512_mask_cmpneq_epi32_mask(nm02, a2, b1);
    __mmask16 nm13 = _mm512_mask_cmpneq_epi32_mask(nm03, a3, b1);
    __mmask16 nm20 = _mm512_mask_cmpneq_epi32_mask(nm10, a, b2);

    __m512i b3 = _mm512_shuffle_epi32(b, _MM_PERM_CBAD);
    __mmask16 nm21 = _mm512_mask_cmpneq_epi32_mask(nm11, a1, b2);
    __mmask16 nm22 = _mm512_mask_cmpneq_epi32_mask(nm12, a2, b2);
    __mmask16 nm23 = _mm512_mask_cmpneq_epi32_mask(nm13, a3, b2);

    __mmask16 nm0 = _mm512_mask_cmpneq_epi32_mask(nm20, a, b3);
    __mmask16 nm1 = _mm512_mask_cmpneq_epi32_mask(nm21, a1, b3);
    __mmask16 nm2 = _mm512_mask_cmpneq_epi32_mask(nm22, a2, b3);
    __mmask16 nm3 = _mm512_mask_cmpneq_epi32_mask(nm23, a3, b3);

    return ~(simsimd_u16_t)(nm0 & _simsimd_u16_rol(&nm1, 4) & _simsimd_u16_rol(&nm2, 8) & _simsimd_u16_ror(&nm3, 4));
}

SIMSIMD_PUBLIC void simsimd_intersect_u16_ice(        //
    simsimd_u16_t const *a, simsimd_u16_t const *b,   //
    simsimd_size_t a_length, simsimd_size_t b_length, //
    simsimd_distance_t *results) {

    // The baseline implementation for very small arrays (2 registers or less) can be quite simple:
    if (a_length < 64 && b_length < 64) {
        simsimd_intersect_u16_serial(a, b, a_length, b_length, results);
        return;
    }

    simsimd_u16_t const *const a_end = a + a_length;
    simsimd_u16_t const *const b_end = b + b_length;
    simsimd_size_t c = 0;
    union vec_t {
        __m512i zmm;
        simsimd_u16_t u16[32];
        simsimd_u8_t u8[64];
    } a_vec, b_vec;

    while (a + 32 < a_end && b + 32 < b_end) {
        a_vec.zmm = _mm512_loadu_si512((__m512i const *)a);
        b_vec.zmm = _mm512_loadu_si512((__m512i const *)b);

        // Intersecting registers with `_simsimd_intersect_u16x32_ice` involves a lot of shuffling
        // and comparisons, so we want to avoid it if the slices don't overlap at all..
        simsimd_u16_t a_min;
        simsimd_u16_t a_max = a_vec.u16[31];
        simsimd_u16_t b_min = b_vec.u16[0];
        simsimd_u16_t b_max = b_vec.u16[31];

        // If the slices don't overlap, advance the appropriate pointer
        while (a_max < b_min && a + 64 < a_end) {
            a += 32;
            a_vec.zmm = _mm512_loadu_si512((__m512i const *)a);
            a_max = a_vec.u16[31];
        }
        a_min = a_vec.u16[0];
        while (b_max < a_min && b + 64 < b_end) {
            b += 32;
            b_vec.zmm = _mm512_loadu_si512((__m512i const *)b);
            b_max = b_vec.u16[31];
        }
        b_min = b_vec.u16[0];

        __m512i a_last_broadcasted = _mm512_set1_epi16(*(short const *)&a_max);
        __m512i b_last_broadcasted = _mm512_set1_epi16(*(short const *)&b_max);
        __mmask32 a_step_mask = _mm512_cmple_epu16_mask(a_vec.zmm, b_last_broadcasted);
        __mmask32 b_step_mask = _mm512_cmple_epu16_mask(b_vec.zmm, a_last_broadcasted);
        a += 32 - _lzcnt_u32((simsimd_u32_t)a_step_mask);
        b += 32 - _lzcnt_u32((simsimd_u32_t)b_step_mask);

        // Now we are likely to have some overlap, so we can intersect the registers
        __mmask32 a_matches = _simsimd_intersect_u16x32_ice(a_vec.zmm, b_vec.zmm);

        // The paper also contained a very nice procedure for exporting the matches,
        // but we don't need it here:
        //      _mm512_mask_compressstoreu_epi16(c, a_matches, a_vec);
        c += _mm_popcnt_u32(a_matches); // MSVC has no `_popcnt32`
    }

    simsimd_intersect_u16_serial(a, b, a_end - a, b_end - b, results);
    *results += c;
}

SIMSIMD_PUBLIC void simsimd_intersect_u32_ice(        //
    simsimd_u32_t const *a, simsimd_u32_t const *b,   //
    simsimd_size_t a_length, simsimd_size_t b_length, //
    simsimd_distance_t *results) {

    // The baseline implementation for very small arrays (2 registers or less) can be quite simple:
    if (a_length < 32 && b_length < 32) {
        simsimd_intersect_u32_serial(a, b, a_length, b_length, results);
        return;
    }

    simsimd_u32_t const *const a_end = a + a_length;
    simsimd_u32_t const *const b_end = b + b_length;
    simsimd_size_t c = 0;
    union vec_t {
        __m512i zmm;
        simsimd_u32_t u32[16];
        simsimd_u8_t u8[64];
    } a_vec, b_vec;

    while (a + 16 < a_end && b + 16 < b_end) {
        a_vec.zmm = _mm512_loadu_si512((__m512i const *)a);
        b_vec.zmm = _mm512_loadu_si512((__m512i const *)b);

        // Intersecting registers with `_simsimd_intersect_u32x16_ice` involves a lot of shuffling
        // and comparisons, so we want to avoid it if the slices don't overlap at all..
        simsimd_u32_t a_min;
        simsimd_u32_t a_max = a_vec.u32[15];
        simsimd_u32_t b_min = b_vec.u32[0];
        simsimd_u32_t b_max = b_vec.u32[15];

        // If the slices don't overlap, advance the appropriate pointer
        while (a_max < b_min && a + 32 < a_end) {
            a += 16;
            a_vec.zmm = _mm512_loadu_si512((__m512i const *)a);
            a_max = a_vec.u32[15];
        }
        a_min = a_vec.u32[0];
        while (b_max < a_min && b + 32 < b_end) {
            b += 16;
            b_vec.zmm = _mm512_loadu_si512((__m512i const *)b);
            b_max = b_vec.u32[15];
        }
        b_min = b_vec.u32[0];

        __m512i a_last_broadcasted = _mm512_set1_epi32(*(int const *)&a_max);
        __m512i b_last_broadcasted = _mm512_set1_epi32(*(int const *)&b_max);
        __mmask16 a_step_mask = _mm512_cmple_epu32_mask(a_vec.zmm, b_last_broadcasted);
        __mmask16 b_step_mask = _mm512_cmple_epu32_mask(b_vec.zmm, a_last_broadcasted);
        a += 32 - _lzcnt_u32((simsimd_u32_t)a_step_mask);
        b += 32 - _lzcnt_u32((simsimd_u32_t)b_step_mask);

        // Now we are likely to have some overlap, so we can intersect the registers
        __mmask16 a_matches = _simsimd_intersect_u32x16_ice(a_vec.zmm, b_vec.zmm);

        // The paper also contained a very nice procedure for exporting the matches,
        // but we don't need it here:
        //      _mm512_mask_compressstoreu_epi32(c, a_matches, a_vec);
        c += _mm_popcnt_u32(a_matches); // MSVC has no `_popcnt32`
    }

    simsimd_intersect_u32_serial(a, b, a_end - a, b_end - b, results);
    *results += c;
}

#pragma clang attribute pop
#pragma GCC pop_options
#endif // SIMSIMD_TARGET_ICE

#if SIMSIMD_TARGET_TURIN
#pragma GCC push_options
#pragma GCC target("avx2", "avx512f", "avx512vl", "bmi2", "lzcnt", "popcnt", "avx512bw", "avx512vbmi2", "avx512bf16", \
                   "avx512vnni", "avx512vp2intersect", "avx512dq")
#pragma clang attribute push(                                                                                                \
    __attribute__((target(                                                                                                   \
        "avx2,avx512f,avx512vl,bmi2,lzcnt,popcnt,avx512bw,avx512vbmi2,avx512bf16,avx512vnni,avx512vp2intersect,avx512dq"))), \
    apply_to = function)

SIMSIMD_PUBLIC void simsimd_intersect_u16_turin(      //
    simsimd_u16_t const *a, simsimd_u16_t const *b,   //
    simsimd_size_t a_length, simsimd_size_t b_length, //
    simsimd_distance_t *results) {

    // The baseline implementation for very small arrays (2 registers or less) can be quite simple:
    if (a_length < 64 && b_length < 64) {
        simsimd_intersect_u16_serial(a, b, a_length, b_length, results);
        return;
    }

    //! There is no such thing as `_mm512_2intersect_epi16`, only the 32-bit variant!
    //! So instead of jumping through 32 entries at a time, like on Ice Lake, we will
    //! step through 16 entries at a time.
    simsimd_u16_t const *const a_end = a + a_length;
    simsimd_u16_t const *const b_end = b + b_length;
    simsimd_size_t c = 0;
    union vec_t {
        __m256i ymm;
        simsimd_u16_t u16[16];
        simsimd_u8_t u8[32];
    } a_vec, b_vec;

    while (a + 16 < a_end && b + 16 < b_end) {
        a_vec.ymm = _mm256_lddqu_si256((__m256i const *)a);
        b_vec.ymm = _mm256_lddqu_si256((__m256i const *)b);

        // Intersecting registers with `_mm512_2intersect_epi16_mask` involves a lot of shuffling
        // and comparisons, so we want to avoid it if the slices don't overlap at all..
        simsimd_u16_t a_min;
        simsimd_u16_t a_max = a_vec.u16[15];
        simsimd_u16_t b_min = b_vec.u16[0];
        simsimd_u16_t b_max = b_vec.u16[15];

        // If the slices don't overlap, advance the appropriate pointer
        while (a_max < b_min && a + 32 < a_end) {
            a += 16;
            a_vec.ymm = _mm256_lddqu_si256((__m256i const *)a);
            a_max = a_vec.u16[15];
        }
        a_min = a_vec.u16[0];
        while (b_max < a_min && b + 32 < b_end) {
            b += 16;
            b_vec.ymm = _mm256_lddqu_si256((__m256i const *)b);
            b_max = b_vec.u16[15];
        }
        b_min = b_vec.u16[0];

        // Now we are likely to have some overlap, so we can intersect the registers
        __m512i a_i32_vec = _mm512_cvtepu16_epi32(a_vec.ymm);
        __m512i b_i32_vec = _mm512_cvtepu16_epi32(b_vec.ymm);
        __mmask16 a_matches_any_in_b, b_matches_any_in_a;
        _mm512_2intersect_epi32(a_i32_vec, b_i32_vec, &a_matches_any_in_b, &b_matches_any_in_a);

        // The paper also contained a very nice procedure for exporting the matches,
        // but we don't need it here:
        //      _mm512_mask_compressstoreu_epi16(c, a_matches_any_in_b, a_vec);
        c += _mm_popcnt_u32(a_matches_any_in_b); // MSVC has no `_popcnt32`

        __m256i a_last_broadcasted = _mm256_set1_epi16(*(short const *)&a_max);
        __m256i b_last_broadcasted = _mm256_set1_epi16(*(short const *)&b_max);
        __mmask16 a_step_mask = _mm256_cmple_epu16_mask(a_vec.ymm, b_last_broadcasted);
        __mmask16 b_step_mask = _mm256_cmple_epu16_mask(b_vec.ymm, a_last_broadcasted);
        a += 32 - _lzcnt_u32((simsimd_u32_t)a_step_mask); //? Is this correct? Needs testing!
        b += 32 - _lzcnt_u32((simsimd_u32_t)b_step_mask);
    }

    simsimd_intersect_u16_serial(a, b, a_end - a, b_end - b, results);
    *results += c;
}

SIMSIMD_PUBLIC void simsimd_intersect_u32_turin(      //
    simsimd_u32_t const *a, simsimd_u32_t const *b,   //
    simsimd_size_t a_length, simsimd_size_t b_length, //
    simsimd_distance_t *results) {

    // The baseline implementation for very small arrays (2 registers or less) can be quite simple:
    if (a_length < 32 && b_length < 32) {
        simsimd_intersect_u32_serial(a, b, a_length, b_length, results);
        return;
    }

    simsimd_u32_t const *const a_end = a + a_length;
    simsimd_u32_t const *const b_end = b + b_length;
    simsimd_size_t c = 0;
    union vec_t {
        __m512i zmm;
        simsimd_u32_t u32[16];
        simsimd_u8_t u8[64];
    } a_vec, b_vec;

    while (a + 16 < a_end && b + 16 < b_end) {
        a_vec.zmm = _mm512_loadu_si512((__m512i const *)a);
        b_vec.zmm = _mm512_loadu_si512((__m512i const *)b);

        // Intersecting registers with `_mm512_2intersect_epi32` involves a lot of shuffling
        // and comparisons, so we want to avoid it if the slices don't overlap at all..
        simsimd_u32_t a_min;
        simsimd_u32_t a_max = a_vec.u32[15];
        simsimd_u32_t b_min = b_vec.u32[0];
        simsimd_u32_t b_max = b_vec.u32[15];

        // If the slices don't overlap, advance the appropriate pointer
        while (a_max < b_min && a + 32 < a_end) {
            a += 16;
            a_vec.zmm = _mm512_loadu_si512((__m512i const *)a);
            a_max = a_vec.u32[15];
        }
        a_min = a_vec.u32[0];
        while (b_max < a_min && b + 32 < b_end) {
            b += 16;
            b_vec.zmm = _mm512_loadu_si512((__m512i const *)b);
            b_max = b_vec.u32[15];
        }
        b_min = b_vec.u32[0];

        // Now we are likely to have some overlap, so we can intersect the registers
        __mmask16 a_matches_any_in_b, b_matches_any_in_a;
        _mm512_2intersect_epi32(a_vec.zmm, b_vec.zmm, &a_matches_any_in_b, &b_matches_any_in_a);

        // The paper also contained a very nice procedure for exporting the matches,
        // but we don't need it here:
        //      _mm512_mask_compressstoreu_epi32(c, a_matches_any_in_b, a_vec);
        c += _mm_popcnt_u32(a_matches_any_in_b); // MSVC has no `_popcnt32`

        __m512i a_last_broadcasted = _mm512_set1_epi32(*(int const *)&a_max);
        __m512i b_last_broadcasted = _mm512_set1_epi32(*(int const *)&b_max);
        __mmask16 a_step_mask = _mm512_cmple_epu32_mask(a_vec.zmm, b_last_broadcasted);
        __mmask16 b_step_mask = _mm512_cmple_epu32_mask(b_vec.zmm, a_last_broadcasted);
        a += 32 - _lzcnt_u32((simsimd_u32_t)a_step_mask);
        b += 32 - _lzcnt_u32((simsimd_u32_t)b_step_mask);
    }

    simsimd_intersect_u32_serial(a, b, a_end - a, b_end - b, results);
    *results += c;
}

SIMSIMD_PUBLIC void simsimd_spdot_weights_u16_turin(                  //
    simsimd_u16_t const *a, simsimd_u16_t const *b,                   //
    simsimd_bf16_t const *a_weights, simsimd_bf16_t const *b_weights, //
    simsimd_size_t a_length, simsimd_size_t b_length,                 //
    simsimd_distance_t *results) {

    // The baseline implementation for very small arrays (2 registers or less) can be quite simple:
    if (a_length < 64 && b_length < 64) {
        simsimd_spdot_weights_u16_serial(a, b, a_weights, b_weights, a_length, b_length, results);
        return;
    }

    //! There is no such thing as `_mm512_2intersect_epi16`, only the 32-bit variant!
    //! So instead of jumping through 32 entries at a time, like on Ice Lake, we will
    //! step through 16 entries at a time.
    simsimd_u16_t const *const a_end = a + a_length;
    simsimd_u16_t const *const b_end = b + b_length;
    simsimd_size_t intersection_size = 0;
    union vec_t {
        __m256i ymm;
        __m256 ymmps;
        simsimd_u16_t u16[16];
        simsimd_u8_t u8[32];
    } a_vec, b_vec, product_vec;
    product_vec.ymmps = _mm256_setzero_ps();

    while (a + 16 < a_end && b + 16 < b_end) {
        a_vec.ymm = _mm256_lddqu_si256((__m256i const *)a);
        b_vec.ymm = _mm256_lddqu_si256((__m256i const *)b);

        // Intersecting registers with `_mm512_2intersect_epi16_mask` involves a lot of shuffling
        // and comparisons, so we want to avoid it if the slices don't overlap at all..
        simsimd_u16_t a_min;
        simsimd_u16_t a_max = a_vec.u16[15];
        simsimd_u16_t b_min = b_vec.u16[0];
        simsimd_u16_t b_max = b_vec.u16[15];

        // If the slices don't overlap, advance the appropriate pointer
        while (a_max < b_min && a + 32 < a_end) {
            a += 16, a_weights += 16;
            a_vec.ymm = _mm256_lddqu_si256((__m256i const *)a);
            a_max = a_vec.u16[15];
        }
        a_min = a_vec.u16[0];
        while (b_max < a_min && b + 32 < b_end) {
            b += 16, b_weights += 16;
            b_vec.ymm = _mm256_lddqu_si256((__m256i const *)b);
            b_max = b_vec.u16[15];
        }
        b_min = b_vec.u16[0];

        // Now we are likely to have some overlap, so we can intersect the registers
        __m512i a_i32_vec = _mm512_cvtepu16_epi32(a_vec.ymm);
        __m512i b_i32_vec = _mm512_cvtepu16_epi32(b_vec.ymm);
        __mmask16 a_matches_any_in_b, b_matches_any_in_a;
        _mm512_2intersect_epi32(a_i32_vec, b_i32_vec, &a_matches_any_in_b, &b_matches_any_in_a);

        // The paper also contained a very nice procedure for exporting the matches,
        // but we don't need it here:
        //      _mm512_mask_compressstoreu_epi16(intersection_size, a_matches_any_in_b, a_vec);
        int a_matches_count_in_b = _mm_popcnt_u32(a_matches_any_in_b); // MSVC has no `_popcnt32`
        intersection_size += a_matches_count_in_b;

        // Load and shift all the relevant weights to the start of the vector before doing the dot product
        if (a_matches_count_in_b) {
            __m256i a_weights_vec = _mm256_lddqu_si256((__m256i const *)a_weights);
            a_weights_vec = _mm256_maskz_compress_epi16(a_matches_any_in_b, a_weights_vec);
            __m256i b_weights_vec = _mm256_lddqu_si256((__m256i const *)b_weights);
            b_weights_vec = _mm256_maskz_compress_epi16(b_matches_any_in_a, b_weights_vec);
            product_vec.ymmps = _mm256_dpbf16_ps(product_vec.ymmps, (__m256bh)a_weights_vec, (__m256bh)b_weights_vec);
        }

        __m256i a_last_broadcasted = _mm256_set1_epi16(*(short const *)&a_max);
        __m256i b_last_broadcasted = _mm256_set1_epi16(*(short const *)&b_max);
        __mmask16 a_step_mask = _mm256_cmple_epu16_mask(a_vec.ymm, b_last_broadcasted);
        __mmask16 b_step_mask = _mm256_cmple_epu16_mask(b_vec.ymm, a_last_broadcasted);
        int a_step = 32 - _lzcnt_u32((simsimd_u32_t)a_step_mask); //? Is this correct? Needs testing!
        int b_step = 32 - _lzcnt_u32((simsimd_u32_t)b_step_mask);
        a += a_step, a_weights += a_step;
        b += b_step, b_weights += b_step;
    }
    simsimd_spdot_weights_u16_serial(a, b, a_weights, b_weights, a_end - a, b_end - b, results);
    results[0] += intersection_size;
    results[1] += _mm512_reduce_add_ps(_mm512_insertf32x8(_mm512_setzero_ps(), product_vec.ymmps, 0));
}

SIMSIMD_PUBLIC void simsimd_spdot_counts_u16_turin(                 //
    simsimd_u16_t const *a, simsimd_u16_t const *b,                 //
    simsimd_i16_t const *a_weights, simsimd_i16_t const *b_weights, //
    simsimd_size_t a_length, simsimd_size_t b_length,               //
    simsimd_distance_t *results) {

    // The baseline implementation for very small arrays (2 registers or less) can be quite simple:
    if (a_length < 64 && b_length < 64) {
        simsimd_spdot_counts_u16_serial(a, b, a_weights, b_weights, a_length, b_length, results);
        return;
    }

    //! There is no such thing as `_mm512_2intersect_epi16`, only the 32-bit variant!
    //! So instead of jumping through 32 entries at a time, like on Ice Lake, we will
    //! step through 16 entries at a time.
    simsimd_u16_t const *const a_end = a + a_length;
    simsimd_u16_t const *const b_end = b + b_length;
    simsimd_size_t intersection_size = 0;
    union vec_t {
        __m256i ymm;
        simsimd_u16_t u16[16];
        simsimd_u8_t u8[32];
    } a_vec, b_vec, product_vec;
    product_vec.ymm = _mm256_setzero_si256();

    while (a + 16 < a_end && b + 16 < b_end) {
        a_vec.ymm = _mm256_lddqu_si256((__m256i const *)a);
        b_vec.ymm = _mm256_lddqu_si256((__m256i const *)b);

        // Intersecting registers with `_mm512_2intersect_epi16_mask` involves a lot of shuffling
        // and comparisons, so we want to avoid it if the slices don't overlap at all..
        simsimd_u16_t a_min;
        simsimd_u16_t a_max = a_vec.u16[15];
        simsimd_u16_t b_min = b_vec.u16[0];
        simsimd_u16_t b_max = b_vec.u16[15];

        // If the slices don't overlap, advance the appropriate pointer
        while (a_max < b_min && a + 32 < a_end) {
            a += 16, a_weights += 16;
            a_vec.ymm = _mm256_lddqu_si256((__m256i const *)a);
            a_max = a_vec.u16[15];
        }
        a_min = a_vec.u16[0];
        while (b_max < a_min && b + 32 < b_end) {
            b += 16, b_weights += 16;
            b_vec.ymm = _mm256_lddqu_si256((__m256i const *)b);
            b_max = b_vec.u16[15];
        }
        b_min = b_vec.u16[0];

        // Now we are likely to have some overlap, so we can intersect the registers
        __m512i a_i32_vec = _mm512_cvtepu16_epi32(a_vec.ymm);
        __m512i b_i32_vec = _mm512_cvtepu16_epi32(b_vec.ymm);
        __mmask16 a_matches_any_in_b, b_matches_any_in_a;
        _mm512_2intersect_epi32(a_i32_vec, b_i32_vec, &a_matches_any_in_b, &b_matches_any_in_a);

        // The paper also contained a very nice procedure for exporting the matches,
        // but we don't need it here:
        //      _mm512_mask_compressstoreu_epi16(intersection_size, a_matches_any_in_b, a_vec);
        int a_matches_count_in_b = _mm_popcnt_u32(a_matches_any_in_b); // MSVC has no `_popcnt32`
        intersection_size += a_matches_count_in_b;

        // Load and shift all the relevant weights to the start of the vector before doing the dot product
        if (a_matches_count_in_b) {
            __m256i a_weights_vec = _mm256_lddqu_si256((__m256i const *)a_weights);
            a_weights_vec = _mm256_maskz_compress_epi16(a_matches_any_in_b, a_weights_vec);
            __m256i b_weights_vec = _mm256_lddqu_si256((__m256i const *)b_weights);
            b_weights_vec = _mm256_maskz_compress_epi16(b_matches_any_in_a, b_weights_vec);
            product_vec.ymm = _mm256_dpwssds_epi32(product_vec.ymm, a_weights_vec, b_weights_vec);
        }

        __m256i a_last_broadcasted = _mm256_set1_epi16(*(short const *)&a_max);
        __m256i b_last_broadcasted = _mm256_set1_epi16(*(short const *)&b_max);
        __mmask16 a_step_mask = _mm256_cmple_epu16_mask(a_vec.ymm, b_last_broadcasted);
        __mmask16 b_step_mask = _mm256_cmple_epu16_mask(b_vec.ymm, a_last_broadcasted);
        int a_step = 32 - _lzcnt_u32((simsimd_u32_t)a_step_mask); //? Is this correct? Needs testing!
        int b_step = 32 - _lzcnt_u32((simsimd_u32_t)b_step_mask);
        a += a_step, a_weights += a_step;
        b += b_step, b_weights += b_step;
    }

    simsimd_spdot_counts_u16_serial(a, b, a_weights, b_weights, a_end - a, b_end - b, results);
    results[0] += intersection_size;
    results[1] += _mm512_reduce_add_epi32(_mm512_inserti64x4(_mm512_setzero_si512(), product_vec.ymm, 0));
}

#pragma clang attribute pop
#pragma GCC pop_options
#endif // SIMSIMD_TARGET_TURIN
#endif // _SIMSIMD_TARGET_X86

#if _SIMSIMD_TARGET_ARM
#if SIMSIMD_TARGET_NEON
#pragma GCC push_options
#pragma GCC target("arch=armv8-a")
#pragma clang attribute push(__attribute__((target("arch=armv8-a"))), apply_to = function)

/**
 *  @brief  Uses `vshrn` to produce a bitmask, similar to `movemask` in SSE.
 *  https://community.arm.com/arm-community-blogs/b/infrastructure-solutions-blog/posts/porting-x86-vector-bitmask-optimizations-to-arm-neon
 */
SIMSIMD_INTERNAL simsimd_u64_t _simsimd_u8_to_u4_neon(uint8x16_t vec) {
    return vget_lane_u64(vreinterpret_u64_u8(vshrn_n_u16(vreinterpretq_u16_u8(vec), 4)), 0);
}

SIMSIMD_INTERNAL int _simsimd_clz_u64(simsimd_u64_t x) {
// On GCC and Clang use the builtin, otherwise use the generic implementation
#if defined(__GNUC__) || defined(__clang__)
    return __builtin_clzll(x);
#else
    int n = 0;
    while ((x & 0x8000000000000000ull) == 0) n++, x <<= 1;
    return n;
#endif
}

SIMSIMD_INTERNAL uint32x4_t _simsimd_intersect_u32x4_neon(uint32x4_t a, uint32x4_t b) {
    uint32x4_t b1 = vextq_u32(b, b, 1);
    uint32x4_t b2 = vextq_u32(b, b, 2);
    uint32x4_t b3 = vextq_u32(b, b, 3);
    uint32x4_t nm00 = vceqq_u32(a, b);
    uint32x4_t nm01 = vceqq_u32(a, b1);
    uint32x4_t nm02 = vceqq_u32(a, b2);
    uint32x4_t nm03 = vceqq_u32(a, b3);
    uint32x4_t nm = vorrq_u32(vorrq_u32(nm00, nm01), vorrq_u32(nm02, nm03));
    return nm;
}

SIMSIMD_INTERNAL uint16x8_t _simsimd_intersect_u16x8_neon(uint16x8_t a, uint16x8_t b) {
    uint16x8_t b1 = vextq_u16(b, b, 1);
    uint16x8_t b2 = vextq_u16(b, b, 2);
    uint16x8_t b3 = vextq_u16(b, b, 3);
    uint16x8_t b4 = vextq_u16(b, b, 4);
    uint16x8_t b5 = vextq_u16(b, b, 5);
    uint16x8_t b6 = vextq_u16(b, b, 6);
    uint16x8_t b7 = vextq_u16(b, b, 7);
    uint16x8_t nm00 = vceqq_u16(a, b);
    uint16x8_t nm01 = vceqq_u16(a, b1);
    uint16x8_t nm02 = vceqq_u16(a, b2);
    uint16x8_t nm03 = vceqq_u16(a, b3);
    uint16x8_t nm04 = vceqq_u16(a, b4);
    uint16x8_t nm05 = vceqq_u16(a, b5);
    uint16x8_t nm06 = vceqq_u16(a, b6);
    uint16x8_t nm07 = vceqq_u16(a, b7);
    uint16x8_t nm = vorrq_u16(vorrq_u16(vorrq_u16(nm00, nm01), vorrq_u16(nm02, nm03)),
                              vorrq_u16(vorrq_u16(nm04, nm05), vorrq_u16(nm06, nm07)));
    return nm;
}

SIMSIMD_PUBLIC void simsimd_intersect_u16_neon(       //
    simsimd_u16_t const *a, simsimd_u16_t const *b,   //
    simsimd_size_t a_length, simsimd_size_t b_length, //
    simsimd_distance_t *results) {

    // The baseline implementation for very small arrays (2 registers or less) can be quite simple:
    if (a_length < 32 && b_length < 32) {
        simsimd_intersect_u16_serial(a, b, a_length, b_length, results);
        return;
    }

    simsimd_u16_t const *const a_end = a + a_length;
    simsimd_u16_t const *const b_end = b + b_length;
    union vec_t {
        uint16x8_t u16x8;
        simsimd_u16_t u16[8];
        simsimd_u8_t u8[16];
    } a_vec, b_vec, c_counts_vec;
    c_counts_vec.u16x8 = vdupq_n_u16(0);

    while (a + 8 < a_end && b + 8 < b_end) {
        a_vec.u16x8 = vld1q_u16(a);
        b_vec.u16x8 = vld1q_u16(b);

        // Intersecting registers with `_simsimd_intersect_u16x8_neon` involves a lot of shuffling
        // and comparisons, so we want to avoid it if the slices don't overlap at all..
        simsimd_u16_t a_min;
        simsimd_u16_t a_max = a_vec.u16[7];
        simsimd_u16_t b_min = b_vec.u16[0];
        simsimd_u16_t b_max = b_vec.u16[7];

        // If the slices don't overlap, advance the appropriate pointer
        while (a_max < b_min && a + 16 < a_end) {
            a += 8;
            a_vec.u16x8 = vld1q_u16(a);
            a_max = a_vec.u16[7];
        }
        a_min = a_vec.u16[0];
        while (b_max < a_min && b + 16 < b_end) {
            b += 8;
            b_vec.u16x8 = vld1q_u16(b);
            b_max = b_vec.u16[7];
        }
        b_min = b_vec.u16[0];

        // Now we are likely to have some overlap, so we can intersect the registers.
        // We can do it by performing a population count at every cycle, but it's not the cheapest in terms of cycles.
        //
        //      simsimd_u64_t a_matches = __builtin_popcountll(
        //          _simsimd_u8_to_u4_neon(vreinterpretq_u8_u16(
        //              _simsimd_intersect_u16x8_neon(a_vec.u16x8, b_vec.u16x8))));
        //      c += a_matches / 8;
        //
        // Alternatively, we can we can transform match-masks into "ones", accumulate them between the cycles,
        // and merge all together in the end.
        uint16x8_t a_matches = _simsimd_intersect_u16x8_neon(a_vec.u16x8, b_vec.u16x8);
        c_counts_vec.u16x8 = vaddq_u16(c_counts_vec.u16x8, vandq_u16(a_matches, vdupq_n_u16(1)));

        // Counting leading zeros is tricky. On Arm we can use inline Assembly to get the result,
        // but MSVC doesn't support that:
        //
        //      SIMSIMD_INTERNAL int _simsimd_clz_u64(simsimd_u64_t value) {
        //          simsimd_u64_t result;
        //          __asm__("clz %x0, %x1" : "=r"(result) : "r"(value));
        //          return (int)result;
        //      }
        //
        // Alternatively, we can use the `vclz_u32` NEON intrinsic.
        // It will compute the leading zeros number for both `a_step` and `b_step` in parallel.
        uint16x8_t a_last_broadcasted = vdupq_n_u16(a_max);
        uint16x8_t b_last_broadcasted = vdupq_n_u16(b_max);
        simsimd_u64_t a_step = _simsimd_clz_u64(_simsimd_u8_to_u4_neon( //
            vreinterpretq_u8_u16(vcleq_u16(a_vec.u16x8, b_last_broadcasted))));
        simsimd_u64_t b_step = _simsimd_clz_u64(_simsimd_u8_to_u4_neon( //
            vreinterpretq_u8_u16(vcleq_u16(b_vec.u16x8, a_last_broadcasted))));
        a += (64 - a_step) / 8;
        b += (64 - b_step) / 8;
    }

    simsimd_intersect_u16_serial(a, b, a_end - a, b_end - b, results);
    *results += vaddvq_u16(c_counts_vec.u16x8);
}

SIMSIMD_PUBLIC void simsimd_intersect_u32_neon(       //
    simsimd_u32_t const *a, simsimd_u32_t const *b,   //
    simsimd_size_t a_length, simsimd_size_t b_length, //
    simsimd_distance_t *results) {

    // The baseline implementation for very small arrays (2 registers or less) can be quite simple:
    if (a_length < 32 && b_length < 32) {
        simsimd_intersect_u32_serial(a, b, a_length, b_length, results);
        return;
    }

    simsimd_u32_t const *const a_end = a + a_length;
    simsimd_u32_t const *const b_end = b + b_length;
    union vec_t {
        uint32x4_t u32x4;
        simsimd_u32_t u32[4];
        simsimd_u8_t u8[16];
    } a_vec, b_vec, c_counts_vec;
    c_counts_vec.u32x4 = vdupq_n_u32(0);

    while (a + 4 < a_end && b + 4 < b_end) {
        a_vec.u32x4 = vld1q_u32(a);
        b_vec.u32x4 = vld1q_u32(b);

        // Intersecting registers with `_simsimd_intersect_u32x4_neon` involves a lot of shuffling
        // and comparisons, so we want to avoid it if the slices don't overlap at all..
        simsimd_u32_t a_min;
        simsimd_u32_t a_max = a_vec.u32[3];
        simsimd_u32_t b_min = b_vec.u32[0];
        simsimd_u32_t b_max = b_vec.u32[3];

        // If the slices don't overlap, advance the appropriate pointer
        while (a_max < b_min && a + 8 < a_end) {
            a += 4;
            a_vec.u32x4 = vld1q_u32(a);
            a_max = a_vec.u32[3];
        }
        a_min = a_vec.u32[0];
        while (b_max < a_min && b + 8 < b_end) {
            b += 4;
            b_vec.u32x4 = vld1q_u32(b);
            b_max = b_vec.u32[3];
        }
        b_min = b_vec.u32[0];

        // Now we are likely to have some overlap, so we can intersect the registers
        // We can do it by performing a population count at every cycle, but it's not the cheapest in terms of cycles.
        //
        //     simsimd_u64_t a_matches = __builtin_popcountll(
        //         _simsimd_u8_to_u4_neon(vreinterpretq_u8_u32(
        //             _simsimd_intersect_u32x4_neon(a_vec.u32x4, b_vec.u32x4))));
        //     c += a_matches / 16;
        //
        // Alternatively, we can we can transform match-masks into "ones", accumulate them between the cycles,
        // and merge all together in the end.
        uint32x4_t a_matches = _simsimd_intersect_u32x4_neon(a_vec.u32x4, b_vec.u32x4);
        c_counts_vec.u32x4 = vaddq_u32(c_counts_vec.u32x4, vandq_u32(a_matches, vdupq_n_u32(1)));

        uint32x4_t a_last_broadcasted = vdupq_n_u32(a_max);
        uint32x4_t b_last_broadcasted = vdupq_n_u32(b_max);
        simsimd_u64_t a_step = _simsimd_clz_u64(_simsimd_u8_to_u4_neon( //
            vreinterpretq_u8_u32(vcleq_u32(a_vec.u32x4, b_last_broadcasted))));
        simsimd_u64_t b_step = _simsimd_clz_u64(_simsimd_u8_to_u4_neon( //
            vreinterpretq_u8_u32(vcleq_u32(b_vec.u32x4, a_last_broadcasted))));
        a += (64 - a_step) / 16;
        b += (64 - b_step) / 16;
    }

    simsimd_intersect_u32_serial(a, b, a_end - a, b_end - b, results);
    *results += vaddvq_u32(c_counts_vec.u32x4);
}

#pragma clang attribute pop
#pragma GCC pop_options
#endif // SIMSIMD_TARGET_NEON

/*  SVE2 introduces many new integer-oriented instructions, extending some of the NEON functionality
 *  to variable-length SVE registers. Those include "compare multiple" intrinsics:
 *
 *  - `svmatch[_u16]` that matches each scalar in first vector against all members of a 128-bit lane in the second.
 *  - `svhistcnt[_s32]_z` does something similar, performing an inclusive prefix scan.
 *  - `svtbx[_u16]` does extended table lookup
 *
 *  Other notable instructions:
 *
 *  - `DUP`: Broadcast indexed predicate element
 *    https://developer.arm.com/documentation/ddi0602/2021-06/SVE-Instructions/DUP--predicate---Broadcast-indexed-predicate-element-?lang=en
 *  - `SCLAMP` and `UCLAMP`: clamp values, i.e. combined min+max
 *    https://developer.arm.com/documentation/ddi0602/2021-06/SVE-Instructions/SCLAMP--Signed-clamp-to-minimum-maximum-vector-?lang=en
 *    https://developer.arm.com/documentation/ddi0602/2021-06/SVE-Instructions/UCLAMP--Unsigned-clamp-to-minimum-maximum-vector-?lang=en
 *  - `TBLQ`: Table lookup quadword
 *    https://developer.arm.com/documentation/ddi0602/2022-12/SVE-Instructions/TBLQ--Programmable-table-lookup-within-each-quadword-vector-segment--zeroing--?lang=en
 *
 *  Great resources for SVE2 intrinsics:
 *
 *  > ARM’s Scalable Vector Extensions: A Critical Look at SVE2 For Integer Workloads
 *    https://gist.github.com/zingaburga/805669eb891c820bd220418ee3f0d6bd
 */
#if SIMSIMD_TARGET_SVE2
#pragma GCC push_options
#pragma GCC target("arch=armv8.2-a+sve+sve2")
#pragma clang attribute push(__attribute__((target("arch=armv8.2-a+sve+sve2"))), apply_to = function)

SIMSIMD_PUBLIC void simsimd_intersect_u16_sve2(     //
    simsimd_u16_t const *a, simsimd_u16_t const *b, //
    simsimd_size_t a_length,
    simsimd_size_t b_length, //
    simsimd_distance_t *results) {

    // A single SVE lane is 128 bits wide, so one lane fits 8 values.
    simsimd_size_t const register_size = svcnth();
    simsimd_size_t const lanes_count = register_size / 8;
    simsimd_size_t a_idx = 0, b_idx = 0;
    simsimd_size_t c = 0;

    while (a_idx < a_length && b_idx < b_length) {
        // Load `a_member` and broadcast it, load `b_members_vec` from memory
        svbool_t a_progress = svwhilelt_b16_u64(a_idx, a_length);
        svbool_t b_progress = svwhilelt_b16_u64(b_idx, b_length);
        svuint16_t a_vec = svld1_u16(a_progress, a + a_idx);
        svuint16_t b_vec = svld1_u16(b_progress, b + b_idx);

        // Intersecting registers with `svmatch_u16` involves a lot of shuffling
        // and comparisons, so we want to avoid it if the slices don't overlap at all..
        simsimd_u16_t a_min;
        simsimd_u16_t a_max = svlastb(a_progress, a_vec);
        simsimd_u16_t b_min = svlasta(svpfalse_b(), b_vec);
        simsimd_u16_t b_max = svlastb(b_progress, b_vec);

        // If the slices don't overlap, advance the appropriate pointer
        while (a_max < b_min && (a_idx + register_size) < a_length) {
            a_idx += register_size;
            a_progress = svwhilelt_b16_u64(a_idx, a_length);
            a_vec = svld1_u16(a_progress, a + a_idx);
            a_max = svlastb(a_progress, a_vec);
        }
        a_min = svlasta(svpfalse_b(), a_vec);
        while (b_max < a_min && (b_idx + register_size) < b_length) {
            b_idx += register_size;
            b_progress = svwhilelt_b16_u64(b_idx, b_length);
            b_vec = svld1_u16(b_progress, b + b_idx);
            b_max = svlastb(b_progress, b_vec);
        }
        b_min = svlasta(svpfalse_b(), b_vec);

        // Before we evaluate the intersection size, obfurscating the order in `b_vec`,
        // let's estimate how much we will need to advance the pointers afterwards.
        // For that, we don't even need to broadcast the values in SVE, as the whole
        // register can be compared against a scalar:
        //
        //      svuint16_t a_last_broadcasted =  svdup_n_u16(a_max);
        //      svuint16_t b_last_broadcasted =  svdup_n_u16(b_max);
        svbool_t a_mask = svcmple_n_u16(a_progress, a_vec, b_max);
        svbool_t b_mask = svcmple_n_u16(b_progress, b_vec, a_max);
        simsimd_u64_t a_step = svcntp_b16(a_progress, a_mask);
        simsimd_u64_t b_step = svcntp_b16(b_progress, b_mask);

        // Compare `a_vec` with each lane of `b_vec`
        svbool_t equal_mask = svmatch_u16(a_progress, a_vec, b_vec);
        for (simsimd_size_t i = 1; i < lanes_count; i++) {
            b_vec = svext_u16(b_vec, b_vec, 8);
            equal_mask = svorr_z(svptrue_b16(), equal_mask, svmatch_u16(a_progress, a_vec, b_vec));
        }
        simsimd_size_t equal_count = svcntp_b16(svptrue_b16(), equal_mask);

        // Advance
        a_idx += a_step;
        b_idx += b_step;
        c += equal_count;
    }
    *results = c;
}

SIMSIMD_PUBLIC void simsimd_intersect_u32_sve2(simsimd_u32_t const *a, simsimd_u32_t const *b, simsimd_size_t a_length,
                                               simsimd_size_t b_length, simsimd_distance_t *results) {

    // A single SVE lane is 128 bits wide, so one lane fits 4 values.
    simsimd_size_t const register_size = svcntw();
    simsimd_size_t const lanes_count = register_size / 4;
    simsimd_size_t a_idx = 0, b_idx = 0;
    simsimd_size_t c = 0;

    while (a_idx < a_length && b_idx < b_length) {
        // Load `a_member` and broadcast it, load `b_members_vec` from memory
        svbool_t a_progress = svwhilelt_b32_u64(a_idx, a_length);
        svbool_t b_progress = svwhilelt_b32_u64(b_idx, b_length);
        svuint32_t a_vec = svld1_u32(a_progress, a + a_idx);
        svuint32_t b_vec = svld1_u32(b_progress, b + b_idx);

        // Intersecting registers with `svmatch_u16` involves a lot of shuffling
        // and comparisons, so we want to avoid it if the slices don't overlap at all..
        simsimd_u32_t a_min;
        simsimd_u32_t a_max = svlastb(a_progress, a_vec);
        simsimd_u32_t b_min = svlasta(svpfalse_b(), b_vec);
        simsimd_u32_t b_max = svlastb(b_progress, b_vec);

        // If the slices don't overlap, advance the appropriate pointer
        while (a_max < b_min && (a_idx + register_size) < a_length) {
            a_idx += register_size;
            a_progress = svwhilelt_b32_u64(a_idx, a_length);
            a_vec = svld1_u32(a_progress, a + a_idx);
            a_max = svlastb(a_progress, a_vec);
        }
        a_min = svlasta(svpfalse_b(), a_vec);
        while (b_max < a_min && (b_idx + register_size) < b_length) {
            b_idx += register_size;
            b_progress = svwhilelt_b32_u64(b_idx, b_length);
            b_vec = svld1_u32(b_progress, b + b_idx);
            b_max = svlastb(b_progress, b_vec);
        }
        b_min = svlasta(svpfalse_b(), b_vec);

        // Before we evaluate the intersection size, obfurscating the order in `b_vec`,
        // let's estimate how much we will need to advance the pointers afterwards.
        // For that, we don't even need to broadcast the values in SVE, as the whole
        // register can be compared against a scalar:
        //
        //      svuint32_t a_last_broadcasted =  svdup_n_u32(a_max);
        //      svuint32_t b_last_broadcasted =  svdup_n_u32(b_max);
        svbool_t a_mask = svcmple_n_u32(a_progress, a_vec, b_max);
        svbool_t b_mask = svcmple_n_u32(b_progress, b_vec, a_max);
        simsimd_u64_t a_step = svcntp_b32(a_progress, a_mask);
        simsimd_u64_t b_step = svcntp_b32(b_progress, b_mask);

        // Comparing `a_vec` with each lane of `b_vec` can't be done with `svmatch`,
        // the same way as in `simsimd_intersect_u16_sve2`, as that instruction is only
        // available for 8-bit and 16-bit integers.
        //
        //      svbool_t equal_mask = svpfalse_b();
        //      for (simsimd_size_t i = 0; i < register_size; i++) {
        //          equal_mask = svorr_z(svptrue_b32(), equal_mask, svcmpeq_u32(a_progress, a_vec, b_vec));
        //          b_vec = svext_u32(b_vec, b_vec, 1);
        //      }
        //      simsimd_size_t equal_count = svcntp_b32(a_progress, equal_mask);
        //
        // Alternatively, one can use histogram instructions, like `svhistcnt_u32_z`.
        // They practically compute the prefix-matching count, which is equivalent to
        // the lower triangle of the row-major intersection matrix.
        // To compute the upper triangle, we can reverse (with `svrev_b32`) the order of
        // elements and repeat the operation, accumulating the results for top and bottom.
        // Let's look at 4x element registers as an example:
        //
        //      ⊐ α = {A, B, C, D}, β = {X, Y, Z, W}:
        //
        //      hist(α, β):           hist(α_rev, β_rev):
        //
        //        X Y Z W               W Z Y X
        //      A 1 0 0 0             D 1 0 0 0
        //      B 1 1 0 0             C 1 1 0 0
        //      C 1 1 1 0             B 1 1 1 0
        //      D 1 1 1 1             A 1 1 1 1
        //
        svuint32_t hist_lower = svhistcnt_u32_z(a_progress, a_vec, b_vec);
        svuint32_t a_rev_vec = svrev_u32(a_vec);
        svuint32_t b_rev_vec = svrev_u32(b_vec);
        svuint32_t hist_upper = svrev_u32(svhistcnt_u32_z(svptrue_b32(), a_rev_vec, b_rev_vec));
        svuint32_t hist = svorr_u32_x(a_progress, hist_lower, hist_upper);
        svbool_t equal_mask = svcmpne_n_u32(a_progress, hist, 0);
        simsimd_size_t equal_count = svcntp_b32(a_progress, equal_mask);

        // Advance
        a_idx += a_step;
        b_idx += b_step;
        c += equal_count;
    }
    *results = c;
}

SIMSIMD_PUBLIC void simsimd_spdot_counts_u16_sve2(                  //
    simsimd_u16_t const *a, simsimd_u16_t const *b,                 //
    simsimd_i16_t const *a_weights, simsimd_i16_t const *b_weights, //
    simsimd_size_t a_length, simsimd_size_t b_length,               //
    simsimd_distance_t *results) {

    // A single SVE lane is 128 bits wide, so one lane fits 8 values.
    simsimd_size_t const register_size = svcnth();
    simsimd_size_t const lanes_count = register_size / 8;
    simsimd_size_t a_idx = 0, b_idx = 0;
    svint64_t product_vec = svdupq_n_s64(0, 0);
    simsimd_size_t intersection_size = 0;

    while (a_idx < a_length && b_idx < b_length) {
        // Load `a_member` and broadcast it, load `b_members_vec` from memory
        svbool_t a_progress = svwhilelt_b16_u64(a_idx, a_length);
        svbool_t b_progress = svwhilelt_b16_u64(b_idx, b_length);
        svuint16_t a_vec = svld1_u16(a_progress, a + a_idx);
        svuint16_t b_vec = svld1_u16(b_progress, b + b_idx);

        // Intersecting registers with `svmatch_u16` involves a lot of shuffling
        // and comparisons, so we want to avoid it if the slices don't overlap at all..
        simsimd_u16_t a_min;
        simsimd_u16_t a_max = svlastb(a_progress, a_vec);
        simsimd_u16_t b_min = svlasta(svpfalse_b(), b_vec);
        simsimd_u16_t b_max = svlastb(b_progress, b_vec);

        // If the slices don't overlap, advance the appropriate pointer
        while (a_max < b_min && (a_idx + register_size) < a_length) {
            a_idx += register_size;
            a_progress = svwhilelt_b16_u64(a_idx, a_length);
            a_vec = svld1_u16(a_progress, a + a_idx);
            a_max = svlastb(a_progress, a_vec);
        }
        a_min = svlasta(svpfalse_b(), a_vec);
        while (b_max < a_min && (b_idx + register_size) < b_length) {
            b_idx += register_size;
            b_progress = svwhilelt_b16_u64(b_idx, b_length);
            b_vec = svld1_u16(b_progress, b + b_idx);
            b_max = svlastb(b_progress, b_vec);
        }
        b_min = svlasta(svpfalse_b(), b_vec);

        // Before we evaluate the intersection size, obfurscating the order in `b_vec`,
        // let's estimate how much we will need to advance the pointers afterwards.
        // For that, we don't even need to broadcast the values in SVE, as the whole
        // register can be compared against a scalar:
        //
        //      svuint16_t a_last_broadcasted =  svdup_n_u16(a_max);
        //      svuint16_t b_last_broadcasted =  svdup_n_u16(b_max);
        svbool_t a_mask = svcmple_n_u16(a_progress, a_vec, b_max);
        svbool_t b_mask = svcmple_n_u16(b_progress, b_vec, a_max);
        simsimd_u64_t a_step = svcntp_b16(a_progress, a_mask);
        simsimd_u64_t b_step = svcntp_b16(b_progress, b_mask);

        // Compare `a_vec` with each lane of `b_vec`
        svint16_t a_weights_vec = svld1_s16(a_progress, a_weights + a_idx);
        svint16_t b_weights_vec = svld1_s16(b_progress, b_weights + b_idx);
        for (simsimd_size_t i = 0; i < lanes_count; i++) {
            svbool_t equal_mask = svmatch_u16(a_progress, a_vec, b_vec);
            svint16_t b_equal_weights_vec = svsel_s16(equal_mask, b_weights_vec, svdup_n_s16(0.f));
            product_vec = svdot_s64(product_vec, a_weights_vec, b_equal_weights_vec);
            b_vec = svext_u16(b_vec, b_vec, 8);
            intersection_size += svcntp_b16(svptrue_b16(), equal_mask);
        }

        // Advance
        a_idx += a_step;
        b_idx += b_step;
    }
    results[0] = (simsimd_distance_t)intersection_size;
    results[1] = svaddv_s64(svptrue_b64(), product_vec);
}

#pragma clang attribute pop
#pragma GCC pop_options
#endif // SIMSIMD_TARGET_SVE2

#if SIMSIMD_TARGET_SVE2 && SIMSIMD_TARGET_SVE_BF16
#pragma GCC push_options
#pragma GCC target("arch=armv8.6-a+sve+sve2+bf16")
#pragma clang attribute push(__attribute__((target("arch=armv8.6-a+sve+sve2+bf16"))), apply_to = function)

SIMSIMD_PUBLIC void simsimd_spdot_weights_u16_sve2(                   //
    simsimd_u16_t const *a, simsimd_u16_t const *b,                   //
    simsimd_bf16_t const *a_weights, simsimd_bf16_t const *b_weights, //
    simsimd_size_t a_length, simsimd_size_t b_length,                 //
    simsimd_distance_t *results) {

    // A single SVE lane is 128 bits wide, so one lane fits 8 values.
    simsimd_size_t const register_size = svcnth();
    simsimd_size_t const lanes_count = register_size / 8;
    simsimd_size_t a_idx = 0, b_idx = 0;
    svfloat32_t product_vec = svdupq_n_f32(0.f, 0.f, 0.f, 0.f);
    simsimd_size_t intersection_size = 0;

    while (a_idx < a_length && b_idx < b_length) {
        // Load `a_member` and broadcast it, load `b_members_vec` from memory
        svbool_t a_progress = svwhilelt_b16_u64(a_idx, a_length);
        svbool_t b_progress = svwhilelt_b16_u64(b_idx, b_length);
        svuint16_t a_vec = svld1_u16(a_progress, a + a_idx);
        svuint16_t b_vec = svld1_u16(b_progress, b + b_idx);

        // Intersecting registers with `svmatch_u16` involves a lot of shuffling
        // and comparisons, so we want to avoid it if the slices don't overlap at all..
        simsimd_u16_t a_min;
        simsimd_u16_t a_max = svlastb(a_progress, a_vec);
        simsimd_u16_t b_min = svlasta(svpfalse_b(), b_vec);
        simsimd_u16_t b_max = svlastb(b_progress, b_vec);

        // If the slices don't overlap, advance the appropriate pointer
        while (a_max < b_min && (a_idx + register_size) < a_length) {
            a_idx += register_size;
            a_progress = svwhilelt_b16_u64(a_idx, a_length);
            a_vec = svld1_u16(a_progress, a + a_idx);
            a_max = svlastb(a_progress, a_vec);
        }
        a_min = svlasta(svpfalse_b(), a_vec);
        while (b_max < a_min && (b_idx + register_size) < b_length) {
            b_idx += register_size;
            b_progress = svwhilelt_b16_u64(b_idx, b_length);
            b_vec = svld1_u16(b_progress, b + b_idx);
            b_max = svlastb(b_progress, b_vec);
        }
        b_min = svlasta(svpfalse_b(), b_vec);

        // Before we evaluate the intersection size, obfurscating the order in `b_vec`,
        // let's estimate how much we will need to advance the pointers afterwards.
        // For that, we don't even need to broadcast the values in SVE, as the whole
        // register can be compared against a scalar:
        //
        //      svuint16_t a_last_broadcasted =  svdup_n_u16(a_max);
        //      svuint16_t b_last_broadcasted =  svdup_n_u16(b_max);
        svbool_t a_mask = svcmple_n_u16(a_progress, a_vec, b_max);
        svbool_t b_mask = svcmple_n_u16(b_progress, b_vec, a_max);
        simsimd_u64_t a_step = svcntp_b16(a_progress, a_mask);
        simsimd_u64_t b_step = svcntp_b16(b_progress, b_mask);

        // Compare `a_vec` with each lane of `b_vec`
        svbfloat16_t a_weights_vec = svld1_bf16(a_progress, (__bf16 const *)a_weights + a_idx);
        svbfloat16_t b_weights_vec = svld1_bf16(b_progress, (__bf16 const *)b_weights + b_idx);
        for (simsimd_size_t i = 0; i < lanes_count; i++) {
            svbool_t equal_mask = svmatch_u16(a_progress, a_vec, b_vec);
            //! The `svsel_bf16` intrinsic is broken in many compilers, not returning the correct type.
            //! So we reinterprete floats as integers and apply `svsel_s16`, but the `svreinterpret_s16_bs16`
            //! and `svreinterpret_bf16_s16` are not always properly defined!
            svint16_t b_equal_weights_vec =
                svsel_s16(equal_mask, svreinterpret_s16_bf16(b_weights_vec), svdup_n_s16(0));
            product_vec = svbfdot_f32(product_vec, a_weights_vec, svreinterpret_bf16_s16(b_equal_weights_vec));
            b_vec = svext_u16(b_vec, b_vec, 8);
            intersection_size += svcntp_b16(svptrue_b16(), equal_mask);
        }

        // Advance
        a_idx += a_step;
        b_idx += b_step;
    }
    results[0] = (simsimd_distance_t)intersection_size;
    results[1] = svaddv_f32(svptrue_b32(), product_vec);
}

#pragma clang attribute pop
#pragma GCC pop_options
#endif // SIMSIMD_TARGET_SVE2 && SIMSIMD_TARGET_SVE_BF16
#endif // _SIMSIMD_TARGET_ARM

#ifdef __cplusplus
}
#endif

#endif<|MERGE_RESOLUTION|>--- conflicted
+++ resolved
@@ -190,15 +190,9 @@
             simsimd_##input_type##_t ai = a[i];                                                                   \
             simsimd_##input_type##_t bj = b[j];                                                                   \
             int matches = ai == bj;                                                                               \
-<<<<<<< HEAD
-            load_and_convert(a_weights + i, &awi);                                                                \
-            load_and_convert(b_weights + j, &bwj);                                                                \
-            weights_product += matches * awi * bwj;                                                               \
-=======
             simsimd_##accumulator_type##_t awi = load_and_convert(a_weights + i);                                 \
             simsimd_##accumulator_type##_t bwi = load_and_convert(b_weights + i);                                 \
             weights_product += matches * awi * bwi;                                                               \
->>>>>>> 013e1997
             intersection_size += matches;                                                                         \
             i += ai < bj;                                                                                         \
             j += ai >= bj;                                                                                        \
