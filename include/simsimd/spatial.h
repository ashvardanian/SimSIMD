--- conflicted
+++ resolved
@@ -752,15 +752,9 @@
                                         simsimd_distance_t* result) {
 
     simsimd_size_t i = 0;
-<<<<<<< HEAD
-    int32x4_t ab_vec = vdupq_n_u32(0);
-    int32x4_t a2_vec = vdupq_n_u32(0);
-    int32x4_t b2_vec = vdupq_n_u32(0);
-=======
     uint32x4_t ab_vec = vdupq_n_u32(0);
     uint32x4_t a2_vec = vdupq_n_u32(0);
     uint32x4_t b2_vec = vdupq_n_u32(0);
->>>>>>> 252fba78
     for (; i + 16 <= n; i += 16) {
         uint8x16_t a_vec = vld1q_u8(a + i);
         uint8x16_t b_vec = vld1q_u8(b + i);
