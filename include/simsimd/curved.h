--- conflicted
+++ resolved
@@ -796,10 +796,9 @@
     *result = _simsimd_sqrt_f32_haswell(_mm512_reduce_add_ph(sum_vec));
 }
 
-<<<<<<< HEAD
-SIMSIMD_PUBLIC void simsimd_bilinear_bf16_sapphire(simsimd_bf16_t const* a, simsimd_bf16_t const* b,
-                                                   simsimd_bf16_t const* c, simsimd_size_t n,
-                                                   simsimd_distance_t* result) {
+SIMSIMD_PUBLIC void simsimd_bilinear_bf16_sapphire(simsimd_bf16_t const *a, simsimd_bf16_t const *b,
+                                                   simsimd_bf16_t const *c, simsimd_size_t n,
+                                                   simsimd_distance_t *result) {
 
     __m512 sum_vec = _mm512_setzero_ps();
     // Using Intel AMX instructions we can perform 16x32x16 brain-float multiplication using specialed
@@ -808,16 +807,16 @@
 
     // Memset in one cycle, like a boss :)
     // std::memset(tiles_config, 0, sizeof(tiles_config));
-    _mm512_storeu_si512((__m512i*)tiles_config, _mm512_setzero_si512());
+    _mm512_storeu_si512((__m512i *)tiles_config, _mm512_setzero_si512());
 
     // Only one pallete is currently supported:
-    simsimd_u8_t* palette_id_ptr = &tiles_config[0];
+    simsimd_u8_t *palette_id_ptr = &tiles_config[0];
     *palette_id_ptr = 1;
 
     // The geniuses behind AMX decided to use different precisions for the rows and columns.
     // Wasted 2 hours of my life not noticing this!
-    simsimd_u16_t* tiles_colsb_ptr = (simsimd_u16_t*)(&tiles_config[16]);
-    simsimd_u8_t* tiles_rows_ptr = &tiles_config[48];
+    simsimd_u16_t *tiles_colsb_ptr = (simsimd_u16_t *)(&tiles_config[16]);
+    simsimd_u8_t *tiles_rows_ptr = &tiles_config[48];
 
     // Important to note, AMX doesn't care about the real shape of our matrix,
     // it only cares about it's own tile shape. Keep it simple, otherwise
@@ -887,12 +886,10 @@
     *result = _mm512_reduce_add_ps(sum_vec);
 }
 
-SIMSIMD_PUBLIC void simsimd_mahalanobis_bf16_sapphire(simsimd_bf16_t const* a, simsimd_bf16_t const* b,
-                                                      simsimd_bf16_t const* c, simsimd_size_t n,
-                                                      simsimd_distance_t* result) {}
-
-=======
->>>>>>> 9910b2a8
+SIMSIMD_PUBLIC void simsimd_mahalanobis_bf16_sapphire(simsimd_bf16_t const *a, simsimd_bf16_t const *b,
+                                                      simsimd_bf16_t const *c, simsimd_size_t n,
+                                                      simsimd_distance_t *result) {}
+
 #pragma clang attribute pop
 #pragma GCC pop_options
 #endif // SIMSIMD_TARGET_SAPPHIRE
