--- conflicted
+++ resolved
@@ -825,18 +825,7 @@
     *result = _simsimd_sqrt_f32_haswell(_mm512_reduce_add_ph(sum_vec));
 }
 
-<<<<<<< HEAD
-SIMSIMD_PUBLIC void simsimd_bilinear_bf16_sapphire(simsimd_bf16_t const* a, simsimd_bf16_t const* b,
-                                                   simsimd_bf16_t const* c, simsimd_size_t n,
-                                                   simsimd_distance_t* result) {}
-
-SIMSIMD_PUBLIC void simsimd_mahalanobis_bf16_sapphire(simsimd_bf16_t const* a, simsimd_bf16_t const* b,
-                                                      simsimd_bf16_t const* c, simsimd_size_t n,
-                                                      simsimd_distance_t* result) {}
-
-#ifdef __clang__
-=======
->>>>>>> f6ba4551
+
 #pragma clang attribute pop
 #endif
 #pragma GCC pop_options
