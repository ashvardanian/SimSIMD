--- conflicted
+++ resolved
@@ -21,289 +21,6 @@
 extern "C" {
 #endif
 
-<<<<<<< HEAD
-=======
-/** @brief Type-agnostic 128-bit full load (NEON). */
-NK_INTERNAL void nk_load_b128_neon_(void const *src, nk_b128_vec_t *dst) {
-    dst->u8x16 = vld1q_u8((nk_u8_t const *)src);
-}
-
-/** @brief Type-agnostic 64-bit full load (NEON). */
-NK_INTERNAL void nk_load_b64_neon_(void const *src, nk_b64_vec_t *dst) { dst->u8x8 = vld1_u8((nk_u8_t const *)src); }
-
-/** @brief Type-agnostic partial load for 32-bit elements (2 elements max) into 64-bit vector (NEON). */
-NK_INTERNAL void nk_partial_load_b32x2_neon_(void const *src, nk_size_t n, nk_b64_vec_t *dst) {
-    nk_u32_t const *s = (nk_u32_t const *)src;
-    dst->u32x2 = vdup_n_u32(0);
-    switch (n) {
-    default:
-    case 2: dst->u32s[1] = s[1]; // fallthrough
-    case 1: dst->u32s[0] = s[0]; // fallthrough
-    case 0: break;
-    }
-}
-
-/** @brief Type-agnostic partial store for 32-bit elements (4 elements max) from 128-bit vector (NEON). */
-NK_INTERNAL void nk_partial_store_b32x4_neon_(nk_b128_vec_t const *src, void *dst, nk_size_t n) {
-    nk_u32_t *d = (nk_u32_t *)dst;
-    switch (n) {
-    default:
-    case 4: d[3] = src->u32s[3]; // fallthrough
-    case 3: d[2] = src->u32s[2]; // fallthrough
-    case 2: d[1] = src->u32s[1]; // fallthrough
-    case 1: d[0] = src->u32s[0]; // fallthrough
-    case 0: break;
-    }
-}
-
-/** @brief Type-agnostic partial load for 32-bit elements (4 elements max) into 128-bit vector (NEON). */
-NK_INTERNAL void nk_partial_load_b32x4_neon_(void const *src, nk_size_t n, nk_b128_vec_t *dst) {
-    nk_u32_t const *s = (nk_u32_t const *)src;
-    dst->u32x4 = vdupq_n_u32(0);
-    switch (n) {
-    default:
-    case 4: dst->u32s[3] = s[3]; // fallthrough
-    case 3: dst->u32s[2] = s[2]; // fallthrough
-    case 2: dst->u32s[1] = s[1]; // fallthrough
-    case 1: dst->u32s[0] = s[0]; // fallthrough
-    case 0: break;
-    }
-}
-
-/** @brief Type-agnostic partial load for 16-bit elements (8 elements max) into 128-bit vector (NEON). */
-NK_INTERNAL void nk_partial_load_b16x8_neon_(void const *src, nk_size_t n, nk_b128_vec_t *dst) {
-    nk_u16_t const *s = (nk_u16_t const *)src;
-    dst->u16x8 = vdupq_n_u16(0);
-    switch (n) {
-    default:
-    case 8: dst->u16s[7] = s[7]; // fallthrough
-    case 7: dst->u16s[6] = s[6]; // fallthrough
-    case 6: dst->u16s[5] = s[5]; // fallthrough
-    case 5: dst->u16s[4] = s[4]; // fallthrough
-    case 4: dst->u16s[3] = s[3]; // fallthrough
-    case 3: dst->u16s[2] = s[2]; // fallthrough
-    case 2: dst->u16s[1] = s[1]; // fallthrough
-    case 1: dst->u16s[0] = s[0]; // fallthrough
-    case 0: break;
-    }
-}
-
-/** @brief Type-agnostic partial load for 16-bit elements (4 elements max) into 64-bit vector (NEON). */
-NK_INTERNAL void nk_partial_load_b16x4_neon_(void const *src, nk_size_t n, nk_b64_vec_t *dst) {
-    nk_u16_t const *s = (nk_u16_t const *)src;
-    dst->u16x4 = vdup_n_u16(0);
-    switch (n) {
-    default:
-    case 4: dst->u16s[3] = s[3]; // fallthrough
-    case 3: dst->u16s[2] = s[2]; // fallthrough
-    case 2: dst->u16s[1] = s[1]; // fallthrough
-    case 1: dst->u16s[0] = s[0]; // fallthrough
-    case 0: break;
-    }
-}
-
-/** @brief Type-agnostic partial load for 8-bit elements (16 elements max) into 128-bit vector (NEON). */
-NK_INTERNAL void nk_partial_load_b8x16_neon_(void const *src, nk_size_t n, nk_b128_vec_t *dst) {
-    nk_u8_t const *s = (nk_u8_t const *)src;
-    dst->u8x16 = vdupq_n_u8(0);
-    switch (n) {
-    default:
-    case 16: dst->u8s[15] = s[15]; // fallthrough
-    case 15: dst->u8s[14] = s[14]; // fallthrough
-    case 14: dst->u8s[13] = s[13]; // fallthrough
-    case 13: dst->u8s[12] = s[12]; // fallthrough
-    case 12: dst->u8s[11] = s[11]; // fallthrough
-    case 11: dst->u8s[10] = s[10]; // fallthrough
-    case 10: dst->u8s[9] = s[9];   // fallthrough
-    case 9: dst->u8s[8] = s[8];    // fallthrough
-    case 8: dst->u8s[7] = s[7];    // fallthrough
-    case 7: dst->u8s[6] = s[6];    // fallthrough
-    case 6: dst->u8s[5] = s[5];    // fallthrough
-    case 5: dst->u8s[4] = s[4];    // fallthrough
-    case 4: dst->u8s[3] = s[3];    // fallthrough
-    case 3: dst->u8s[2] = s[2];    // fallthrough
-    case 2: dst->u8s[1] = s[1];    // fallthrough
-    case 1: dst->u8s[0] = s[0];    // fallthrough
-    case 0: break;
-    }
-}
-
-/** @brief Type-agnostic partial load for 64-bit elements (2 elements max) into 128-bit vector (NEON). */
-NK_INTERNAL void nk_partial_load_b64x2_neon_(void const *src, nk_size_t n, nk_b128_vec_t *dst) {
-    nk_u64_t const *s = (nk_u64_t const *)src;
-    dst->u64x2 = vdupq_n_u64(0);
-    switch (n) {
-    default:
-    case 2: dst->u64s[1] = s[1]; // fallthrough
-    case 1: dst->u64s[0] = s[0]; // fallthrough
-    case 0: break;
-    }
-}
-
-/** @brief Type-agnostic partial store for 64-bit elements (2 elements max) from 128-bit vector (NEON). */
-NK_INTERNAL void nk_partial_store_b64x2_neon_(nk_b128_vec_t const *src, void *dst, nk_size_t n) {
-    nk_u64_t *d = (nk_u64_t *)dst;
-    switch (n) {
-    default:
-    case 2: d[1] = src->u64s[1]; // fallthrough
-    case 1: d[0] = src->u64s[0]; // fallthrough
-    case 0: break;
-    }
-}
-
-/** @brief Type-agnostic partial store for 64-bit elements (4 elements max) from 256-bit vector (NEON). */
-NK_INTERNAL void nk_partial_store_b64x4_neon_(nk_b256_vec_t const *src, void *dst, nk_size_t n) {
-    nk_u64_t *d = (nk_u64_t *)dst;
-    switch (n) {
-    default:
-    case 4: d[3] = src->u64s[3]; // fallthrough
-    case 3: d[2] = src->u64s[2]; // fallthrough
-    case 2: d[1] = src->u64s[1]; // fallthrough
-    case 1: d[0] = src->u64s[0]; // fallthrough
-    case 0: break;
-    }
-}
-
-/** @brief Convert 4 E4M3 values to f32x4 via bit manipulation (NEON).
- *  E4M3 format: S EEEE MMM (bias=7). F32: sign<<31, (exp+120)<<23, mant<<20. */
-NK_INTERNAL float32x4_t nk_e4m3x4_to_f32x4_neon_(nk_e4m3_t const *src) {
-    uint8x8_t e4m3_u8x8 = vcreate_u8(*(uint32_t const *)src);
-    uint16x8_t e4m3_u16x8 = vmovl_u8(e4m3_u8x8);
-    uint32x4_t v_u32x4 = vmovl_u16(vget_low_u16(e4m3_u16x8));
-    uint32x4_t sign_u32x4 = vshlq_n_u32(vshrq_n_u32(vandq_u32(v_u32x4, vdupq_n_u32(0x80)), 7), 31);
-    uint32x4_t exp_u32x4 = vandq_u32(vshrq_n_u32(v_u32x4, 3), vdupq_n_u32(0x0F));
-    uint32x4_t mant_u32x4 = vandq_u32(v_u32x4, vdupq_n_u32(0x07));
-    uint32x4_t f32_exp_u32x4 = vshlq_n_u32(vaddq_u32(exp_u32x4, vdupq_n_u32(120)), 23);
-    uint32x4_t f32_mant_u32x4 = vshlq_n_u32(mant_u32x4, 20);
-    uint32x4_t f32_bits_u32x4 = vorrq_u32(sign_u32x4, vorrq_u32(f32_exp_u32x4, f32_mant_u32x4));
-    uint32x4_t zero_mask_u32x4 = vceqq_u32(exp_u32x4, vdupq_n_u32(0));
-    f32_bits_u32x4 = vbicq_u32(f32_bits_u32x4, zero_mask_u32x4);
-    return vreinterpretq_f32_u32(f32_bits_u32x4);
-}
-
-/** @brief Partial load for E4M3 elements (up to 4) with expansion to f32x4 (NEON). */
-NK_INTERNAL float32x4_t nk_partial_load_e4m3x4_to_f32x4_neon_(nk_e4m3_t const *src, nk_size_t n) {
-    nk_u32_t buf = 0;
-    switch (n) {
-    default:
-    case 4: ((nk_u8_t *)&buf)[3] = src[3]; // fallthrough
-    case 3: ((nk_u8_t *)&buf)[2] = src[2]; // fallthrough
-    case 2: ((nk_u8_t *)&buf)[1] = src[1]; // fallthrough
-    case 1: ((nk_u8_t *)&buf)[0] = src[0]; // fallthrough
-    case 0: break;
-    }
-    uint8x8_t e4m3_u8x8 = vcreate_u8(buf);
-    uint16x8_t e4m3_u16x8 = vmovl_u8(e4m3_u8x8);
-    uint32x4_t v_u32x4 = vmovl_u16(vget_low_u16(e4m3_u16x8));
-    uint32x4_t sign_u32x4 = vshlq_n_u32(vshrq_n_u32(vandq_u32(v_u32x4, vdupq_n_u32(0x80)), 7), 31);
-    uint32x4_t exp_u32x4 = vandq_u32(vshrq_n_u32(v_u32x4, 3), vdupq_n_u32(0x0F));
-    uint32x4_t mant_u32x4 = vandq_u32(v_u32x4, vdupq_n_u32(0x07));
-    uint32x4_t f32_exp_u32x4 = vshlq_n_u32(vaddq_u32(exp_u32x4, vdupq_n_u32(120)), 23);
-    uint32x4_t f32_mant_u32x4 = vshlq_n_u32(mant_u32x4, 20);
-    uint32x4_t f32_bits_u32x4 = vorrq_u32(sign_u32x4, vorrq_u32(f32_exp_u32x4, f32_mant_u32x4));
-    uint32x4_t zero_mask_u32x4 = vceqq_u32(exp_u32x4, vdupq_n_u32(0));
-    f32_bits_u32x4 = vbicq_u32(f32_bits_u32x4, zero_mask_u32x4);
-    return vreinterpretq_f32_u32(f32_bits_u32x4);
-}
-
-/** @brief Convert 4 E5M2 values to f32x4 via bit manipulation (NEON).
- *  E5M2 format: S EEEEE MM (bias=15). F32: sign<<31, (exp+112)<<23, mant<<21. */
-NK_INTERNAL float32x4_t nk_e5m2x4_to_f32x4_neon_(nk_e5m2_t const *src) {
-    uint8x8_t e5m2_u8x8 = vcreate_u8(*(uint32_t const *)src);
-    uint16x8_t e5m2_u16x8 = vmovl_u8(e5m2_u8x8);
-    uint32x4_t v_u32x4 = vmovl_u16(vget_low_u16(e5m2_u16x8));
-    uint32x4_t sign_u32x4 = vshlq_n_u32(vshrq_n_u32(vandq_u32(v_u32x4, vdupq_n_u32(0x80)), 7), 31);
-    uint32x4_t exp_u32x4 = vandq_u32(vshrq_n_u32(v_u32x4, 2), vdupq_n_u32(0x1F));
-    uint32x4_t mant_u32x4 = vandq_u32(v_u32x4, vdupq_n_u32(0x03));
-    uint32x4_t f32_exp_u32x4 = vshlq_n_u32(vaddq_u32(exp_u32x4, vdupq_n_u32(112)), 23);
-    uint32x4_t f32_mant_u32x4 = vshlq_n_u32(mant_u32x4, 21);
-    uint32x4_t f32_bits_u32x4 = vorrq_u32(sign_u32x4, vorrq_u32(f32_exp_u32x4, f32_mant_u32x4));
-    uint32x4_t zero_mask_u32x4 = vceqq_u32(exp_u32x4, vdupq_n_u32(0));
-    f32_bits_u32x4 = vbicq_u32(f32_bits_u32x4, zero_mask_u32x4);
-    return vreinterpretq_f32_u32(f32_bits_u32x4);
-}
-
-/** @brief Partial load for E5M2 elements (up to 4) with expansion to f32x4 (NEON). */
-NK_INTERNAL float32x4_t nk_partial_load_e5m2x4_to_f32x4_neon_(nk_e5m2_t const *src, nk_size_t n) {
-    nk_u32_t buf = 0;
-    switch (n) {
-    default:
-    case 4: ((nk_u8_t *)&buf)[3] = src[3]; // fallthrough
-    case 3: ((nk_u8_t *)&buf)[2] = src[2]; // fallthrough
-    case 2: ((nk_u8_t *)&buf)[1] = src[1]; // fallthrough
-    case 1: ((nk_u8_t *)&buf)[0] = src[0]; // fallthrough
-    case 0: break;
-    }
-    uint8x8_t e5m2_u8x8 = vcreate_u8(buf);
-    uint16x8_t e5m2_u16x8 = vmovl_u8(e5m2_u8x8);
-    uint32x4_t v_u32x4 = vmovl_u16(vget_low_u16(e5m2_u16x8));
-    uint32x4_t sign_u32x4 = vshlq_n_u32(vshrq_n_u32(vandq_u32(v_u32x4, vdupq_n_u32(0x80)), 7), 31);
-    uint32x4_t exp_u32x4 = vandq_u32(vshrq_n_u32(v_u32x4, 2), vdupq_n_u32(0x1F));
-    uint32x4_t mant_u32x4 = vandq_u32(v_u32x4, vdupq_n_u32(0x03));
-    uint32x4_t f32_exp_u32x4 = vshlq_n_u32(vaddq_u32(exp_u32x4, vdupq_n_u32(112)), 23);
-    uint32x4_t f32_mant_u32x4 = vshlq_n_u32(mant_u32x4, 21);
-    uint32x4_t f32_bits_u32x4 = vorrq_u32(sign_u32x4, vorrq_u32(f32_exp_u32x4, f32_mant_u32x4));
-    uint32x4_t zero_mask_u32x4 = vceqq_u32(exp_u32x4, vdupq_n_u32(0));
-    f32_bits_u32x4 = vbicq_u32(f32_bits_u32x4, zero_mask_u32x4);
-    return vreinterpretq_f32_u32(f32_bits_u32x4);
-}
-
-/** @brief Convert 8 E4M3 values to f16x8 via bit manipulation (NEON).
- *  E4M3 format: S EEEE MMM (bias=7). F16: sign<<15, (exp+8)<<10, mant<<7. */
-NK_INTERNAL float16x8_t nk_e4m3x8_to_f16x8_neon_(uint8x8_t e4m3_u8x8) {
-    uint16x8_t v_u16x8 = vmovl_u8(e4m3_u8x8);
-    uint16x8_t sign_u16x8 = vshlq_n_u16(vshrq_n_u16(vandq_u16(v_u16x8, vdupq_n_u16(0x80)), 7), 15);
-    uint16x8_t exp_u16x8 = vandq_u16(vshrq_n_u16(v_u16x8, 3), vdupq_n_u16(0x0F));
-    uint16x8_t mant_u16x8 = vandq_u16(v_u16x8, vdupq_n_u16(0x07));
-    uint16x8_t f16_exp_u16x8 = vshlq_n_u16(vaddq_u16(exp_u16x8, vdupq_n_u16(8)), 10);
-    uint16x8_t f16_mant_u16x8 = vshlq_n_u16(mant_u16x8, 7);
-    uint16x8_t f16_bits_u16x8 = vorrq_u16(sign_u16x8, vorrq_u16(f16_exp_u16x8, f16_mant_u16x8));
-    uint16x8_t zero_mask_u16x8 = vceqq_u16(exp_u16x8, vdupq_n_u16(0));
-    f16_bits_u16x8 = vbicq_u16(f16_bits_u16x8, zero_mask_u16x8);
-    return vreinterpretq_f16_u16(f16_bits_u16x8);
-}
-
-/** @brief Convert 8 E5M2 values to f16x8 via bit manipulation (NEON).
- *  E5M2 format: S EEEEE MM (bias=15). F16: sign<<15, exp<<10, mant<<8. */
-NK_INTERNAL float16x8_t nk_e5m2x8_to_f16x8_neon_(uint8x8_t e5m2_u8x8) {
-    uint16x8_t v_u16x8 = vmovl_u8(e5m2_u8x8);
-    uint16x8_t sign_u16x8 = vshlq_n_u16(vshrq_n_u16(vandq_u16(v_u16x8, vdupq_n_u16(0x80)), 7), 15);
-    uint16x8_t exp_u16x8 = vandq_u16(vshrq_n_u16(v_u16x8, 2), vdupq_n_u16(0x1F));
-    uint16x8_t mant_u16x8 = vandq_u16(v_u16x8, vdupq_n_u16(0x03));
-    uint16x8_t f16_exp_u16x8 = vshlq_n_u16(exp_u16x8, 10);
-    uint16x8_t f16_mant_u16x8 = vshlq_n_u16(mant_u16x8, 8);
-    uint16x8_t f16_bits_u16x8 = vorrq_u16(sign_u16x8, vorrq_u16(f16_exp_u16x8, f16_mant_u16x8));
-    uint16x8_t zero_mask_u16x8 = vceqq_u16(exp_u16x8, vdupq_n_u16(0));
-    f16_bits_u16x8 = vbicq_u16(f16_bits_u16x8, zero_mask_u16x8);
-    return vreinterpretq_f16_u16(f16_bits_u16x8);
-}
-
-/** @brief Convert f16x8 to 8 E4M3 values (NEON). */
-NK_INTERNAL uint8x8_t nk_f16x8_to_e4m3x8_neon_(float16x8_t f16x8) {
-    uint16x8_t bits_u16x8 = vreinterpretq_u16_f16(f16x8);
-    uint16x8_t sign_u16x8 = vshrq_n_u16(vandq_u16(bits_u16x8, vdupq_n_u16(0x8000)), 8);
-    uint16x8_t exp_u16x8 = vandq_u16(vshrq_n_u16(bits_u16x8, 10), vdupq_n_u16(0x1F));
-    uint16x8_t mant_u16x8 = vshrq_n_u16(vandq_u16(bits_u16x8, vdupq_n_u16(0x03FF)), 7);
-    int16x8_t exp_rebias_i16x8 = vsubq_s16(vreinterpretq_s16_u16(exp_u16x8), vdupq_n_s16(8));
-    exp_rebias_i16x8 = vmaxq_s16(exp_rebias_i16x8, vdupq_n_s16(0));
-    exp_rebias_i16x8 = vminq_s16(exp_rebias_i16x8, vdupq_n_s16(15));
-    uint16x8_t e4m3_u16x8 = vorrq_u16(sign_u16x8, vorrq_u16(vshlq_n_u16(vreinterpretq_u16_s16(exp_rebias_i16x8), 3),
-                                                            vandq_u16(mant_u16x8, vdupq_n_u16(0x07))));
-    return vmovn_u16(e4m3_u16x8);
-}
-
-/** @brief Convert f16x8 to 8 E5M2 values (NEON). */
-NK_INTERNAL uint8x8_t nk_f16x8_to_e5m2x8_neon_(float16x8_t f16x8) {
-    uint16x8_t bits_u16x8 = vreinterpretq_u16_f16(f16x8);
-    uint16x8_t sign_u16x8 = vshrq_n_u16(vandq_u16(bits_u16x8, vdupq_n_u16(0x8000)), 8);
-    uint16x8_t exp_u16x8 = vandq_u16(vshrq_n_u16(bits_u16x8, 10), vdupq_n_u16(0x1F));
-    uint16x8_t mant_u16x8 = vshrq_n_u16(vandq_u16(bits_u16x8, vdupq_n_u16(0x03FF)), 8);
-    uint16x8_t e5m2_u16x8 = vorrq_u16(sign_u16x8,
-                                      vorrq_u16(vshlq_n_u16(exp_u16x8, 2), vandq_u16(mant_u16x8, vdupq_n_u16(0x03))));
-    return vmovn_u16(e5m2_u16x8);
-}
-
->>>>>>> 54fcaa25
 /** @brief Horizontal sum of 4 floats in a NEON register. */
 NK_INTERNAL nk_f32_t nk_reduce_add_f32x4_neon_(float32x4_t sum_f32x4) { return vaddvq_f32(sum_f32x4); }
 
