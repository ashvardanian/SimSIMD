[package]
name = "simsimd"
description = "Portable mixed-precision BLAS-like vector math library for x86 and ARM"
version = "6.5.3"
edition = "2021"
license = "Apache-2.0"
authors = ["Ash Vardanian <1983160+ashvardanian@users.noreply.github.com>"]
repository = "https://github.com/ashvardanian/SimSIMD"
documentation = "https://docs.rs/simsimd"
homepage = "https://ashvardanian.com/posts/simsimd-faster-scipy"
keywords = ["simd", "search", "linear-algebra", "vector"]
categories = [
  "mathematics",
  "hardware-support",
  "no-std",
  "wasm",
  "external-ffi-bindings",
]
rust-version = "1.64" # Introduced Core C FFI in stable Rust
include = ["rust/**", "c/**", "include/**", "build.rs"]


[lib]
name = "simsimd"
path = "rust/lib.rs"

[build-dependencies]
<<<<<<< HEAD
cc = "1.2.0"
=======
cc = "1.2.36"


[[bench]]
name = "cosine"
harness = false
path = "scripts/bench_cosine.rs"
>>>>>>> 013e1997

[[bench]]
name = "bench_similarity"
harness = false
path = "scripts/bench_similarity.rs"

[profile.bench]
opt-level = 3     # Corresponds to -O3
lto = true        # Enables Link Time Optimization for further optimizations
codegen-units = 1 # May increase compilation time but optimizes further
rpath = false     # On some systems, setting this to false can help with optimizations

[features]
default = []
std = []

[dev-dependencies]
<<<<<<< HEAD
criterion = { version = "0.5.1" }
rand = { version = "0.8.5" }
half = { version = "2.4.1" }
num-traits = "0.2.19"
=======
criterion = { version = "0.7.0" }
rand = { version = "0.9.1" }
half = { version = "2.6.0" }
>>>>>>> 013e1997
<|MERGE_RESOLUTION|>--- conflicted
+++ resolved
@@ -25,17 +25,8 @@
 path = "rust/lib.rs"
 
 [build-dependencies]
-<<<<<<< HEAD
-cc = "1.2.0"
-=======
 cc = "1.2.36"
 
-
-[[bench]]
-name = "cosine"
-harness = false
-path = "scripts/bench_cosine.rs"
->>>>>>> 013e1997
 
 [[bench]]
 name = "bench_similarity"
@@ -53,13 +44,7 @@
 std = []
 
 [dev-dependencies]
-<<<<<<< HEAD
-criterion = { version = "0.5.1" }
-rand = { version = "0.8.5" }
-half = { version = "2.4.1" }
-num-traits = "0.2.19"
-=======
 criterion = { version = "0.7.0" }
 rand = { version = "0.9.1" }
 half = { version = "2.6.0" }
->>>>>>> 013e1997
+num-traits = "0.2.19"