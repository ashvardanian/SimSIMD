--- conflicted
+++ resolved
@@ -29,15 +29,9 @@
 
 
 [[bench]]
-<<<<<<< HEAD
-name = "bench_similarity"
-harness = false
-path = "scripts/bench_similarity.rs"
-=======
 name = "bench"
 harness = false
 path = "scripts/bench.rs"
->>>>>>> 2f5bb364
 
 [profile.bench]
 opt-level = 3     # Corresponds to -O3
@@ -52,5 +46,4 @@
 [dev-dependencies]
 criterion = { version = "0.7.0" }
 rand = { version = "0.9.1" }
-half = { version = "2.6.0" }
-num-traits = "0.2.19"+half = { version = "2.6.0" }