--- conflicted
+++ resolved
@@ -38,38 +38,49 @@
 test("Distance from itself", () => {
   const f32s = new Float32Array([1.0, 2.0, 3.0]);
   assertAlmostEqual(simsimd.sqeuclidean(f32s, f32s), 0.0, 0.01);
-<<<<<<< HEAD
   assertAlmostEqual(simsimd.angular(f32s, f32s), 0.0, 0.01);
+  assertAlmostEqual(fallback.sqeuclidean(f32s, f32s), 0.0, 0.01);
+  assertAlmostEqual(fallback.angular(f32s, f32s), 0.0, 0.01);
 
   const f64s = new Float64Array([1.0, 2.0, 3.0]);
   assertAlmostEqual(simsimd.sqeuclidean(f64s, f64s), 0.0, 0.01);
   assertAlmostEqual(simsimd.angular(f64s, f64s), 0.0, 0.01);
-=======
-  assertAlmostEqual(simsimd.cosine(f32s, f32s), 0.0, 0.01);
-  assertAlmostEqual(fallback.sqeuclidean(f32s, f32s), 0.0, 0.01);
-  assertAlmostEqual(fallback.cosine(f32s, f32s), 0.0, 0.01);
-
-  const f64s = new Float64Array([1.0, 2.0, 3.0]);
-  assertAlmostEqual(simsimd.sqeuclidean(f64s, f64s), 0.0, 0.01);
-  assertAlmostEqual(simsimd.cosine(f64s, f64s), 0.0, 0.01);
   assertAlmostEqual(fallback.sqeuclidean(f64s, f64s), 0.0, 0.01);
-  assertAlmostEqual(fallback.cosine(f64s, f64s), 0.0, 0.01);
->>>>>>> 013e1997
-
-  const f32sNormalized = new Float32Array([1 / Math.sqrt(14), 2 / Math.sqrt(14), 3 / Math.sqrt(14)]);
+  assertAlmostEqual(fallback.angular(f64s, f64s), 0.0, 0.01);
+
+  const f32sNormalized = new Float32Array([
+    1 / Math.sqrt(14),
+    2 / Math.sqrt(14),
+    3 / Math.sqrt(14),
+  ]);
   assertAlmostEqual(simsimd.inner(f32sNormalized, f32sNormalized), 1.0, 0.01);
   assertAlmostEqual(fallback.inner(f32sNormalized, f32sNormalized), 1.0, 0.01);
 
   const f32sHistogram = new Float32Array([1.0 / 6, 2.0 / 6, 3.0 / 6]);
-  assertAlmostEqual(simsimd.kullbackleibler(f32sHistogram, f32sHistogram), 0.0, 0.01);
-  assertAlmostEqual(simsimd.jensenshannon(f32sHistogram, f32sHistogram), 0.0, 0.01);
-  assertAlmostEqual(fallback.kullbackleibler(f32sHistogram, f32sHistogram), 0.0, 0.01);
-  assertAlmostEqual(fallback.jensenshannon(f32sHistogram, f32sHistogram), 0.0, 0.01);
+  assertAlmostEqual(
+    simsimd.kullbackleibler(f32sHistogram, f32sHistogram),
+    0.0,
+    0.01
+  );
+  assertAlmostEqual(
+    simsimd.jensenshannon(f32sHistogram, f32sHistogram),
+    0.0,
+    0.01
+  );
+  assertAlmostEqual(
+    fallback.kullbackleibler(f32sHistogram, f32sHistogram),
+    0.0,
+    0.01
+  );
+  assertAlmostEqual(
+    fallback.jensenshannon(f32sHistogram, f32sHistogram),
+    0.0,
+    0.01
+  );
 
   const u8s = new Uint8Array([1, 2, 3]);
   assertAlmostEqual(simsimd.hamming(u8s, u8s), 0.0, 0.01);
   assertAlmostEqual(simsimd.jaccard(u8s, u8s), 0.0, 0.01);
-<<<<<<< HEAD
 });
 
 test("Distance from itself JS fallback", () => {
@@ -98,12 +109,9 @@
   );
 
   const u8s = new Uint8Array([1, 2, 3]);
-=======
->>>>>>> 013e1997
   assertAlmostEqual(fallback.hamming(u8s, u8s), 0.0, 0.01);
   assertAlmostEqual(fallback.jaccard(u8s, u8s), 0.0, 0.01);
 });
-
 
 test("Squared Euclidean Distance", () => {
   const f64sOne = new Float64Array([1.0, 2.0, 3.0]);
@@ -165,29 +173,6 @@
   assertAlmostEqual(i8sResult, 5.2, 0.01);
 });
 
-<<<<<<< HEAD
-test("Cosine Similarity", () => {
-  const result = simsimd.angular(f32Array1, f32Array2);
-  assertAlmostEqual(result, 0.029, 0.01);
-});
-
-test("Squared Euclidean Distance JS", () => {
-  const result = fallback.sqeuclidean(f32Array1, f32Array2);
-  assertAlmostEqual(result, 27.0, 0.01);
-});
-
-test("Inner Distance JS", () => {
-  const result = fallback.inner(f32Array1, f32Array2);
-  assertAlmostEqual(result, 32.0, 0.01);
-});
-
-test("Cosine Similarity JS", () => {
-  const result = fallback.angular(f32Array1, f32Array2);
-  assertAlmostEqual(result, 0.029, 0.01);
-});
-=======
->>>>>>> 013e1997
-
 test("Inner Product", () => {
   const f64sOne = new Float64Array([1.0, 2.0, 3.0]);
   const f64sTwo = new Float64Array([4.0, 5.0, 6.0]);
@@ -218,61 +203,34 @@
   assertAlmostEqual(i8sResult, 32.0, 0.01);
 });
 
-<<<<<<< HEAD
-test("Inner Distance C vs JS", () => {
-  const result = simsimd.inner(f32Array1, f32Array2);
-  const resultjs = fallback.inner(f32Array1, f32Array2);
-  assertAlmostEqual(resultjs, result, 0.01);
-});
-
-test("Cosine Similarity C vs JS", () => {
-  const result = simsimd.angular(f32Array1, f32Array2);
-  const resultjs = fallback.angular(f32Array1, f32Array2);
-  assertAlmostEqual(resultjs, result, 0.01);
-});
-
-test("Hamming C vs JS", () => {
-  const u8s = new Uint8Array([1, 2, 3]);
-  const result = simsimd.hamming(u8s, u8s);
-  const resultjs = fallback.hamming(u8s, u8s);
-  assertAlmostEqual(resultjs, result, 0.01);
-});
-
-test("Jaccard C vs JS", () => {
-  const u8s = new Uint8Array([1, 2, 3]);
-  const result = simsimd.jaccard(u8s, u8s);
-  const resultjs = fallback.jaccard(u8s, u8s);
-  assertAlmostEqual(resultjs, result, 0.01);
-=======
-test("Cosine Distance", () => {
-  const f64sOne = new Float64Array([1.0, 2.0, 3.0]);
-  const f64sTwo = new Float64Array([4.0, 5.0, 6.0]);
-  const f64sResult = simsimd.cosine(f64sOne, f64sTwo);
-  const f64sResultJS = fallback.cosine(f64sOne, f64sTwo);
+test("Angular Distance", () => {
+  const f64sOne = new Float64Array([1.0, 2.0, 3.0]);
+  const f64sTwo = new Float64Array([4.0, 5.0, 6.0]);
+  const f64sResult = simsimd.angular(f64sOne, f64sTwo);
+  const f64sResultJS = fallback.angular(f64sOne, f64sTwo);
   assertAlmostEqual(f64sResultJS, 0.03, 0.01);
   assertAlmostEqual(f64sResult, 0.03, 0.01);
 
   const f32sOne = new Float32Array([1.0, 2.0, 3.0]);
   const f32sTwo = new Float32Array([4.0, 5.0, 6.0]);
-  const f32sResult = simsimd.cosine(f32sOne, f32sTwo);
-  const f32sResultJS = fallback.cosine(f32sOne, f32sTwo);
+  const f32sResult = simsimd.angular(f32sOne, f32sTwo);
+  const f32sResultJS = fallback.angular(f32sOne, f32sTwo);
   assertAlmostEqual(f32sResultJS, 0.03, 0.01);
   assertAlmostEqual(f32sResult, 0.03, 0.01);
 
   const u8sOne = new Uint8Array([1, 2, 3]);
   const u8sTwo = new Uint8Array([4, 5, 6]);
-  const u8sResult = simsimd.cosine(u8sOne, u8sTwo);
-  const u8sResultJS = fallback.cosine(u8sOne, u8sTwo);
+  const u8sResult = simsimd.angular(u8sOne, u8sTwo);
+  const u8sResultJS = fallback.angular(u8sOne, u8sTwo);
   assertAlmostEqual(u8sResultJS, 0.03, 0.01);
   assertAlmostEqual(u8sResult, 0.03, 0.01);
 
   const i8sOne = new Int8Array([1, 2, 3]);
   const i8sTwo = new Int8Array([4, 5, 6]);
-  const i8sResult = simsimd.cosine(i8sOne, i8sTwo);
-  const i8sResultJS = fallback.cosine(i8sOne, i8sTwo);
+  const i8sResult = simsimd.angular(i8sOne, i8sTwo);
+  const i8sResultJS = fallback.angular(i8sOne, i8sTwo);
   assertAlmostEqual(i8sResultJS, 0.03, 0.01);
   assertAlmostEqual(i8sResult, 0.03, 0.01);
->>>>>>> 013e1997
 });
 
 test("Kullback-Leibler", () => {
