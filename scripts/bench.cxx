--- conflicted
+++ resolved
@@ -53,45 +53,24 @@
 namespace bm = benchmark;
 
 // clang-format off
-<<<<<<< HEAD
-template <simsimd_datatype_t> struct datatype_enum_to_type_gt { using value_t = void; };
-template <> struct datatype_enum_to_type_gt<simsimd_f64_k> { using value_t = simsimd_f64_t; };
-template <> struct datatype_enum_to_type_gt<simsimd_f32_k> { using value_t = simsimd_f32_t; };
-template <> struct datatype_enum_to_type_gt<simsimd_f16_k> { using value_t = simsimd_f16_t; };
-template <> struct datatype_enum_to_type_gt<simsimd_bf16_k> { using value_t = simsimd_bf16_t; };
-template <> struct datatype_enum_to_type_gt<simsimd_f64c_k> { using value_t = simsimd_f64_t; };
-template <> struct datatype_enum_to_type_gt<simsimd_f32c_k> { using value_t = simsimd_f32_t; };
-template <> struct datatype_enum_to_type_gt<simsimd_f16c_k> { using value_t = simsimd_f16_t; };
-template <> struct datatype_enum_to_type_gt<simsimd_bf16c_k> { using value_t = simsimd_bf16_t; };
-template <> struct datatype_enum_to_type_gt<simsimd_b8_k> { using value_t = simsimd_b8_t; };
-template <> struct datatype_enum_to_type_gt<simsimd_i8_k> { using value_t = simsimd_i8_t; };
-template <> struct datatype_enum_to_type_gt<simsimd_u8_k> { using value_t = simsimd_u8_t; };
-template <> struct datatype_enum_to_type_gt<simsimd_i16_k> { using value_t = simsimd_i16_t; };
-template <> struct datatype_enum_to_type_gt<simsimd_u16_k> { using value_t = simsimd_u16_t; };
-template <> struct datatype_enum_to_type_gt<simsimd_i32_k> { using value_t = simsimd_i32_t; };
-template <> struct datatype_enum_to_type_gt<simsimd_u32_k> { using value_t = simsimd_u32_t; };
-template <> struct datatype_enum_to_type_gt<simsimd_i64_k> { using value_t = simsimd_i64_t; };
-template <> struct datatype_enum_to_type_gt<simsimd_u64_k> { using value_t = simsimd_u64_t; };
-=======
 template <simsimd_datatype_t> struct datatype_enum_to_type_gt { using value_t = void; using scalar_t = void; static constexpr std::size_t components_k = 1; };
-template <> struct datatype_enum_to_type_gt<simsimd_datatype_f64_k> { using value_t = simsimd_f64_t; using scalar_t = simsimd_f64_t; static constexpr std::size_t components_k = 1; };
-template <> struct datatype_enum_to_type_gt<simsimd_datatype_f32_k> { using value_t = simsimd_f32_t; using scalar_t = simsimd_f32_t; static constexpr std::size_t components_k = 1; };
-template <> struct datatype_enum_to_type_gt<simsimd_datatype_f16_k> { using value_t = simsimd_f16_t; using scalar_t = simsimd_f16_t; static constexpr std::size_t components_k = 1; };
-template <> struct datatype_enum_to_type_gt<simsimd_datatype_bf16_k> { using value_t = simsimd_bf16_t; using scalar_t = simsimd_bf16_t; static constexpr std::size_t components_k = 1; };
-template <> struct datatype_enum_to_type_gt<simsimd_datatype_f64c_k> { using value_t = simsimd_f64c_t; using scalar_t = simsimd_f64_t; static constexpr std::size_t components_k = 2; };
-template <> struct datatype_enum_to_type_gt<simsimd_datatype_f32c_k> { using value_t = simsimd_f32c_t; using scalar_t = simsimd_f32_t; static constexpr std::size_t components_k = 2; };
-template <> struct datatype_enum_to_type_gt<simsimd_datatype_f16c_k> { using value_t = simsimd_f16c_t; using scalar_t = simsimd_f16_t; static constexpr std::size_t components_k = 2; };
-template <> struct datatype_enum_to_type_gt<simsimd_datatype_bf16c_k> { using value_t = simsimd_bf16c_t; using scalar_t = simsimd_bf16_t; static constexpr std::size_t components_k = 2; };
-template <> struct datatype_enum_to_type_gt<simsimd_datatype_b8_k> { using value_t = simsimd_b8_t; using scalar_t = simsimd_b8_t; static constexpr std::size_t components_k = 1; };
-template <> struct datatype_enum_to_type_gt<simsimd_datatype_i8_k> { using value_t = simsimd_i8_t; using scalar_t = simsimd_i8_t; static constexpr std::size_t components_k = 1; };
-template <> struct datatype_enum_to_type_gt<simsimd_datatype_u8_k> { using value_t = simsimd_u8_t; using scalar_t = simsimd_u8_t; static constexpr std::size_t components_k = 1; };
-template <> struct datatype_enum_to_type_gt<simsimd_datatype_i16_k> { using value_t = simsimd_i16_t; using scalar_t = simsimd_i16_t; static constexpr std::size_t components_k = 1; };
-template <> struct datatype_enum_to_type_gt<simsimd_datatype_u16_k> { using value_t = simsimd_u16_t; using scalar_t = simsimd_u16_t; static constexpr std::size_t components_k = 1; };
-template <> struct datatype_enum_to_type_gt<simsimd_datatype_i32_k> { using value_t = simsimd_i32_t; using scalar_t = simsimd_i32_t; static constexpr std::size_t components_k = 1; };
-template <> struct datatype_enum_to_type_gt<simsimd_datatype_u32_k> { using value_t = simsimd_u32_t; using scalar_t = simsimd_u32_t; static constexpr std::size_t components_k = 1; };
-template <> struct datatype_enum_to_type_gt<simsimd_datatype_i64_k> { using value_t = simsimd_i64_t; using scalar_t = simsimd_i64_t; static constexpr std::size_t components_k = 1; };
-template <> struct datatype_enum_to_type_gt<simsimd_datatype_u64_k> { using value_t = simsimd_u64_t; using scalar_t = simsimd_u64_t; static constexpr std::size_t components_k = 1; };
->>>>>>> 013e1997
+template <> struct datatype_enum_to_type_gt<simsimd_f64_k> { using value_t = simsimd_f64_t; using scalar_t = simsimd_f64_t; static constexpr std::size_t components_k = 1; };
+template <> struct datatype_enum_to_type_gt<simsimd_f32_k> { using value_t = simsimd_f32_t; using scalar_t = simsimd_f32_t; static constexpr std::size_t components_k = 1; };
+template <> struct datatype_enum_to_type_gt<simsimd_f16_k> { using value_t = simsimd_f16_t; using scalar_t = simsimd_f16_t; static constexpr std::size_t components_k = 1; };
+template <> struct datatype_enum_to_type_gt<simsimd_bf16_k> { using value_t = simsimd_bf16_t; using scalar_t = simsimd_bf16_t; static constexpr std::size_t components_k = 1; };
+template <> struct datatype_enum_to_type_gt<simsimd_f64c_k> { using value_t = simsimd_f64c_t; using scalar_t = simsimd_f64_t; static constexpr std::size_t components_k = 2; };
+template <> struct datatype_enum_to_type_gt<simsimd_f32c_k> { using value_t = simsimd_f32c_t; using scalar_t = simsimd_f32_t; static constexpr std::size_t components_k = 2; };
+template <> struct datatype_enum_to_type_gt<simsimd_f16c_k> { using value_t = simsimd_f16c_t; using scalar_t = simsimd_f16_t; static constexpr std::size_t components_k = 2; };
+template <> struct datatype_enum_to_type_gt<simsimd_bf16c_k> { using value_t = simsimd_bf16c_t; using scalar_t = simsimd_bf16_t; static constexpr std::size_t components_k = 2; };
+template <> struct datatype_enum_to_type_gt<simsimd_b8_k> { using value_t = simsimd_b8_t; using scalar_t = simsimd_b8_t; static constexpr std::size_t components_k = 1; };
+template <> struct datatype_enum_to_type_gt<simsimd_i8_k> { using value_t = simsimd_i8_t; using scalar_t = simsimd_i8_t; static constexpr std::size_t components_k = 1; };
+template <> struct datatype_enum_to_type_gt<simsimd_u8_k> { using value_t = simsimd_u8_t; using scalar_t = simsimd_u8_t; static constexpr std::size_t components_k = 1; };
+template <> struct datatype_enum_to_type_gt<simsimd_i16_k> { using value_t = simsimd_i16_t; using scalar_t = simsimd_i16_t; static constexpr std::size_t components_k = 1; };
+template <> struct datatype_enum_to_type_gt<simsimd_u16_k> { using value_t = simsimd_u16_t; using scalar_t = simsimd_u16_t; static constexpr std::size_t components_k = 1; };
+template <> struct datatype_enum_to_type_gt<simsimd_i32_k> { using value_t = simsimd_i32_t; using scalar_t = simsimd_i32_t; static constexpr std::size_t components_k = 1; };
+template <> struct datatype_enum_to_type_gt<simsimd_u32_k> { using value_t = simsimd_u32_t; using scalar_t = simsimd_u32_t; static constexpr std::size_t components_k = 1; };
+template <> struct datatype_enum_to_type_gt<simsimd_i64_k> { using value_t = simsimd_i64_t; using scalar_t = simsimd_i64_t; static constexpr std::size_t components_k = 1; };
+template <> struct datatype_enum_to_type_gt<simsimd_u64_k> { using value_t = simsimd_u64_t; using scalar_t = simsimd_u64_t; static constexpr std::size_t components_k = 1; };
 // clang-format on
 
 template <std::size_t multiple>
@@ -105,16 +84,6 @@
  */
 template <simsimd_datatype_t datatype_ak>
 struct vector_gt {
-<<<<<<< HEAD
-    using scalar_t = typename datatype_enum_to_type_gt<datatype_ak>::value_t;
-    using compressed16_t = unsigned short;
-    static constexpr bool is_integral =                                 //
-        datatype_ak == simsimd_b8_k ||                                  //
-        datatype_ak == simsimd_i8_k || datatype_ak == simsimd_u8_k ||   //
-        datatype_ak == simsimd_i16_k || datatype_ak == simsimd_u16_k || //
-        datatype_ak == simsimd_i32_k || datatype_ak == simsimd_u32_k || //
-        datatype_ak == simsimd_i64_k || datatype_ak == simsimd_u64_k;
-=======
     using datatype_reflection_t = datatype_enum_to_type_gt<datatype_ak>;
     using scalar_t = typename datatype_reflection_t::scalar_t;
     using value_t = typename datatype_reflection_t::value_t;
@@ -126,7 +95,6 @@
         datatype_ak == simsimd_datatype_i16_k || datatype_ak == simsimd_datatype_u16_k || //
         datatype_ak == simsimd_datatype_i32_k || datatype_ak == simsimd_datatype_u32_k ||
         datatype_ak == simsimd_datatype_i64_k || datatype_ak == simsimd_datatype_u64_k;
->>>>>>> 013e1997
     static constexpr std::size_t cacheline_length = 64;
 
     value_t *values_ptr_ = nullptr;
@@ -251,15 +219,9 @@
         generator.seed(seed);
 
         if constexpr (is_integral) {
-<<<<<<< HEAD
-            std::uniform_int_distribution<scalar_t> distribution( //
-                std::numeric_limits<scalar_t>::min(), std::numeric_limits<scalar_t>::max());
-            for (std::size_t i = 0; i != dimensions_; ++i) { buffer_[i] = distribution(generator); }
-=======
             std::uniform_int_distribution<scalar_t> distribution(std::numeric_limits<scalar_t>::min(),
                                                                  std::numeric_limits<scalar_t>::max());
             for (std::size_t i = 0; i != size_scalars(); ++i) { data_scalars()[i] = distribution(generator); }
->>>>>>> 013e1997
         }
         else {
             // Using non-uniform distribution helps detect tail errors
@@ -563,7 +525,6 @@
     constexpr simsimd_distance_t alpha = 0.2;
     constexpr simsimd_distance_t beta = 0.3;
     auto call_baseline = [&](vector_t const &a, vector_t const &b, vector_t const &c, vector_t &d) {
-<<<<<<< HEAD
         if constexpr (kernel_ak == simsimd_wsum_k) {
             baseline(a.data(), c.data(), a.dimensions(), alpha, beta, d.data());
         }
@@ -584,18 +545,6 @@
         else if constexpr (kernel_ak == simsimd_sum_k) { kernel(a.data(), c.data(), a.dimensions(), d.data()); }
         else if constexpr (kernel_ak == simsimd_scale_k) { kernel(a.data(), a.dimensions(), alpha, beta, d.data()); }
         else { kernel(a.data(), a.dimensions(), d.data()); }
-=======
-        if constexpr (function_args_count(kernel_at {}) == 6) {
-            baseline(a.data(), c.data(), a.size(), alpha, beta, d.data());
-        }
-        else { baseline(a.data(), b.data(), c.data(), a.size(), alpha, beta, d.data()); }
-    };
-    auto call_contender = [&](vector_t const &a, vector_t const &b, vector_t const &c, vector_t &d) {
-        if constexpr (function_args_count(kernel_at {}) == 6) {
-            kernel(a.data(), c.data(), a.size(), alpha, beta, d.data());
-        }
-        else { kernel(a.data(), b.data(), c.data(), a.size(), alpha, beta, d.data()); }
->>>>>>> 013e1997
     };
 
     // Let's average the distance results over many quads.
@@ -1071,7 +1020,6 @@
     dense_<f32c_k>("vdot_f32c_blas", vdot_f32c_blas, simsimd_vdot_f32c_accurate);
     dense_<f64c_k>("vdot_f64c_blas", vdot_f64c_blas, simsimd_vdot_f64c_serial);
 
-<<<<<<< HEAD
     elementwise_<f32_k, simsimd_sum_k>("sum_f32_blas", simsimd_sum_f32_blas, simsimd_sum_f32_accurate,
                                        simsimd_l2_f32_accurate);
     elementwise_<f32_k, simsimd_wsum_k>("wsum_f32_blas", simsimd_wsum_f32_blas, simsimd_wsum_f32_accurate,
@@ -1080,13 +1028,12 @@
                                        simsimd_l2_f64_serial);
     elementwise_<f64_k, simsimd_wsum_k>("wsum_f64_blas", simsimd_wsum_f64_blas, simsimd_wsum_f64_serial,
                                         simsimd_l2_f64_serial);
-=======
+
     curved_<f64_k>("bilinear_f64_blas", bilinear_f64_blas, simsimd_bilinear_f64_serial);
     curved_<f64c_k>("bilinear_f64c_blas", bilinear_f64c_blas, simsimd_bilinear_f64c_serial);
     curved_<f32_k>("bilinear_f32_blas", bilinear_f32_blas, simsimd_bilinear_f32_accurate);
     curved_<f32c_k>("bilinear_f32c_blas", bilinear_f32c_blas, simsimd_bilinear_f32c_accurate);
 
->>>>>>> 013e1997
 #endif
 
 #if SIMSIMD_TARGET_NEON
@@ -1186,14 +1133,11 @@
 #endif
 
 #if SIMSIMD_TARGET_SVE
-<<<<<<< HEAD
     dense_<f16_k>("dot_f16_sve", simsimd_dot_f16_sve, simsimd_dot_f16_accurate);
     dense_<f16_k>("angular_f16_sve", simsimd_angular_f16_sve, simsimd_angular_f16_accurate);
     dense_<f16_k>("l2sq_f16_sve", simsimd_l2sq_f16_sve, simsimd_l2sq_f16_accurate);
     dense_<f16_k>("l2_f16_sve", simsimd_l2_f16_sve, simsimd_l2_f16_accurate);
 
-=======
->>>>>>> 013e1997
     dense_<f32_k>("dot_f32_sve", simsimd_dot_f32_sve, simsimd_dot_f32_accurate);
     dense_<f32_k>("angular_f32_sve", simsimd_angular_f32_sve, simsimd_angular_f32_accurate);
     dense_<f32_k>("l2sq_f32_sve", simsimd_l2sq_f32_sve, simsimd_l2sq_f32_accurate);
@@ -1343,7 +1287,6 @@
     dense_<f16c_k>("dot_f16c_sapphire", simsimd_dot_f16c_sapphire, simsimd_dot_f16c_accurate);
     dense_<f16c_k>("vdot_f16c_sapphire", simsimd_vdot_f16c_sapphire, simsimd_vdot_f16c_accurate);
 
-<<<<<<< HEAD
     elementwise_<u8_k, simsimd_fma_k>("fma_u8_sapphire", simsimd_fma_u8_sapphire, simsimd_fma_u8_serial,
                                       simsimd_l2_u8_serial);
     elementwise_<u8_k, simsimd_wsum_k>("wsum_u8_sapphire", simsimd_wsum_u8_sapphire, simsimd_wsum_u8_serial,
@@ -1352,7 +1295,7 @@
                                       simsimd_l2_i8_serial);
     elementwise_<i8_k, simsimd_wsum_k>("wsum_i8_sapphire", simsimd_wsum_i8_sapphire, simsimd_wsum_i8_serial,
                                        simsimd_l2_i8_serial);
-=======
+
     fma_<u8_k>("fma_u8_sapphire", simsimd_fma_u8_sapphire, simsimd_fma_u8_accurate, simsimd_l2_u8_serial);
     fma_<u8_k>("wsum_u8_sapphire", simsimd_wsum_u8_sapphire, simsimd_wsum_u8_accurate, simsimd_l2_u8_serial);
     fma_<i8_k>("fma_i8_sapphire", simsimd_fma_i8_sapphire, simsimd_fma_i8_accurate, simsimd_l2_i8_serial);
@@ -1361,7 +1304,6 @@
     curved_<f16_k>("bilinear_f16_sapphire", simsimd_bilinear_f16_sapphire, simsimd_bilinear_f16_accurate);
     curved_<f16_k>("mahalanobis_f16_sapphire", simsimd_mahalanobis_f16_sapphire, simsimd_mahalanobis_f16_accurate);
     curved_<f16c_k>("bilinear_f16c_sapphire", simsimd_bilinear_f16c_sapphire, simsimd_bilinear_f16c_accurate);
->>>>>>> 013e1997
 #endif
 
 #if SIMSIMD_TARGET_ICE
