--- conflicted
+++ resolved
@@ -509,10 +509,7 @@
     test_approximate_math();
     test_xd_index();
     test_distance_from_itself();
-<<<<<<< HEAD
+    test_denormals();
     printf("All tests passed.\n");
-=======
-    test_denormals();
->>>>>>> 013e1997
     return 0;
 }