--- conflicted
+++ resolved
@@ -61,22 +61,6 @@
 // If no metric is found, it returns NaN. We can obtain NaN by dividing 0.0 by 0.0, but that annoys
 // the MSVC compiler. Instead we can directly write-in the signaling NaN (0x7FF0000000000001)
 // or the qNaN (0x7FF8000000000000).
-<<<<<<< HEAD
-#define SIMSIMD_DECLARATION_DENSE(name, extension, type)                                                        \
-    SIMSIMD_DYNAMIC void simsimd_##name##_##extension(simsimd_##type##_t const *a, simsimd_##type##_t const *b, \
-                                                      simsimd_size_t n, simsimd_distance_t *results) {          \
-        static simsimd_dense_metric_t metric = 0;                                                               \
-        if (metric == 0) {                                                                                      \
-            simsimd_capability_t used_capability;                                                               \
-            simsimd_find_kernel(simsimd_##name##_k, simsimd_##extension##_k, simsimd_capabilities(),            \
-                                simsimd_cap_any_k, (simsimd_kernel_punned_t *)&metric, &used_capability);       \
-            if (!metric) {                                                                                      \
-                *(simsimd_u64_t *)results = 0x7FF0000000000001ull;                                              \
-                return;                                                                                         \
-            }                                                                                                   \
-        }                                                                                                       \
-        metric(a, b, n, results);                                                                               \
-=======
 #define SIMSIMD_DECLARATION_DENSE(name, extension)                                                                    \
     SIMSIMD_DYNAMIC void simsimd_##name##_##extension(simsimd_##extension##_t const *a,                               \
                                                       simsimd_##extension##_t const *b, simsimd_size_t n,             \
@@ -93,75 +77,25 @@
             }                                                                                                         \
         }                                                                                                             \
         metric(a, b, n, results);                                                                                     \
->>>>>>> 013e1997
-    }
-
-#define SIMSIMD_DECLARATION_SPARSE(name, extension, type)                                                       \
-    SIMSIMD_DYNAMIC void simsimd_##name##_##extension(simsimd_##type##_t const *a, simsimd_##type##_t const *b, \
-                                                      simsimd_size_t a_length, simsimd_size_t b_length,         \
-                                                      simsimd_distance_t *result) {                             \
-        static simsimd_sparse_metric_t metric = 0;                                                              \
-        if (metric == 0) {                                                                                      \
-            simsimd_capability_t used_capability;                                                               \
-            simsimd_find_kernel(simsimd_##name##_k, simsimd_##extension##_k, simsimd_capabilities(),            \
-                                simsimd_cap_any_k, (simsimd_kernel_punned_t *)(&metric), &used_capability);     \
-            if (!metric) {                                                                                      \
-                *(simsimd_u64_t *)result = 0x7FF0000000000001ull;                                               \
-                return;                                                                                         \
-            }                                                                                                   \
-        }                                                                                                       \
-        metric(a, b, a_length, b_length, result);                                                               \
-    }
-
-<<<<<<< HEAD
-#define SIMSIMD_DECLARATION_CURVED(name, extension, type)                                                       \
-    SIMSIMD_DYNAMIC void simsimd_##name##_##extension(simsimd_##type##_t const *a, simsimd_##type##_t const *b, \
-                                                      simsimd_##type##_t const *c, simsimd_size_t n,            \
-                                                      simsimd_distance_t *result) {                             \
-        static simsimd_curved_metric_t metric = 0;                                                              \
-        if (metric == 0) {                                                                                      \
-            simsimd_capability_t used_capability;                                                               \
-            simsimd_find_kernel(simsimd_##name##_k, simsimd_##extension##_k, simsimd_capabilities(),            \
-                                simsimd_cap_any_k, (simsimd_kernel_punned_t *)(&metric), &used_capability);     \
-            if (!metric) {                                                                                      \
-                *(simsimd_u64_t *)result = 0x7FF0000000000001ull;                                               \
-                return;                                                                                         \
-            }                                                                                                   \
-        }                                                                                                       \
-        metric(a, b, c, n, result);                                                                             \
-    }
-
-#define SIMSIMD_DECLARATION_SCALE(name, extension, type)                                                    \
-    SIMSIMD_DYNAMIC void simsimd_##name##_##extension(simsimd_##type##_t const *a, simsimd_size_t n,        \
-                                                      simsimd_distance_t alpha, simsimd_distance_t beta,    \
-                                                      simsimd_##type##_t *result) {                         \
-        static simsimd_elementwise_scale_t metric = 0;                                                      \
-        if (metric == 0) {                                                                                  \
-            simsimd_capability_t used_capability;                                                           \
-            simsimd_find_kernel(simsimd_##name##_k, simsimd_##extension##_k, simsimd_capabilities(),        \
-                                simsimd_cap_any_k, (simsimd_kernel_punned_t *)(&metric), &used_capability); \
-        }                                                                                                   \
-        metric(a, n, alpha, beta, result);                                                                  \
-    }
-
-#define SIMSIMD_DECLARATION_SUM(name, extension, type)                                                          \
-    SIMSIMD_DYNAMIC void simsimd_##name##_##extension(simsimd_##type##_t const *a, simsimd_##type##_t const *b, \
-                                                      simsimd_size_t n, simsimd_##type##_t *result) {           \
-        static simsimd_elementwise_sum_t metric = 0;                                                            \
-        if (metric == 0) {                                                                                      \
-            simsimd_capability_t used_capability;                                                               \
-            simsimd_find_kernel(simsimd_##name##_k, simsimd_##extension##_k, simsimd_capabilities(),            \
-                                simsimd_cap_any_k, (simsimd_kernel_punned_t *)(&metric), &used_capability);     \
-        }                                                                                                       \
-        metric(a, b, n, result);                                                                                \
-    }
-
-#define SIMSIMD_DECLARATION_WSUM(name, extension, type)                                                         \
-    SIMSIMD_DYNAMIC void simsimd_##name##_##extension(simsimd_##type##_t const *a, simsimd_##type##_t const *b, \
-                                                      simsimd_size_t n, simsimd_distance_t alpha,               \
-                                                      simsimd_distance_t beta, simsimd_##type##_t *result) {    \
-        static simsimd_elementwise_wsum_t metric = 0;                                                           \
-=======
+    }
+
+#define SIMSIMD_DECLARATION_SPARSE(name, extension)                                                              \
+    SIMSIMD_DYNAMIC void simsimd_##name##_##extension(simsimd_##extension##_t const *a,                          \
+                                                      simsimd_##extension##_t const *b, simsimd_size_t a_length, \
+                                                      simsimd_size_t b_length, simsimd_distance_t *result) {     \
+        static simsimd_sparse_metric_t metric = 0;                                                               \
+        if (metric == 0) {                                                                                       \
+            simsimd_capability_t used_capability;                                                                \
+            simsimd_find_kernel(simsimd_##name##_k, simsimd_##extension##_k, simsimd_capabilities(),             \
+                                simsimd_cap_any_k, (simsimd_kernel_punned_t *)(&metric), &used_capability);      \
+            if (!metric) {                                                                                       \
+                *(simsimd_u64_t *)result = 0x7FF0000000000001ull;                                                \
+                return;                                                                                          \
+            }                                                                                                    \
+        }                                                                                                        \
+        metric(a, b, a_length, b_length, result);                                                                \
+    }
+
 #define SIMSIMD_DECLARATION_CURVED(name, extension)                                                           \
     SIMSIMD_DYNAMIC void simsimd_##name##_##extension(                                                        \
         simsimd_##extension##_t const *a, simsimd_##extension##_t const *b, simsimd_##extension##_t const *c, \
@@ -180,12 +114,37 @@
         metric(a, b, c, n, result);                                                                           \
     }
 
+#define SIMSIMD_DECLARATION_SCALE(name, extension)                                                          \
+    SIMSIMD_DYNAMIC void simsimd_##name##_##extension(simsimd_##extension##_t const *a, simsimd_size_t n,   \
+                                                      simsimd_distance_t alpha, simsimd_distance_t beta,    \
+                                                      simsimd_##extension##_t *result) {                    \
+        static simsimd_elementwise_scale_t metric = 0;                                                      \
+        if (metric == 0) {                                                                                  \
+            simsimd_capability_t used_capability;                                                           \
+            simsimd_find_kernel(simsimd_##name##_k, simsimd_##extension##_k, simsimd_capabilities(),        \
+                                simsimd_cap_any_k, (simsimd_kernel_punned_t *)(&metric), &used_capability); \
+        }                                                                                                   \
+        metric(a, n, alpha, beta, result);                                                                  \
+    }
+
+#define SIMSIMD_DECLARATION_SUM(name, extension)                                                            \
+    SIMSIMD_DYNAMIC void simsimd_##name##_##extension(simsimd_##extension##_t const *a,                     \
+                                                      simsimd_##extension##_t const *b, simsimd_size_t n,   \
+                                                      simsimd_##extension##_t *result) {                    \
+        static simsimd_elementwise_sum_t metric = 0;                                                        \
+        if (metric == 0) {                                                                                  \
+            simsimd_capability_t used_capability;                                                           \
+            simsimd_find_kernel(simsimd_##name##_k, simsimd_##extension##_k, simsimd_capabilities(),        \
+                                simsimd_cap_any_k, (simsimd_kernel_punned_t *)(&metric), &used_capability); \
+        }                                                                                                   \
+        metric(a, b, n, result);                                                                            \
+    }
+
 #define SIMSIMD_DECLARATION_FMA(name, extension)                                                                \
     SIMSIMD_DYNAMIC void simsimd_##name##_##extension(                                                          \
         simsimd_##extension##_t const *a, simsimd_##extension##_t const *b, simsimd_##extension##_t const *c,   \
         simsimd_size_t n, simsimd_distance_t alpha, simsimd_distance_t beta, simsimd_##extension##_t *result) { \
         static simsimd_kernel_fma_punned_t metric = 0;                                                          \
->>>>>>> 013e1997
         if (metric == 0) {                                                                                      \
             simsimd_capability_t used_capability;                                                               \
             simsimd_find_kernel(simsimd_##name##_k, simsimd_##extension##_k, simsimd_capabilities(),            \
@@ -206,19 +165,6 @@
                                        (simsimd_kernel_punned_t *)(&metric), &used_capability);     \
         }                                                                                           \
         metric(a, b, n, alpha, beta, result);                                                       \
-    }
-
-#define SIMSIMD_DECLARATION_FMA(name, extension, type)                                                           \
-    SIMSIMD_DYNAMIC void simsimd_##name##_##extension(                                                           \
-        simsimd_##type##_t const *a, simsimd_##type##_t const *b, simsimd_##type##_t const *c, simsimd_size_t n, \
-        simsimd_distance_t alpha, simsimd_distance_t beta, simsimd_##type##_t *result) {                         \
-        static simsimd_elementwise_fma_t metric = 0;                                                             \
-        if (metric == 0) {                                                                                       \
-            simsimd_capability_t used_capability;                                                                \
-            simsimd_find_kernel(simsimd_##name##_k, simsimd_##extension##_k, simsimd_capabilities(),             \
-                                simsimd_cap_any_k, (simsimd_kernel_punned_t *)(&metric), &used_capability);      \
-        }                                                                                                        \
-        metric(a, b, c, n, alpha, beta, result);                                                                 \
     }
 
 // Dot products
@@ -238,32 +184,12 @@
 SIMSIMD_DECLARATION_DENSE(vdot, f64c)
 
 // Spatial distances
-<<<<<<< HEAD
-SIMSIMD_DECLARATION_DENSE(angular, i8, i8)
-SIMSIMD_DECLARATION_DENSE(angular, u8, u8)
-SIMSIMD_DECLARATION_DENSE(angular, f16, f16)
-SIMSIMD_DECLARATION_DENSE(angular, bf16, bf16)
-SIMSIMD_DECLARATION_DENSE(angular, f32, f32)
-SIMSIMD_DECLARATION_DENSE(angular, f64, f64)
-SIMSIMD_DECLARATION_DENSE(l2sq, i8, i8)
-SIMSIMD_DECLARATION_DENSE(l2sq, u8, u8)
-SIMSIMD_DECLARATION_DENSE(l2sq, f16, f16)
-SIMSIMD_DECLARATION_DENSE(l2sq, bf16, bf16)
-SIMSIMD_DECLARATION_DENSE(l2sq, f32, f32)
-SIMSIMD_DECLARATION_DENSE(l2sq, f64, f64)
-SIMSIMD_DECLARATION_DENSE(l2, i8, i8)
-SIMSIMD_DECLARATION_DENSE(l2, u8, u8)
-SIMSIMD_DECLARATION_DENSE(l2, f16, f16)
-SIMSIMD_DECLARATION_DENSE(l2, bf16, bf16)
-SIMSIMD_DECLARATION_DENSE(l2, f32, f32)
-SIMSIMD_DECLARATION_DENSE(l2, f64, f64)
-=======
-SIMSIMD_DECLARATION_DENSE(cos, i8)
-SIMSIMD_DECLARATION_DENSE(cos, u8)
-SIMSIMD_DECLARATION_DENSE(cos, f16)
-SIMSIMD_DECLARATION_DENSE(cos, bf16)
-SIMSIMD_DECLARATION_DENSE(cos, f32)
-SIMSIMD_DECLARATION_DENSE(cos, f64)
+SIMSIMD_DECLARATION_DENSE(angular, i8)
+SIMSIMD_DECLARATION_DENSE(angular, u8)
+SIMSIMD_DECLARATION_DENSE(angular, f16)
+SIMSIMD_DECLARATION_DENSE(angular, bf16)
+SIMSIMD_DECLARATION_DENSE(angular, f32)
+SIMSIMD_DECLARATION_DENSE(angular, f64)
 SIMSIMD_DECLARATION_DENSE(l2sq, i8)
 SIMSIMD_DECLARATION_DENSE(l2sq, u8)
 SIMSIMD_DECLARATION_DENSE(l2sq, f16)
@@ -276,7 +202,6 @@
 SIMSIMD_DECLARATION_DENSE(l2, bf16)
 SIMSIMD_DECLARATION_DENSE(l2, f32)
 SIMSIMD_DECLARATION_DENSE(l2, f64)
->>>>>>> 013e1997
 
 // Binary distances
 SIMSIMD_DECLARATION_DENSE(hamming, b8)
@@ -311,69 +236,54 @@
 SIMSIMD_DECLARATION_CURVED(mahalanobis, bf16)
 
 // Element-wise operations
-<<<<<<< HEAD
-SIMSIMD_DECLARATION_SUM(sum, f64, f64)
-SIMSIMD_DECLARATION_SUM(sum, f32, f32)
-SIMSIMD_DECLARATION_SUM(sum, f16, f16)
-SIMSIMD_DECLARATION_SUM(sum, bf16, bf16)
-SIMSIMD_DECLARATION_SUM(sum, i8, i8)
-SIMSIMD_DECLARATION_SUM(sum, u8, u8)
-SIMSIMD_DECLARATION_SUM(sum, i16, i16)
-SIMSIMD_DECLARATION_SUM(sum, u16, u16)
-SIMSIMD_DECLARATION_SUM(sum, i32, i32)
-SIMSIMD_DECLARATION_SUM(sum, u32, u32)
-SIMSIMD_DECLARATION_SUM(sum, i64, i64)
-SIMSIMD_DECLARATION_SUM(sum, u64, u64)
-SIMSIMD_DECLARATION_SCALE(scale, f64, f64)
-SIMSIMD_DECLARATION_SCALE(scale, f32, f32)
-SIMSIMD_DECLARATION_SCALE(scale, f16, f16)
-SIMSIMD_DECLARATION_SCALE(scale, bf16, bf16)
-SIMSIMD_DECLARATION_SCALE(scale, i8, i8)
-SIMSIMD_DECLARATION_SCALE(scale, u8, u8)
-SIMSIMD_DECLARATION_SCALE(scale, i16, i16)
-SIMSIMD_DECLARATION_SCALE(scale, u16, u16)
-SIMSIMD_DECLARATION_SCALE(scale, i32, i32)
-SIMSIMD_DECLARATION_SCALE(scale, u32, u32)
-SIMSIMD_DECLARATION_SCALE(scale, i64, i64)
-SIMSIMD_DECLARATION_SCALE(scale, u64, u64)
-SIMSIMD_DECLARATION_WSUM(wsum, f64, f64)
-SIMSIMD_DECLARATION_WSUM(wsum, f32, f32)
-SIMSIMD_DECLARATION_WSUM(wsum, f16, f16)
-SIMSIMD_DECLARATION_WSUM(wsum, bf16, bf16)
-SIMSIMD_DECLARATION_WSUM(wsum, i8, i8)
-SIMSIMD_DECLARATION_WSUM(wsum, u8, u8)
-SIMSIMD_DECLARATION_WSUM(wsum, i16, i16)
-SIMSIMD_DECLARATION_WSUM(wsum, u16, u16)
-SIMSIMD_DECLARATION_WSUM(wsum, i32, i32)
-SIMSIMD_DECLARATION_WSUM(wsum, u32, u32)
-SIMSIMD_DECLARATION_WSUM(wsum, i64, i64)
-SIMSIMD_DECLARATION_WSUM(wsum, u64, u64)
-SIMSIMD_DECLARATION_FMA(fma, f64, f64)
-SIMSIMD_DECLARATION_FMA(fma, f32, f32)
-SIMSIMD_DECLARATION_FMA(fma, f16, f16)
-SIMSIMD_DECLARATION_FMA(fma, bf16, bf16)
-SIMSIMD_DECLARATION_FMA(fma, i8, i8)
-SIMSIMD_DECLARATION_FMA(fma, u8, u8)
-SIMSIMD_DECLARATION_FMA(fma, i16, i16)
-SIMSIMD_DECLARATION_FMA(fma, u16, u16)
-SIMSIMD_DECLARATION_FMA(fma, i32, i32)
-SIMSIMD_DECLARATION_FMA(fma, u32, u32)
-SIMSIMD_DECLARATION_FMA(fma, i64, i64)
-SIMSIMD_DECLARATION_FMA(fma, u64, u64)
-=======
+SIMSIMD_DECLARATION_SUM(sum, f64)
+SIMSIMD_DECLARATION_SUM(sum, f32)
+SIMSIMD_DECLARATION_SUM(sum, f16)
+SIMSIMD_DECLARATION_SUM(sum, bf16)
+SIMSIMD_DECLARATION_SUM(sum, i8)
+SIMSIMD_DECLARATION_SUM(sum, u8)
+SIMSIMD_DECLARATION_SUM(sum, i16)
+SIMSIMD_DECLARATION_SUM(sum, u16)
+SIMSIMD_DECLARATION_SUM(sum, i32)
+SIMSIMD_DECLARATION_SUM(sum, u32)
+SIMSIMD_DECLARATION_SUM(sum, i64)
+SIMSIMD_DECLARATION_SUM(sum, u64)
+SIMSIMD_DECLARATION_SCALE(scale, f64)
+SIMSIMD_DECLARATION_SCALE(scale, f32)
+SIMSIMD_DECLARATION_SCALE(scale, f16)
+SIMSIMD_DECLARATION_SCALE(scale, bf16)
+SIMSIMD_DECLARATION_SCALE(scale, i8)
+SIMSIMD_DECLARATION_SCALE(scale, u8)
+SIMSIMD_DECLARATION_SCALE(scale, i16)
+SIMSIMD_DECLARATION_SCALE(scale, u16)
+SIMSIMD_DECLARATION_SCALE(scale, i32)
+SIMSIMD_DECLARATION_SCALE(scale, u32)
+SIMSIMD_DECLARATION_SCALE(scale, i64)
+SIMSIMD_DECLARATION_SCALE(scale, u64)
+SIMSIMD_DECLARATION_WSUM(wsum, f64)
+SIMSIMD_DECLARATION_WSUM(wsum, f32)
+SIMSIMD_DECLARATION_WSUM(wsum, f16)
+SIMSIMD_DECLARATION_WSUM(wsum, bf16)
+SIMSIMD_DECLARATION_WSUM(wsum, i8)
+SIMSIMD_DECLARATION_WSUM(wsum, u8)
+SIMSIMD_DECLARATION_WSUM(wsum, i16)
+SIMSIMD_DECLARATION_WSUM(wsum, u16)
+SIMSIMD_DECLARATION_WSUM(wsum, i32)
+SIMSIMD_DECLARATION_WSUM(wsum, u32)
+SIMSIMD_DECLARATION_WSUM(wsum, i64)
+SIMSIMD_DECLARATION_WSUM(wsum, u64)
 SIMSIMD_DECLARATION_FMA(fma, f64)
 SIMSIMD_DECLARATION_FMA(fma, f32)
 SIMSIMD_DECLARATION_FMA(fma, f16)
 SIMSIMD_DECLARATION_FMA(fma, bf16)
 SIMSIMD_DECLARATION_FMA(fma, i8)
 SIMSIMD_DECLARATION_FMA(fma, u8)
-SIMSIMD_DECLARATION_WSUM(wsum, f64)
-SIMSIMD_DECLARATION_WSUM(wsum, f32)
-SIMSIMD_DECLARATION_WSUM(wsum, f16)
-SIMSIMD_DECLARATION_WSUM(wsum, bf16)
-SIMSIMD_DECLARATION_WSUM(wsum, i8)
-SIMSIMD_DECLARATION_WSUM(wsum, u8)
->>>>>>> 013e1997
+SIMSIMD_DECLARATION_FMA(fma, i16)
+SIMSIMD_DECLARATION_FMA(fma, u16)
+SIMSIMD_DECLARATION_FMA(fma, i32)
+SIMSIMD_DECLARATION_FMA(fma, u32)
+SIMSIMD_DECLARATION_FMA(fma, i64)
+SIMSIMD_DECLARATION_FMA(fma, u64)
 
 SIMSIMD_DYNAMIC int simsimd_uses_neon(void) { return (simsimd_capabilities() & simsimd_cap_neon_k) != 0; }
 SIMSIMD_DYNAMIC int simsimd_uses_neon_f16(void) { return (simsimd_capabilities() & simsimd_cap_neon_f16_k) != 0; }
