--- conflicted
+++ resolved
@@ -184,7 +184,6 @@
     .tp_as_buffer = &DistancesTensor_as_buffer,
 };
 
-<<<<<<< HEAD
 static int XDArray_getbuffer(PyObject *export_from, Py_buffer *view, int flags);
 static void XDArray_releasebuffer(PyObject *export_from, Py_buffer *view);
 static PyObject *XDArray_get_shape(XDArray *self, void *closure);
@@ -234,9 +233,6 @@
 };
 
 /// @brief  Global variable that caches the CPU capabilities, and is computed just onc, when the module is loaded.
-=======
-/// @brief  Global variable that caches the CPU capabilities, and is computed just once, when the module is loaded.
->>>>>>> 013e1997
 simsimd_capability_t static_capabilities = simsimd_cap_serial_k;
 
 /// @brief Helper method to check for string equality.
@@ -291,15 +287,9 @@
         return simsimd_bf16c_k;
 
     //! Boolean values:
-<<<<<<< HEAD
     else if (same_string(name, "bin8") || same_string(name, "bit8") || // SimSIMD-specific
              same_string(name, "c"))                                   // Named type
         return simsimd_b8_k;
-=======
-    else if (same_string(name, "bin8") || // SimSIMD-specific
-             same_string(name, "?"))      // Named type
-        return simsimd_datatype_b8_k;
->>>>>>> 013e1997
 
     // Signed integers:
     else if (same_string(name, "int8") ||                                                       // SimSIMD-specific
@@ -384,11 +374,7 @@
     case simsimd_f32c_k: return "Zf";
     case simsimd_f16c_k: return "Ze";
     // Boolean values:
-<<<<<<< HEAD
     case simsimd_b8_k: return "c";
-=======
-    case simsimd_datatype_b8_k: return "?";
->>>>>>> 013e1997
     // Signed integers:
     case simsimd_i8_k: return "b";
     case simsimd_i16_k: return "h";
