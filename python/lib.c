--- conflicted
+++ resolved
@@ -719,11 +719,7 @@
     {"kullbackleibler", (PyCFunction)api_kl, METH_FASTCALL, "Kullback-Leibler divergence between probability distributions"},
     {"jensenshannon", (PyCFunction)api_js, METH_FASTCALL, "Jensen-Shannon divergence between probability distributions"},
 
-<<<<<<< HEAD
     // Conventional `cdist` and `pdist` interfaces with third string argument, and optional `threads` arg
-=======
-    // Conventional `cdist` and `pdist` insterfaces with third string argument, and optional `threads` arg
->>>>>>> 2a52487e
     {"cdist", (PyCFunction)api_cdist, METH_VARARGS | METH_KEYWORDS, "Compute distance between each pair of the two collections of inputs"},
 
     // Exposing underlying API for USearch
