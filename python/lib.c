/**
 *  @brief      Pure CPython bindings for SimSIMD.
 *  @file       lib.c
 *  @author     Ash Vardanian
 *  @date       January 1, 2023
 *  @copyright  Copyright (c) 2023
 *
 *  @section    Latency, Quality, and Arguments Parsing
 *
 *  The complexity of implementing high-quality CPython bindings is often underestimated.
 *  You can't use high-level wrappers like PyBind11 and NanoBind, and you shouldn't use
 *  SWIG-like messy toolchains. Most of them use expensive dynamic data-structures to map
 *  your callbacks to object/module properties, not taking advantage of the CPython API.
 *  They are prohibitively slow for low-latency operations like checking the length of a
 *  container, handling vectors, or strings.
 *
 *  Once you are down to the CPython API, there is a lot of boilerplate code to write and
 *  it's understandable that most people lazily use the `PyArg_ParseTupleAndKeywords` and
 *  `PyArg_ParseTuple` functions. Those, however, need to dynamically parse format specifier
 *  strings at runtime, which @b can't be fast by design! Moreover, they are not suitable
 *  for the Python's "Fast Calling Convention". In a typical scenario, a function is defined
 *  with `METH_VARARGS | METH_KEYWORDS` and has a signature like:
 *
 *  @code {.c}
 *      static PyObject* cdist(
 *          PyObject * self,
 *          PyObject * positional_args_tuple,
 *          PyObject * named_args_dict) {
 *          PyObject * a_obj, b_obj, metric_obj, out_obj, dtype_obj, out_dtype_obj, threads_obj;
 *          static char* names[] = {"a", "b", "metric", "threads", "dtype", "out_dtype", NULL};
 *          if (!PyArg_ParseTupleAndKeywords(
 *              positional_args_tuple, named_args_dict, "OO|s$Kss", names,
 *              &a_obj, &b_obj, &metric_str, &threads, &dtype_str, &out_dtype_str))
 *              return NULL;
 *          ...
 *  @endcode
 *
 *  This `cdist` example takes 2 positional, 1 postional or named, 3 named-only arguments.
 *  The alternative using the `METH_FASTCALL` is to use a function signature like:
 *
 *  @code {.c}
 *     static PyObject* cdist(
 *          PyObject * self,
 *          PyObject * const * args_c_array,    //! C array of `args_count` pointers
 *          Py_ssize_t const positional_args_count,   //! The `args_c_array` may be larger than this
 *          PyObject * args_names_tuple) {      //! May be smaller than `args_count`
 *          Py_ssize_t args_names_count = args_names_tuple ? PyTuple_Size(args_names_tuple) : 0;
 *          Py_ssize_t args_count = positional_args_count + args_names_count;
 *          ...
 *  @endcode
 *
 *  The positional elements are easy to access in that C array, but parsing the named arguments is tricky.
 *  There may be a case, when the call is ill-formed and more positional arguments are provided than needed.
 *
 *  @code {.py}
 *          cdist(a, b, "cos", "dos"):               //! positional_args_count == 4, args_names_count == 0
 *          cdist(a, b, "cos", metric="dos"):        //! positional_args_count == 3, args_names_count == 1
 *          cdist(a, b, metric="cos", metric="dos"): //! positional_args_count == 2, args_names_count == 2
 *  @endcode
 *
 *  If the same argument is provided twice, a @b `TypeError` is raised.
 *  If the argument is not found, a @b `KeyError` is raised.
 *
 *  https://ashvardanian.com/posts/discount-on-keyword-arguments-in-python/
 *
 *  @section    Buffer Protocol and NumPy Compatibility
 *
 *  Most modern Machine Learning frameworks struggle with the buffer protocol compatibility.
 *  At best, they provide zero-copy NumPy views of the underlying data, introducing unnecessary
 *  dependency on NumPy, a memory allocation for the wrapper, and a constraint on the supported
 *  numeric types. The last is a noticeable limitation, as both PyTorch and TensorFlow have
 *  richer type systems than NumPy.
 *
 *  You can't convert a PyTorch `Tensor` to a `memoryview` object.
 *  If you try to convert a `bf16` TensorFlow `Tensor` to a `memoryview` object, you will get an error:
 *
 *      ! ValueError: cannot include dtype 'E' in a buffer
 *
 *  Moreover, the CPython documentation and the NumPy documentation diverge on the format specificers
 *  for the `typestr` and `format` data-type descriptor strings, making the development error-prone.
 *  At this point, SimSIMD seems to be @b the_only_package that at least attempts to provide interoperability.
 *
 *  https://numpy.org/doc/stable/reference/arrays.interface.html
 *  https://pearu.github.io/array_interface_pytorch.html
 *  https://github.com/pytorch/pytorch/issues/54138
<<<<<<< HEAD
=======
 *  https://github.com/pybind/pybind11/issues/1908
>>>>>>> f333bb5e
 */
#include <math.h>

#if defined(__linux__)
#ifdef _OPENMP
#include <omp.h>
#endif
#endif

#define PY_SSIZE_T_CLEAN
#include <Python.h>

#define SIMSIMD_NDARRAY_MAX_RANK (PyBUF_MAX_NDIM)
#include <simsimd/simsimd.h>

/// @brief  Convenience wrapper for BLAS Level 1 interfaces to infer the layout of rank-1 and rank-2 tensors.
typedef struct VectorOrRowsArgument {
    char *start;
    size_t dimensions;
    size_t count;
    size_t stride;
    int rank;
    simsimd_datatype_t datatype;
} VectorOrRowsArgument;

typedef struct BufferOrScalarArgument {
    enum {
        UndefinedKind = 0,
        /// Just a `float` or an `int`
        ScalarKind,
        /// A single `float` or `int` buffer of any rank, but with a single element
        ScalarBufferKind,
        /// Any rank tensor with more than 1 element along any dimension
        BufferKind,
    } kind;
    /// Populated only for `ScalarKind` and `ScalarBufferKind` kinds.
    simsimd_u8_t as_scalar[8];
    /// The address of the buffer start, if the kind is `BufferKind` or `ScalarBufferKind`.
    /// Alternatively, points to the `&as_scalar` field for `ScalarKind` kind.
    char *as_buffer_start;
    Py_ssize_t as_buffer_dimensions;
    //? The "shape" and "strides" fields may seem redundant, as they are already part of the `Py_buffer`
    //? object, but we use them to normalize the representation in binary and ternary functions with
    //? non-trivial broadcasting rules.
    Py_ssize_t as_buffer_shape[PyBUF_MAX_NDIM];
    Py_ssize_t as_buffer_strides[PyBUF_MAX_NDIM];
    /// Defines the type of representation stored in the `as_scalar`
    /// and in the `as_buffer_start` contents.
    simsimd_datatype_t datatype;

} BufferOrScalarArgument;

/// @brief  Minimalistics and space-efficient representation of a rank-1 or rank-2 output tensor.
typedef struct DistancesTensor {
    PyObject_HEAD                    //
        simsimd_datatype_t datatype; // Any SimSIMD numeric type
    Py_ssize_t dimensions;           // Can be only 1 or 2 dimensions
    Py_ssize_t shape[2];             // Dimensions of the tensor
    Py_ssize_t strides[2];           // Strides for each dimension
    simsimd_distance_t start[];      // Variable length data aligned to 64-bit scalars
} DistancesTensor;

/// @brief  Generalized high-rank tensor alternative to NumPy, supporting up to 64 dimensions,
///         zero-copy views/slices, the Buffer Protocol, and faster iteration.
typedef struct NDArray {
    PyObject_HEAD                    //
        simsimd_datatype_t datatype; // Any SimSIMD numeric type
    Py_ssize_t ndim; //! Can be up to `PyBUF_MAX_NDIM` (often 64), but NumPy only supports 32 on most platforms!
    Py_ssize_t shape[PyBUF_MAX_NDIM];   // Dimensions of the tensor
    Py_ssize_t strides[PyBUF_MAX_NDIM]; // Strides for each dimension
    simsimd_distance_t start[];         // Variable length data aligned to 64-bit scalars
} NDArray;

/// @brief  Faster alternative to NumPy's `ndindex` object, supporting just as amny dimensions,
///         as the `NDArray` object.
typedef struct NDIndex {
    PyObject_HEAD //
        simsimd_ndindex_t ndindex;
} NDIndex;

static int DistancesTensor_getbuffer(PyObject *export_from, Py_buffer *view, int flags);
static void DistancesTensor_releasebuffer(PyObject *export_from, Py_buffer *view);

static PyBufferProcs DistancesTensor_as_buffer = {
    .bf_getbuffer = DistancesTensor_getbuffer,
    .bf_releasebuffer = DistancesTensor_releasebuffer,
};

static PyTypeObject DistancesTensorType = {
    PyVarObject_HEAD_INIT(NULL, 0).tp_name = "simsimd.DistancesTensor",
    .tp_doc = "Zero-copy view of a rank-1 or rank-2 tensor, compatible with NumPy",
    .tp_basicsize = sizeof(DistancesTensor),
    // Instead of using `simsimd_distance_t` for all the elements,
    // we use `char` to allow user to specify the datatype on `cdist`-like functions.
    .tp_itemsize = sizeof(char),
    .tp_as_buffer = &DistancesTensor_as_buffer,
};

static int NDArray_getbuffer(PyObject *export_from, Py_buffer *view, int flags);
static void NDArray_releasebuffer(PyObject *export_from, Py_buffer *view);
static PyObject *NDArray_get_shape(NDArray *self, void *closure);
static PyObject *NDArray_get_size(NDArray *self, void *closure);

static PyBufferProcs NDArray_as_buffer = {
    .bf_getbuffer = NDArray_getbuffer,
    .bf_releasebuffer = NDArray_releasebuffer,
};

static PyGetSetDef NDArray_getset[] = {
    {"shape", (getter)NDArray_get_shape, NULL, "Shape of the NDArray", NULL},
    {"size", (getter)NDArray_get_size, NULL, "Total number of elements in the NDArray", NULL},
    {NULL} // Sentinel
};

static PyTypeObject NDArrayType = {
    PyVarObject_HEAD_INIT(NULL, 0).tp_name = "simsimd.NDArray",
    .tp_doc = "Zero-copy view of a high-rank tensor, compatible with NumPy", //
    .tp_basicsize = sizeof(NDArray),
    // Instead of using `simsimd_distance_t` for all the elements,
    // we use `char` to allow user to specify the datatype on `cdist`-like functions.
    .tp_itemsize = sizeof(char), //
    .tp_as_buffer = &NDArray_as_buffer,
    .tp_getset = NDArray_getset, // Add the getset array here
};

/// @brief  Global variable that caches the CPU capabilities, and is computed just onc, when the module is loaded.
simsimd_capability_t static_capabilities = simsimd_cap_serial_k;

/// @brief Helper method to check for string equality.
/// @return 1 if the strings are equal, 0 otherwise.
int same_string(char const *a, char const *b) { return strcmp(a, b) == 0; }

/// @brief Helper method to check if a logical datatype is complex and should be represented as two scalars.
/// @return 1 if the datatype is complex, 0 otherwise.
int is_complex(simsimd_datatype_t datatype) {
    return datatype == simsimd_datatype_f32c_k || datatype == simsimd_datatype_f64c_k ||
           datatype == simsimd_datatype_f16c_k || datatype == simsimd_datatype_bf16c_k;
}

/// @brief Converts a Python-ic datatype string to a logical datatype, normalizing the format.
/// @return `simsimd_datatype_unknown_k` if the datatype is not supported, otherwise the logical datatype.
/// @see https://docs.python.org/3/library/struct.html#format-characters
/// @see https://numpy.org/doc/stable/reference/arrays.interface.html
<<<<<<< HEAD
simsimd_datatype_t numpy_string_to_datatype(char const *name) {
    // Floating-point numbers:
    if (same_string(name, "f") || same_string(name, "<f") || same_string(name, "f4") || same_string(name, "<f4") ||
        same_string(name, "float32"))
        return simsimd_datatype_f32_k;
    else if (same_string(name, "e") || same_string(name, "<e") || same_string(name, "f2") || same_string(name, "<f2") ||
             same_string(name, "float16"))
        return simsimd_datatype_f16_k;
    else if (same_string(name, "d") || same_string(name, "<d") || same_string(name, "f8") || same_string(name, "<f8") ||
             same_string(name, "float64"))
        return simsimd_datatype_f64_k;
    else if (same_string(name, "bfloat16")) //? The exact format is not defined, but TensorFlow uses 'E' for `bf16`?!
        return simsimd_datatype_bf16_k;

    // Complex numbers:
    else if (same_string(name, "Zf") || same_string(name, "F") || same_string(name, "<F") || same_string(name, "F4") ||
             same_string(name, "<F4") || same_string(name, "complex64"))
        return simsimd_datatype_f32c_k;
    else if (same_string(name, "Zd") || same_string(name, "D") || same_string(name, "<D") || same_string(name, "F8") ||
             same_string(name, "<F8") || same_string(name, "complex128"))
        return simsimd_datatype_f64c_k;
    else if (same_string(name, "Ze") || same_string(name, "E") || same_string(name, "<E") || same_string(name, "F2") ||
             same_string(name, "<F2") || same_string(name, "complex32"))
        return simsimd_datatype_f16c_k;
    else if (same_string(name, "bcomplex32")) //? The exact format is not defined, but TensorFlow uses 'E' for `bf16`?!
        return simsimd_datatype_bf16c_k;

    // Boolean values:
    else if (same_string(name, "c") || same_string(name, "b8") || same_string(name, "bits"))
        return simsimd_datatype_b8_k;

    // Signed integers:
    else if (same_string(name, "b") || same_string(name, "<b") || same_string(name, "i1") || same_string(name, "|i1") ||
             same_string(name, "<i1") || same_string(name, "int8"))
        return simsimd_datatype_i8_k;
    else if (same_string(name, "h") || same_string(name, "<h") || same_string(name, "i2") || same_string(name, "|i2") ||
             same_string(name, "<i2") || same_string(name, "int16"))
        return simsimd_datatype_i16_k;
    else if (same_string(name, "i") || same_string(name, "<i") || same_string(name, "i4") || same_string(name, "|i4") ||
             same_string(name, "<i4") || same_string(name, "l") || same_string(name, "<l") ||
             same_string(name, "int32"))
        return simsimd_datatype_i32_k;

    // Unsigned integers:
    else if (same_string(name, "B") || same_string(name, "<B") || same_string(name, "u1") || same_string(name, "|u1") ||
             same_string(name, "<u1") || same_string(name, "uint8"))
        return simsimd_datatype_u8_k;
    else if (same_string(name, "H") || same_string(name, "<H") || same_string(name, "u2") || same_string(name, "|u2") ||
             same_string(name, "<u2") || same_string(name, "uint16"))
        return simsimd_datatype_u16_k;
    else if (same_string(name, "I") || same_string(name, "<I") || same_string(name, "L") || same_string(name, "<L") ||
             same_string(name, "u4") || same_string(name, "|u4") || same_string(name, "<u4") ||
             same_string(name, "uint32"))
        return simsimd_datatype_u32_k;

    else
        return simsimd_datatype_unknown_k;
}

/// @brief Converts a Python string to a logical datatype, normalizing the format.
/// @see https://docs.python.org/3/library/struct.html#format-characters
=======
/// @see https://github.com/pybind/pybind11/issues/1908
>>>>>>> f333bb5e
simsimd_datatype_t python_string_to_datatype(char const *name) {
    // Floating-point numbers:
    if (same_string(name, "float32") || same_string(name, "f32") || // SimSIMD-specific
        same_string(name, "f4") || same_string(name, "<f4") ||      // Sized float
        same_string(name, "f") || same_string(name, "<f"))          // Named type
        return simsimd_datatype_f32_k;
    else if (same_string(name, "float16") || same_string(name, "f16") || // SimSIMD-specific
             same_string(name, "f2") || same_string(name, "<f2") ||      // Sized float
             same_string(name, "e") || same_string(name, "<e"))          // Named type
        return simsimd_datatype_f16_k;
    else if (same_string(name, "float64") || same_string(name, "f64") || // SimSIMD-specific
             same_string(name, "f8") || same_string(name, "<f8") ||      // Sized float
             same_string(name, "d") || same_string(name, "<d"))          // Named type
        return simsimd_datatype_f64_k;
    //? The exact format is not defined, but TensorFlow uses 'E' for `bf16`?!
    else if (same_string(name, "bfloat16") || same_string(name, "bf16")) // SimSIMD-specific
        return simsimd_datatype_bf16_k;

    // Complex numbers:
    else if (same_string(name, "complex64") ||                                             // SimSIMD-specific
             same_string(name, "F4") || same_string(name, "<F4") ||                        // Sized complex
             same_string(name, "Zf") || same_string(name, "F") || same_string(name, "<F")) // Named type
        return simsimd_datatype_f32c_k;
    else if (same_string(name, "complex128") ||                                            // SimSIMD-specific
             same_string(name, "F8") || same_string(name, "<F8") ||                        // Sized complex
             same_string(name, "Zd") || same_string(name, "D") || same_string(name, "<D")) // Named type
        return simsimd_datatype_f64c_k;
    else if (same_string(name, "complex32") ||                                             // SimSIMD-specific
             same_string(name, "F2") || same_string(name, "<F2") ||                        // Sized complex
             same_string(name, "Ze") || same_string(name, "E") || same_string(name, "<E")) // Named type
        return simsimd_datatype_f16c_k;
    //? The exact format is not defined, but TensorFlow uses 'E' for `bf16`?!
    else if (same_string(name, "bcomplex32")) // SimSIMD-specific
        return simsimd_datatype_bf16c_k;

    //! Boolean values:
    else if (same_string(name, "bin8") || // SimSIMD-specific
             same_string(name, "c"))      // Named type
        return simsimd_datatype_b8_k;

    // Signed integers:
    else if (same_string(name, "int8") ||                                                       // SimSIMD-specific
             same_string(name, "i1") || same_string(name, "|i1") || same_string(name, "<i1") || // Sized integer
             same_string(name, "b") || same_string(name, "<b"))                                 // Named type
        return simsimd_datatype_i8_k;
    else if (same_string(name, "int16") ||                                                      // SimSIMD-specific
             same_string(name, "i2") || same_string(name, "|i2") || same_string(name, "<i2") || // Sized integer
             same_string(name, "h") || same_string(name, "<h"))                                 // Named type
        return simsimd_datatype_i16_k;

        //! On Windows the 32-bit and 64-bit signed integers will have different specifiers:
        //! https://github.com/pybind/pybind11/issues/1908
#if defined(_MSC_VER) || defined(__i386__)
    else if (same_string(name, "int32") ||                                                      // SimSIMD-specific
             same_string(name, "i4") || same_string(name, "|i4") || same_string(name, "<i4") || // Sized integer
             same_string(name, "l") || same_string(name, "<l"))                                 // Named type
        return simsimd_datatype_i32_k;
    else if (same_string(name, "int64") ||                                                      // SimSIMD-specific
             same_string(name, "i8") || same_string(name, "|i8") || same_string(name, "<i8") || // Sized integer
             same_string(name, "q") || same_string(name, "<q"))                                 // Named type
        return simsimd_datatype_i64_k;
#else // On Linux and macOS:
    else if (same_string(name, "int32") ||                                                      // SimSIMD-specific
             same_string(name, "i4") || same_string(name, "|i4") || same_string(name, "<i4") || // Sized integer
             same_string(name, "i") || same_string(name, "<i"))                                 // Named type
        return simsimd_datatype_i32_k;
    else if (same_string(name, "int64") ||                                                      // SimSIMD-specific
             same_string(name, "i8") || same_string(name, "|i8") || same_string(name, "<i8") || // Sized integer
             same_string(name, "l") || same_string(name, "<l"))                                 // Named type
        return simsimd_datatype_i64_k;
#endif

    // Unsigned integers:
    else if (same_string(name, "uint8") ||                                                      // SimSIMD-specific
             same_string(name, "u1") || same_string(name, "|u1") || same_string(name, "<u1") || // Sized integer
             same_string(name, "B") || same_string(name, "<B"))                                 // Named type
        return simsimd_datatype_u8_k;
    else if (same_string(name, "uint16") ||                                                     // SimSIMD-specific
             same_string(name, "u2") || same_string(name, "|u2") || same_string(name, "<u2") || // Sized integer
             same_string(name, "H") || same_string(name, "<H"))                                 // Named type
        return simsimd_datatype_u16_k;

        //! On Windows the 32-bit and 64-bit unsigned integers will have different specifiers:
        //! https://github.com/pybind/pybind11/issues/1908
#if defined(_MSC_VER) || defined(__i386__)
    else if (same_string(name, "uint32") ||                                                     // SimSIMD-specific
             same_string(name, "i4") || same_string(name, "|i4") || same_string(name, "<i4") || // Sized integer
             same_string(name, "L") || same_string(name, "<L"))                                 // Named type
        return simsimd_datatype_u32_k;
    else if (same_string(name, "uint64") ||                                                     // SimSIMD-specific
             same_string(name, "i8") || same_string(name, "|i8") || same_string(name, "<i8") || // Sized integer
             same_string(name, "Q") || same_string(name, "<Q"))                                 // Named type
        return simsimd_datatype_u64_k;
#else // On Linux and macOS:
    else if (same_string(name, "uint32") ||                                                     // SimSIMD-specific
             same_string(name, "u4") || same_string(name, "|u4") || same_string(name, "<u4") || // Sized integer
             same_string(name, "I") || same_string(name, "<I"))                                 // Named type
        return simsimd_datatype_u32_k;
    else if (same_string(name, "uint64") ||                                                     // SimSIMD-specific
             same_string(name, "u8") || same_string(name, "|u8") || same_string(name, "<u8") || // Sized integer
             same_string(name, "L") || same_string(name, "<L"))                                 // Named type
        return simsimd_datatype_u64_k;
#endif

    else
        return simsimd_datatype_unknown_k;
}

/// @brief Returns the Python string representation of a datatype for the buffer protocol.
/// @param dtype Logical datatype, can be complex.
/// @return "unknown" if the datatype is not supported, otherwise a string.
/// @see https://docs.python.org/3/library/struct.html#format-characters
char const *datatype_to_python_string(simsimd_datatype_t dtype) {
    switch (dtype) {
        // Floating-point numbers:
    case simsimd_datatype_f64_k: return "d";
    case simsimd_datatype_f32_k: return "f";
    case simsimd_datatype_f16_k: return "e";
    // Complex numbers:
    case simsimd_datatype_f64c_k: return "Zd";
    case simsimd_datatype_f32c_k: return "Zf";
    case simsimd_datatype_f16c_k: return "Ze";
    // Boolean values:
    case simsimd_datatype_b8_k: return "c";
    // Signed integers:
    case simsimd_datatype_i8_k: return "b";
    case simsimd_datatype_i16_k: return "h";
    case simsimd_datatype_i32_k: return "i";
    case simsimd_datatype_i64_k: return "q";
    // Unsigned integers:
    case simsimd_datatype_u8_k: return "B";
    case simsimd_datatype_u16_k: return "H";
    case simsimd_datatype_u32_k: return "I";
    case simsimd_datatype_u64_k: return "Q";
    // Other:
    default: return "unknown";
    }
}

/// @brief Estimate the number of bytes per element for a given datatype.
/// @param dtype Logical datatype, can be complex.
/// @return Zero if the datatype is not supported, positive integer otherwise.
size_t bytes_per_datatype(simsimd_datatype_t dtype) {
    switch (dtype) {
    case simsimd_datatype_f64_k: return sizeof(simsimd_f64_t);
    case simsimd_datatype_f32_k: return sizeof(simsimd_f32_t);
    case simsimd_datatype_f16_k: return sizeof(simsimd_f16_t);
    case simsimd_datatype_bf16_k: return sizeof(simsimd_bf16_t);
    case simsimd_datatype_f64c_k: return sizeof(simsimd_f64_t) * 2;
    case simsimd_datatype_f32c_k: return sizeof(simsimd_f32_t) * 2;
    case simsimd_datatype_f16c_k: return sizeof(simsimd_f16_t) * 2;
    case simsimd_datatype_bf16c_k: return sizeof(simsimd_bf16_t) * 2;
    case simsimd_datatype_b8_k: return sizeof(simsimd_b8_t);
    case simsimd_datatype_i8_k: return sizeof(simsimd_i8_t);
    case simsimd_datatype_u8_k: return sizeof(simsimd_u8_t);
    case simsimd_datatype_i16_k: return sizeof(simsimd_i16_t);
    case simsimd_datatype_u16_k: return sizeof(simsimd_u16_t);
    case simsimd_datatype_i32_k: return sizeof(simsimd_i32_t);
    case simsimd_datatype_u32_k: return sizeof(simsimd_u32_t);
    case simsimd_datatype_i64_k: return sizeof(simsimd_i64_t);
    case simsimd_datatype_u64_k: return sizeof(simsimd_u64_t);
    default: return 0;
    }
}

typedef enum DatatypeKind {
    FloatKind = 0,
    ComplexKind = 1,
    IntegerKind = 2,
    UnsignedKind = 3,
    BooleanKind = 4,
} DatatypeKind;

/// @brief Check if the datatype has a sign.
/// @param dtype Logical datatype, can be complex.
/// @return Zero if the datatype is an unsigned ingteger, positive for signed integers and floats
DatatypeKind datatype_kind(simsimd_datatype_t dtype) {
    switch (dtype) {
    case simsimd_datatype_f64_k: return FloatKind;
    case simsimd_datatype_f32_k: return FloatKind;
    case simsimd_datatype_f16_k: return FloatKind;
    case simsimd_datatype_bf16_k: return FloatKind;
    case simsimd_datatype_f64c_k: return ComplexKind;
    case simsimd_datatype_f32c_k: return ComplexKind;
    case simsimd_datatype_f16c_k: return ComplexKind;
    case simsimd_datatype_bf16c_k: return ComplexKind;
    case simsimd_datatype_b8_k: return BooleanKind;
    case simsimd_datatype_u8_k: return UnsignedKind;
    case simsimd_datatype_u16_k: return UnsignedKind;
    case simsimd_datatype_u32_k: return UnsignedKind;
    case simsimd_datatype_u64_k: return UnsignedKind;
    case simsimd_datatype_i8_k: return IntegerKind;
    case simsimd_datatype_i16_k: return IntegerKind;
    case simsimd_datatype_i32_k: return IntegerKind;
    case simsimd_datatype_i64_k: return IntegerKind;
    default: return 0;
    }
}

/// @brief Copy a distance to a target datatype, downcasting if necessary.
/// @return 1 if the cast was successful, 0 if the target datatype is not supported.
int cast_distance(simsimd_distance_t distance, simsimd_datatype_t target_dtype, void *target_ptr, size_t offset) {
    switch (target_dtype) {
    case simsimd_datatype_f64c_k: ((simsimd_f64_t *)target_ptr)[offset] = (simsimd_f64_t)distance; return 1;
    case simsimd_datatype_f64_k: ((simsimd_f64_t *)target_ptr)[offset] = (simsimd_f64_t)distance; return 1;
    case simsimd_datatype_f32c_k: ((simsimd_f32_t *)target_ptr)[offset] = (simsimd_f32_t)distance; return 1;
    case simsimd_datatype_f32_k: ((simsimd_f32_t *)target_ptr)[offset] = (simsimd_f32_t)distance; return 1;
    case simsimd_datatype_f16c_k: simsimd_f32_to_f16(distance, (simsimd_f16_t *)target_ptr + offset); return 1;
    case simsimd_datatype_f16_k: simsimd_f32_to_f16(distance, (simsimd_f16_t *)target_ptr + offset); return 1;
    case simsimd_datatype_bf16c_k: simsimd_f32_to_bf16(distance, (simsimd_bf16_t *)target_ptr + offset); return 1;
    case simsimd_datatype_bf16_k: simsimd_f32_to_bf16(distance, (simsimd_bf16_t *)target_ptr + offset); return 1;
    case simsimd_datatype_i8_k: ((simsimd_i8_t *)target_ptr)[offset] = (simsimd_i8_t)distance; return 1;
    case simsimd_datatype_u8_k: ((simsimd_u8_t *)target_ptr)[offset] = (simsimd_u8_t)distance; return 1;
    case simsimd_datatype_i16_k: ((simsimd_i16_t *)target_ptr)[offset] = (simsimd_i16_t)distance; return 1;
    case simsimd_datatype_u16_k: ((simsimd_u16_t *)target_ptr)[offset] = (simsimd_u16_t)distance; return 1;
    case simsimd_datatype_i32_k: ((simsimd_i32_t *)target_ptr)[offset] = (simsimd_i32_t)distance; return 1;
    case simsimd_datatype_u32_k: ((simsimd_u32_t *)target_ptr)[offset] = (simsimd_u32_t)distance; return 1;
    case simsimd_datatype_i64_k: ((simsimd_i64_t *)target_ptr)[offset] = (simsimd_i64_t)distance; return 1;
    case simsimd_datatype_u64_k: ((simsimd_u64_t *)target_ptr)[offset] = (simsimd_u64_t)distance; return 1;
    default: return 0;
    }
}

simsimd_metric_kind_t python_string_to_metric_kind(char const *name) {
    if (same_string(name, "euclidean") || same_string(name, "l2")) return simsimd_metric_euclidean_k;
    else if (same_string(name, "sqeuclidean") || same_string(name, "l2sq"))
        return simsimd_metric_sqeuclidean_k;
    else if (same_string(name, "dot") || same_string(name, "inner"))
        return simsimd_metric_dot_k;
    else if (same_string(name, "vdot"))
        return simsimd_metric_vdot_k;
    else if (same_string(name, "cosine") || same_string(name, "cos"))
        return simsimd_metric_cosine_k;
    else if (same_string(name, "jaccard"))
        return simsimd_metric_jaccard_k;
    else if (same_string(name, "kullbackleibler") || same_string(name, "kl"))
        return simsimd_metric_kl_k;
    else if (same_string(name, "jensenshannon") || same_string(name, "js"))
        return simsimd_metric_js_k;
    else if (same_string(name, "hamming"))
        return simsimd_metric_hamming_k;
    else if (same_string(name, "jaccard"))
        return simsimd_metric_jaccard_k;
    else if (same_string(name, "bilinear"))
        return simsimd_metric_bilinear_k;
    else if (same_string(name, "mahalanobis"))
        return simsimd_metric_mahalanobis_k;
    else
        return simsimd_metric_unknown_k;
}

/// @brief Check if a metric is commutative, i.e., if `metric(a, b) == metric(b, a)`.
/// @return 1 if the metric is commutative, 0 otherwise.
int kernel_is_commutative(simsimd_metric_kind_t kind) {
    switch (kind) {
    case simsimd_metric_kl_k: return 0;
    case simsimd_metric_bilinear_k: return 0; //? The kernel is commutative if only the matrix is symmetric
    default: return 1;
    }
}

static char const doc_enable_capability[] = //
    "Enable a specific SIMD kernel family.\n"
    "\n"
    "Args:\n"
    "    capability (str): The name of the SIMD feature to enable (e.g., 'haswell').";

static PyObject *api_enable_capability(PyObject *self, PyObject *cap_name_obj) {
    char const *cap_name = PyUnicode_AsUTF8(cap_name_obj);
    if (!cap_name) {
        PyErr_SetString(PyExc_TypeError, "Capability name must be a string");
        return NULL;
    }

    if (same_string(cap_name, "neon")) { static_capabilities |= simsimd_cap_neon_k; }
    else if (same_string(cap_name, "neon_f16")) { static_capabilities |= simsimd_cap_neon_f16_k; }
    else if (same_string(cap_name, "neon_bf16")) { static_capabilities |= simsimd_cap_neon_bf16_k; }
    else if (same_string(cap_name, "neon_i8")) { static_capabilities |= simsimd_cap_neon_i8_k; }
    else if (same_string(cap_name, "sve")) { static_capabilities |= simsimd_cap_sve_k; }
    else if (same_string(cap_name, "sve_f16")) { static_capabilities |= simsimd_cap_sve_f16_k; }
    else if (same_string(cap_name, "sve_bf16")) { static_capabilities |= simsimd_cap_sve_bf16_k; }
    else if (same_string(cap_name, "sve_i8")) { static_capabilities |= simsimd_cap_sve_i8_k; }
    else if (same_string(cap_name, "haswell")) { static_capabilities |= simsimd_cap_haswell_k; }
    else if (same_string(cap_name, "skylake")) { static_capabilities |= simsimd_cap_skylake_k; }
    else if (same_string(cap_name, "ice")) { static_capabilities |= simsimd_cap_ice_k; }
    else if (same_string(cap_name, "genoa")) { static_capabilities |= simsimd_cap_genoa_k; }
    else if (same_string(cap_name, "sapphire")) { static_capabilities |= simsimd_cap_sapphire_k; }
    else if (same_string(cap_name, "turin")) { static_capabilities |= simsimd_cap_turin_k; }
    else if (same_string(cap_name, "sierra")) { static_capabilities |= simsimd_cap_sierra_k; }
    else if (same_string(cap_name, "serial")) {
        PyErr_SetString(PyExc_ValueError, "Can't change the serial functionality");
        return NULL;
    }
    else {
        PyErr_SetString(PyExc_ValueError, "Unknown capability");
        return NULL;
    }

    Py_RETURN_NONE;
}

static char const doc_disable_capability[] = //
    "Disable a specific SIMD kernel family.\n"
    "\n"
    "Args:\n"
    "    capability (str): The name of the SIMD feature to disable (e.g., 'haswell').";

static PyObject *api_disable_capability(PyObject *self, PyObject *cap_name_obj) {
    char const *cap_name = PyUnicode_AsUTF8(cap_name_obj);
    if (!cap_name) {
        PyErr_SetString(PyExc_TypeError, "Capability name must be a string");
        return NULL;
    }

    if (same_string(cap_name, "neon")) { static_capabilities &= ~simsimd_cap_neon_k; }
    else if (same_string(cap_name, "neon_f16")) { static_capabilities &= ~simsimd_cap_neon_f16_k; }
    else if (same_string(cap_name, "neon_bf16")) { static_capabilities &= ~simsimd_cap_neon_bf16_k; }
    else if (same_string(cap_name, "neon_i8")) { static_capabilities &= ~simsimd_cap_neon_i8_k; }
    else if (same_string(cap_name, "sve")) { static_capabilities &= ~simsimd_cap_sve_k; }
    else if (same_string(cap_name, "sve_f16")) { static_capabilities &= ~simsimd_cap_sve_f16_k; }
    else if (same_string(cap_name, "sve_bf16")) { static_capabilities &= ~simsimd_cap_sve_bf16_k; }
    else if (same_string(cap_name, "sve_i8")) { static_capabilities &= ~simsimd_cap_sve_i8_k; }
    else if (same_string(cap_name, "haswell")) { static_capabilities &= ~simsimd_cap_haswell_k; }
    else if (same_string(cap_name, "skylake")) { static_capabilities &= ~simsimd_cap_skylake_k; }
    else if (same_string(cap_name, "ice")) { static_capabilities &= ~simsimd_cap_ice_k; }
    else if (same_string(cap_name, "genoa")) { static_capabilities &= ~simsimd_cap_genoa_k; }
    else if (same_string(cap_name, "sapphire")) { static_capabilities &= ~simsimd_cap_sapphire_k; }
    else if (same_string(cap_name, "turin")) { static_capabilities &= ~simsimd_cap_turin_k; }
    else if (same_string(cap_name, "sierra")) { static_capabilities &= ~simsimd_cap_sierra_k; }
    else if (same_string(cap_name, "serial")) {
        PyErr_SetString(PyExc_ValueError, "Can't change the serial functionality");
        return NULL;
    }
    else {
        PyErr_SetString(PyExc_ValueError, "Unknown capability");
        return NULL;
    }

    Py_RETURN_NONE;
}

static char const doc_get_capabilities[] = //
    "Get the current hardware SIMD capabilities as a dictionary of feature flags.\n"
    "On x86 includes: 'serial', 'haswell', 'skylake', 'ice', 'genoa', 'sapphire', 'turin', 'sierra'.\n"
    "On Arm includes: 'serial', 'neon', 'sve', 'sve2', and their specialized extensions.\n";

static PyObject *api_get_capabilities(PyObject *self) {
    simsimd_capability_t caps = static_capabilities;
    PyObject *cap_dict = PyDict_New();
    if (!cap_dict) return NULL;

#define ADD_CAP(name) PyDict_SetItemString(cap_dict, #name, PyBool_FromLong((caps) & simsimd_cap_##name##_k))

    ADD_CAP(serial);
    ADD_CAP(neon);
    ADD_CAP(sve);
    ADD_CAP(neon_f16);
    ADD_CAP(sve_f16);
    ADD_CAP(neon_bf16);
    ADD_CAP(sve_bf16);
    ADD_CAP(neon_i8);
    ADD_CAP(sve_i8);
    ADD_CAP(haswell);
    ADD_CAP(skylake);
    ADD_CAP(ice);
    ADD_CAP(genoa);
    ADD_CAP(sapphire);
    ADD_CAP(turin);
    ADD_CAP(sierra);

#undef ADD_CAP

    return cap_dict;
}

/// @brief Unpacks a Python tensor object into a C structure.
/// @return 1 on success, 0 otherwise.
int parse_rows(PyObject *tensor, Py_buffer *buffer, VectorOrRowsArgument *parsed) {
    if (PyObject_GetBuffer(tensor, buffer, PyBUF_STRIDES | PyBUF_FORMAT) != 0) {
        PyErr_SetString(PyExc_TypeError, "Tensors must support buffer protocol");
        return 0;
    }
    parsed->start = buffer->buf;
<<<<<<< HEAD
    parsed->datatype = numpy_string_to_datatype(buffer->format);
=======
    parsed->datatype = python_string_to_datatype(buffer->format);
>>>>>>> f333bb5e
    if (parsed->datatype == simsimd_datatype_unknown_k) {
        PyErr_Format(PyExc_ValueError, "Unsupported '%s' datatype specifier", buffer->format);
        PyBuffer_Release(buffer);
        return 0;
    }

    parsed->rank = buffer->ndim;
    if (buffer->ndim == 1) {
        if (buffer->strides[0] > buffer->itemsize) {
            PyErr_SetString(PyExc_ValueError, "Input vectors must be contiguous, check with `X.__array_interface__`");
            PyBuffer_Release(buffer);
            return 0;
        }
        parsed->dimensions = buffer->shape[0];
        parsed->count = 1;
        parsed->stride = 0;
    }
    else if (buffer->ndim == 2) {
        if (buffer->strides[1] > buffer->itemsize) {
            PyErr_SetString(PyExc_ValueError, "Input rows must be contiguous, check with `X.__array_interface__`");
            PyBuffer_Release(buffer);
            return 0;
        }
        parsed->dimensions = buffer->shape[1];
        parsed->count = buffer->shape[0];
        parsed->stride = buffer->strides[0];
    }
    else {
        PyErr_SetString(PyExc_ValueError, "Input tensors must be 1D or 2D");
        PyBuffer_Release(buffer);
        return 0;
    }

    // We handle complex numbers differently
    if (is_complex(parsed->datatype)) parsed->dimensions *= 2;
<<<<<<< HEAD
    return 1;
}

/// @brief Unpacks a Python tensor object into a C structure.
/// @return 1 on success, 0 otherwise.
int parse_tensor(PyObject *tensor, Py_buffer *buffer, simsimd_datatype_t *dtype) {
    if (PyObject_GetBuffer(tensor, buffer, PyBUF_STRIDES | PyBUF_FORMAT) != 0) {
        PyErr_SetString(PyExc_TypeError, "Tensors must support buffer protocol");
        return 0;
    }

    *dtype = numpy_string_to_datatype(buffer->format);
    if (*dtype == simsimd_datatype_unknown_k) {
        PyErr_Format(PyExc_ValueError, "Unsupported '%s' datatype specifier", buffer->format);
        PyBuffer_Release(buffer);
        return 0;
    }

=======
>>>>>>> f333bb5e
    return 1;
}

int parse_buffer_or_scalar_argument(PyObject *obj, Py_buffer *buffer, BufferOrScalarArgument *parsed) {

    if (PyFloat_Check(obj)) {
        // Return a C `double` representation of the contents of `obj`.
        // If `obj` is not a Python floating-point object but has a `__float__()` method,
        // this method will first be called to convert `obj` into a float.
        simsimd_f64_t as_float = PyFloat_AsDouble(obj);
        memcpy(&parsed->as_scalar, &as_float, sizeof(simsimd_f64_t));
        parsed->kind = ScalarKind;
        parsed->datatype = simsimd_datatype_f64_k;
        parsed->as_buffer_start = (char *)&parsed->as_scalar;
        parsed->as_buffer_dimensions = 1;
        parsed->as_buffer_shape[0] = 1;
        parsed->as_buffer_strides[0] = 0;
        return 1;
    }
    else if (PyLong_Check(obj)) {
        int did_overflow = 0;
        simsimd_i64_t as_int = PyLong_AsLongLongAndOverflow(obj, &did_overflow);
        if (did_overflow) {
            PyErr_SetString(PyExc_ValueError, "Integer overflow");
            return 0;
        }
        memcpy(&parsed->as_scalar, &as_int, sizeof(simsimd_i64_t));
        parsed->kind = ScalarKind;
        parsed->datatype = simsimd_datatype_i64_k;
        parsed->as_buffer_start = (char *)&parsed->as_scalar;
        parsed->as_buffer_dimensions = 1;
        parsed->as_buffer_shape[0] = 1;
        parsed->as_buffer_strides[0] = 0;
        return 1;
    }
    else if (PyObject_CheckBuffer(obj)) {
        if (!parse_tensor(obj, buffer, &parsed->datatype)) return 0;
        // If the tensor contains just one element, regardless of the shape,
        // we must treat it as a scalar, similar to NumPy.
        if (buffer->len == buffer->itemsize) {
            memcpy(&parsed->as_scalar, buffer->buf, buffer->itemsize);
            parsed->kind = ScalarBufferKind;
            parsed->as_buffer_start = (char *)&parsed->as_scalar;
        }
        else {
            parsed->kind = BufferKind;
            parsed->as_buffer_start = buffer->buf;
        }
        parsed->as_buffer_dimensions = buffer->ndim;
        for (Py_ssize_t i = 0; i < buffer->ndim; i++) {
            parsed->as_buffer_shape[i] = buffer->shape[i];
            parsed->as_buffer_strides[i] = buffer->strides[i];
        }
        return 1;
    }
    else {
        PyErr_SetString(PyExc_TypeError, "Argument must be a scalar, a buffer, or a buffer-like object");
        return 0;
    }
}

static int DistancesTensor_getbuffer(PyObject *export_from, Py_buffer *view, int flags) {
    DistancesTensor *tensor = (DistancesTensor *)export_from;
    size_t const total_items = tensor->shape[0] * tensor->shape[1];
    size_t const item_size = bytes_per_datatype(tensor->datatype);

    view->buf = &tensor->start[0];
    view->obj = (PyObject *)tensor;
    view->len = item_size * total_items;
    view->readonly = 0;
    view->itemsize = (Py_ssize_t)item_size;
    view->format = datatype_to_python_string(tensor->datatype);
    view->ndim = (int)tensor->dimensions;
    view->shape = &tensor->shape[0];
    view->strides = &tensor->strides[0];
    view->suboffsets = NULL;
    view->internal = NULL;

    Py_INCREF(tensor);
    return 0;
}

static void DistancesTensor_releasebuffer(PyObject *export_from, Py_buffer *view) {
    //! This function MUST NOT decrement view->obj, since that is done automatically in PyBuffer_Release().
    //! https://docs.python.org/3/c-api/typeobj.html#c.PyBufferProcs.bf_releasebuffer
}

static int NDArray_getbuffer(PyObject *export_from, Py_buffer *view, int flags) {
    NDArray *tensor = (NDArray *)export_from;
    Py_ssize_t const item_size = (Py_ssize_t)bytes_per_datatype(tensor->datatype);
    Py_ssize_t total_items = 1;
    for (Py_ssize_t i = 0; i < tensor->ndim; ++i) total_items *= tensor->shape[i];

    view->buf = &tensor->start[0];
    view->obj = (PyObject *)tensor;
    view->len = item_size * total_items;
    view->readonly = 0;
    view->itemsize = item_size;
    view->format = datatype_to_python_string(tensor->datatype);
    view->ndim = tensor->ndim;
    view->shape = &tensor->shape[0];
    view->strides = &tensor->strides[0];
    view->suboffsets = NULL;
    view->internal = NULL;

    Py_INCREF(tensor);
    return 0;
}

static void NDArray_releasebuffer(PyObject *export_from, Py_buffer *view) {
    //! This function MUST NOT decrement view->obj, since that is done automatically in PyBuffer_Release().
    //! https://docs.python.org/3/c-api/typeobj.html#c.PyBufferProcs.bf_releasebuffer
}

static PyObject *NDArray_get_shape(NDArray *self, void *closure) {
    PyObject *shape_tuple = PyTuple_New(self->ndim);
    if (!shape_tuple) return NULL;
    for (Py_ssize_t i = 0; i < self->ndim; i++) PyTuple_SET_ITEM(shape_tuple, i, PyLong_FromSsize_t(self->shape[i]));
    return shape_tuple;
}

static PyObject *NDArray_get_size(NDArray *self, void *closure) {
    Py_ssize_t total_items = 1;
    for (Py_ssize_t i = 0; i < self->ndim; i++) total_items *= self->shape[i];
    return PyLong_FromSsize_t(total_items);
}

static PyObject *implement_dense_metric( //
    simsimd_metric_kind_t metric_kind,   //
    PyObject *const *args, Py_ssize_t const positional_args_count, PyObject *args_names_tuple) {

    PyObject *return_obj = NULL;

    // This function accepts up to 5 arguments:
    PyObject *a_obj = NULL;         // Required object, positional-only
    PyObject *b_obj = NULL;         // Required object, positional-only
    PyObject *dtype_obj = NULL;     // Optional object, "dtype" keyword or positional
    PyObject *out_obj = NULL;       // Optional object, "out" keyword-only
    PyObject *out_dtype_obj = NULL; // Optional object, "out_dtype" keyword-only

    // Once parsed, the arguments will be stored in these variables:
    char const *dtype_str = NULL, *out_dtype_str = NULL;
    simsimd_datatype_t dtype = simsimd_datatype_unknown_k, out_dtype = simsimd_datatype_unknown_k;
    Py_buffer a_buffer, b_buffer, out_buffer;
    VectorOrRowsArgument a_parsed, b_parsed, out_parsed;
    memset(&a_buffer, 0, sizeof(Py_buffer));
    memset(&b_buffer, 0, sizeof(Py_buffer));
    memset(&out_buffer, 0, sizeof(Py_buffer));

    // Parse the arguments
    Py_ssize_t const args_names_count = args_names_tuple ? PyTuple_Size(args_names_tuple) : 0;
    Py_ssize_t const args_count = positional_args_count + args_names_count;
    if (args_count < 2 || args_count > 5) {
        PyErr_Format(PyExc_TypeError, "Function expects 2-5 arguments, got %zd", args_count);
        return NULL;
    }
    if (positional_args_count > 3) {
        PyErr_Format(PyExc_TypeError, "Only first 3 arguments can be positional, received %zd", positional_args_count);
        return NULL;
    }

    // Positional-only arguments (first and second matrix)
    a_obj = args[0];
    b_obj = args[1];

    // Positional or keyword arguments (dtype)
    if (positional_args_count == 3) dtype_obj = args[2];

    // The rest of the arguments must be checked in the keyword dictionary:
    for (Py_ssize_t args_names_tuple_progress = 0, args_progress = positional_args_count;
         args_names_tuple_progress < args_names_count; ++args_progress, ++args_names_tuple_progress) {
        PyObject *const key = PyTuple_GetItem(args_names_tuple, args_names_tuple_progress);
        PyObject *const value = args[args_progress];
        if (PyUnicode_CompareWithASCIIString(key, "dtype") == 0 && !dtype_obj) { dtype_obj = value; }
        else if (PyUnicode_CompareWithASCIIString(key, "out") == 0 && !out_obj) { out_obj = value; }
        else if (PyUnicode_CompareWithASCIIString(key, "out_dtype") == 0 && !out_dtype_obj) { out_dtype_obj = value; }
        else {
            PyErr_Format(PyExc_TypeError, "Got unexpected keyword argument: %S", key);
            return NULL;
        }
    }

    // Convert `dtype_obj` to `dtype_str` and to `dtype`
    if (dtype_obj) {
        dtype_str = PyUnicode_AsUTF8(dtype_obj);
        if (!dtype_str && PyErr_Occurred()) {
            PyErr_SetString(PyExc_TypeError, "Expected 'dtype' to be a string");
            return NULL;
        }
        dtype = python_string_to_datatype(dtype_str);
        if (dtype == simsimd_datatype_unknown_k) {
            PyErr_SetString(PyExc_ValueError, "Unsupported 'dtype'");
            return NULL;
        }
    }

    // Convert `out_dtype_obj` to `out_dtype_str` and to `out_dtype`
    if (out_dtype_obj) {
        out_dtype_str = PyUnicode_AsUTF8(out_dtype_obj);
        if (!out_dtype_str && PyErr_Occurred()) {
            PyErr_SetString(PyExc_TypeError, "Expected 'out_dtype' to be a string");
            return NULL;
        }
        out_dtype = python_string_to_datatype(out_dtype_str);
        if (out_dtype == simsimd_datatype_unknown_k) {
            PyErr_SetString(PyExc_ValueError, "Unsupported 'out_dtype'");
            return NULL;
        }
    }

    // Convert `a_obj` to `a_buffer` and to `a_parsed`. Same for `b_obj` and `out_obj`.
    if (!parse_rows(a_obj, &a_buffer, &a_parsed) || !parse_rows(b_obj, &b_buffer, &b_parsed)) return NULL;
    if (out_obj && !parse_rows(out_obj, &out_buffer, &out_parsed)) return NULL;

    // Check dimensions
    if (a_parsed.dimensions != b_parsed.dimensions) {
        PyErr_SetString(PyExc_ValueError, "Vector dimensions don't match");
        goto cleanup;
    }
    if (a_parsed.count == 0 || b_parsed.count == 0) {
        PyErr_SetString(PyExc_ValueError, "Collections can't be empty");
        goto cleanup;
    }
    if (a_parsed.count > 1 && b_parsed.count > 1 && a_parsed.count != b_parsed.count) {
        PyErr_SetString(PyExc_ValueError, "Collections must have the same number of elements or just one element");
        goto cleanup;
    }

    // Check data types
    if (a_parsed.datatype != b_parsed.datatype || //
        a_parsed.datatype == simsimd_datatype_unknown_k || b_parsed.datatype == simsimd_datatype_unknown_k) {
        PyErr_SetString(PyExc_TypeError,
                        "Input tensors must have matching datatypes, check with `X.__array_interface__`");
        goto cleanup;
    }
    if (dtype == simsimd_datatype_unknown_k) dtype = a_parsed.datatype;

    // Inference order for the output type:
    // 1. `out_dtype` named argument, if defined
    // 2. `out.dtype` attribute, if `out` is passed
    // 3. double precision float (or its complex variant)
    if (out_dtype == simsimd_datatype_unknown_k) {
        if (out_obj) { out_dtype = out_parsed.datatype; }
        else { out_dtype = is_complex(dtype) ? simsimd_datatype_f64c_k : simsimd_datatype_f64_k; }
    }

    // Make sure the return datatype is complex if the input datatype is complex, and the same for real numbers
    if (out_dtype != simsimd_datatype_unknown_k) {
        if (is_complex(dtype) != is_complex(out_dtype)) {
            PyErr_SetString(
                PyExc_ValueError,
                "If the input datatype is complex, the return datatype must be complex, and same for real.");
            goto cleanup;
        }
    }

    // Check if the downcasting to provided datatype is supported
    {
        char returned_buffer_example[8];
        if (!cast_distance(0, out_dtype, &returned_buffer_example, 0)) {
            PyErr_SetString(PyExc_ValueError, "Exporting to the provided datatype is not supported");
            goto cleanup;
        }
    }

    // Look up the metric and the capability
    simsimd_metric_dense_punned_t metric = NULL;
    simsimd_capability_t capability = simsimd_cap_serial_k;
    simsimd_find_kernel_punned(metric_kind, dtype, static_capabilities, simsimd_cap_any_k,
                               (simsimd_kernel_punned_t *)&metric, &capability);
    if (!metric) {
        PyErr_Format( //
            PyExc_LookupError,
            "Unsupported metric '%c' and datatype combination across vectors ('%s'/'%s' and '%s'/'%s') and "
            "`dtype` override ('%s'/'%s')",
            metric_kind,                                                                             //
            a_buffer.format ? a_buffer.format : "nil", datatype_to_python_string(a_parsed.datatype), //
            b_buffer.format ? b_buffer.format : "nil", datatype_to_python_string(b_parsed.datatype), //
            dtype_str ? dtype_str : "nil", datatype_to_python_string(dtype));
        goto cleanup;
    }

    // If the distance is computed between two vectors, rather than matrices, return a scalar
    int const dtype_is_complex = is_complex(dtype);
    if (a_parsed.rank == 1 && b_parsed.rank == 1) {
        // For complex numbers we are going to use `PyComplex_FromDoubles`.
        if (dtype_is_complex) {
            simsimd_distance_t distances[2];
            metric(a_parsed.start, b_parsed.start, a_parsed.dimensions, distances);
            return_obj = PyComplex_FromDoubles(distances[0], distances[1]);
        }
        else {
            simsimd_distance_t distance;
            metric(a_parsed.start, b_parsed.start, a_parsed.dimensions, &distance);
            return_obj = PyFloat_FromDouble(distance);
        }
        goto cleanup;
    }

    // In some batch requests we may be computing the distance from multiple vectors to one,
    // so the stride must be set to zero avoid illegal memory access
    if (a_parsed.count == 1) a_parsed.stride = 0;
    if (b_parsed.count == 1) b_parsed.stride = 0;

    // We take the maximum of the two counts, because if only one entry is present in one of the arrays,
    // all distances will be computed against that single entry.
    size_t const count_pairs = a_parsed.count > b_parsed.count ? a_parsed.count : b_parsed.count;
    size_t const components_per_pair = dtype_is_complex ? 2 : 1;
    size_t const count_components = count_pairs * components_per_pair;
    char *out_buffer_start = NULL;
    size_t out_buffer_stride_bytes = 0;

    // Allocate the output matrix if it wasn't provided
    if (!out_obj) {
        DistancesTensor *out_buffer_obj =
            PyObject_NewVar(DistancesTensor, &DistancesTensorType, count_components * bytes_per_datatype(out_dtype));
        if (!out_buffer_obj) {
            PyErr_NoMemory();
            goto cleanup;
        }

        // Initialize the object
        out_buffer_obj->datatype = out_dtype;
        out_buffer_obj->dimensions = 1;
        out_buffer_obj->shape[0] = count_pairs;
        out_buffer_obj->shape[1] = 1;
        out_buffer_obj->strides[0] = bytes_per_datatype(out_dtype);
        out_buffer_obj->strides[1] = 0;
        return_obj = (PyObject *)out_buffer_obj;
        out_buffer_start = (char *)&out_buffer_obj->start[0];
        out_buffer_stride_bytes = out_buffer_obj->strides[0];
    }
    else {
        if (bytes_per_datatype(out_parsed.datatype) != bytes_per_datatype(out_dtype)) {
            PyErr_Format( //
                PyExc_LookupError,
                "Output tensor scalar type must be compatible with the output type ('%s' and '%s'/'%s')",
                datatype_to_python_string(out_dtype), out_buffer.format ? out_buffer.format : "nil",
                datatype_to_python_string(out_parsed.datatype));
            goto cleanup;
        }
        out_buffer_start = (char *)&out_parsed.start[0];
        out_buffer_stride_bytes = out_buffer.strides[0];
        //? Logic suggests to return `None` in in-place mode...
        //? SciPy decided differently.
        return_obj = Py_None;
    }

    // Compute the distances
    for (size_t i = 0; i < count_pairs; ++i) {
        simsimd_distance_t result[2];
        metric(                                   //
            a_parsed.start + i * a_parsed.stride, //
            b_parsed.start + i * b_parsed.stride, //
            a_parsed.dimensions,                  //
            (simsimd_distance_t *)&result);

        // Export out:
        cast_distance(result[0], out_dtype, out_buffer_start + i * out_buffer_stride_bytes, 0);
        if (dtype_is_complex) cast_distance(result[1], out_dtype, out_buffer_start + i * out_buffer_stride_bytes, 1);
    }

cleanup:
    PyBuffer_Release(&a_buffer);
    PyBuffer_Release(&b_buffer);
    PyBuffer_Release(&out_buffer);
    return return_obj;
}

static PyObject *implement_curved_metric( //
    simsimd_metric_kind_t metric_kind,    //
    PyObject *const *args, Py_ssize_t const positional_args_count, PyObject *args_names_tuple) {

    PyObject *return_obj = NULL;

    // This function accepts up to 6 arguments:
    PyObject *a_obj = NULL;     // Required object, positional-only
    PyObject *b_obj = NULL;     // Required object, positional-only
    PyObject *c_obj = NULL;     // Required object, positional-only
    PyObject *dtype_obj = NULL; // Optional object, "dtype" keyword or positional

    // Once parsed, the arguments will be stored in these variables:
    char const *dtype_str = NULL;
    simsimd_datatype_t dtype = simsimd_datatype_unknown_k;
    Py_buffer a_buffer, b_buffer, c_buffer;
    VectorOrRowsArgument a_parsed, b_parsed, c_parsed;
    memset(&a_buffer, 0, sizeof(Py_buffer));
    memset(&b_buffer, 0, sizeof(Py_buffer));
    memset(&c_buffer, 0, sizeof(Py_buffer));

    // Parse the arguments
    Py_ssize_t const args_names_count = args_names_tuple ? PyTuple_Size(args_names_tuple) : 0;
    Py_ssize_t const args_count = positional_args_count + args_names_count;
    if (args_count < 3 || args_count > 6) {
        PyErr_Format(PyExc_TypeError, "Function expects 2-6 arguments, got %zd", args_count);
        return NULL;
    }
    if (positional_args_count > 4) {
        PyErr_Format(PyExc_TypeError, "Only first 4 arguments can be positional, received %zd", positional_args_count);
        return NULL;
    }

    // Positional-only arguments (first, second, and third matrix)
    a_obj = args[0];
    b_obj = args[1];
    c_obj = args[2];

    // Positional or keyword arguments (dtype)
    if (positional_args_count == 4) dtype_obj = args[3];

    // The rest of the arguments must be checked in the keyword dictionary:
    for (Py_ssize_t args_names_tuple_progress = 0, args_progress = positional_args_count;
         args_names_tuple_progress < args_names_count; ++args_progress, ++args_names_tuple_progress) {
        PyObject *const key = PyTuple_GetItem(args_names_tuple, args_names_tuple_progress);
        PyObject *const value = args[args_progress];
        if (PyUnicode_CompareWithASCIIString(key, "dtype") == 0 && !dtype_obj) { dtype_obj = value; }
        else {
            PyErr_Format(PyExc_TypeError, "Got unexpected keyword argument: %S", key);
            return NULL;
        }
    }

    // Convert `dtype_obj` to `dtype_str` and to `dtype`
    if (dtype_obj) {
        dtype_str = PyUnicode_AsUTF8(dtype_obj);
        if (!dtype_str && PyErr_Occurred()) {
            PyErr_SetString(PyExc_TypeError, "Expected 'dtype' to be a string");
            return NULL;
        }
        dtype = python_string_to_datatype(dtype_str);
        if (dtype == simsimd_datatype_unknown_k) {
            PyErr_SetString(PyExc_ValueError, "Unsupported 'dtype'");
            return NULL;
        }
    }

    // Convert `a_obj` to `a_buffer` and to `a_parsed`. Same for `b_obj` and `out_obj`.
    if (!parse_rows(a_obj, &a_buffer, &a_parsed) || !parse_rows(b_obj, &b_buffer, &b_parsed) ||
        !parse_rows(c_obj, &c_buffer, &c_parsed))
        return NULL;

    // Check dimensions
    if (a_parsed.rank != 1 || b_parsed.rank != 1) {
        PyErr_SetString(PyExc_ValueError, "First and second argument must be vectors");
        goto cleanup;
    }
    if (c_parsed.rank != 2) {
        PyErr_SetString(PyExc_ValueError, "Third argument must be a matrix (rank-2 tensor)");
        goto cleanup;
    }
    if (a_parsed.count == 0 || b_parsed.count == 0) {
        PyErr_SetString(PyExc_ValueError, "Collections can't be empty");
        goto cleanup;
    }
    if (a_parsed.count > 1 && b_parsed.count > 1 && a_parsed.count != b_parsed.count) {
        PyErr_SetString(PyExc_ValueError, "Collections must have the same number of elements or just one element");
        goto cleanup;
    }

    // Check data types
    if (a_parsed.datatype != b_parsed.datatype || a_parsed.datatype != c_parsed.datatype ||
        a_parsed.datatype == simsimd_datatype_unknown_k || b_parsed.datatype == simsimd_datatype_unknown_k ||
        c_parsed.datatype == simsimd_datatype_unknown_k) {
        PyErr_SetString(PyExc_TypeError,
                        "Input tensors must have matching datatypes, check with `X.__array_interface__`");
        goto cleanup;
    }
    if (dtype == simsimd_datatype_unknown_k) dtype = a_parsed.datatype;

    // Look up the metric and the capability
    simsimd_metric_curved_punned_t metric = NULL;
    simsimd_capability_t capability = simsimd_cap_serial_k;
    simsimd_find_kernel_punned(metric_kind, dtype, static_capabilities, simsimd_cap_any_k,
                               (simsimd_kernel_punned_t *)&metric, &capability);
    if (!metric) {
        PyErr_Format( //
            PyExc_LookupError,
            "Unsupported metric '%c' and datatype combination across vectors ('%s'/'%s' and '%s'/'%s'), "
            "tensor ('%s'/'%s'), and `dtype` override ('%s'/'%s')",
            metric_kind,                                                                             //
            a_buffer.format ? a_buffer.format : "nil", datatype_to_python_string(a_parsed.datatype), //
            b_buffer.format ? b_buffer.format : "nil", datatype_to_python_string(b_parsed.datatype), //
            c_buffer.format ? c_buffer.format : "nil", datatype_to_python_string(c_parsed.datatype), //
            dtype_str ? dtype_str : "nil", datatype_to_python_string(dtype));
        goto cleanup;
    }

    simsimd_distance_t distance;
    metric(a_parsed.start, b_parsed.start, c_parsed.start, a_parsed.dimensions, &distance);
    return_obj = PyFloat_FromDouble(distance);

cleanup:
    PyBuffer_Release(&a_buffer);
    PyBuffer_Release(&b_buffer);
    PyBuffer_Release(&c_buffer);
    return return_obj;
}

static PyObject *implement_sparse_metric( //
    simsimd_metric_kind_t metric_kind,    //
    PyObject *const *args, Py_ssize_t nargs) {
    if (nargs != 2) {
        PyErr_SetString(PyExc_TypeError, "Function expects only 2 arguments");
        return NULL;
    }

    PyObject *return_obj = NULL;
    PyObject *a_obj = args[0];
    PyObject *b_obj = args[1];

    Py_buffer a_buffer, b_buffer;
    VectorOrRowsArgument a_parsed, b_parsed;
    if (!parse_rows(a_obj, &a_buffer, &a_parsed) || !parse_rows(b_obj, &b_buffer, &b_parsed)) return NULL;

    // Check dimensions
    if (a_parsed.rank != 1 || b_parsed.rank != 1) {
        PyErr_SetString(PyExc_ValueError, "First and second argument must be vectors");
        goto cleanup;
    }

    // Check data types
    if (a_parsed.datatype != b_parsed.datatype && a_parsed.datatype != simsimd_datatype_unknown_k &&
        b_parsed.datatype != simsimd_datatype_unknown_k) {
        PyErr_SetString(PyExc_TypeError,
                        "Input tensors must have matching datatypes, check with `X.__array_interface__`");
        goto cleanup;
    }

    simsimd_datatype_t dtype = a_parsed.datatype;
    simsimd_metric_sparse_punned_t metric = NULL;
    simsimd_capability_t capability = simsimd_cap_serial_k;
    simsimd_find_kernel_punned(metric_kind, dtype, static_capabilities, simsimd_cap_any_k,
                               (simsimd_kernel_punned_t *)&metric, &capability);
    if (!metric) {
        PyErr_Format( //
            PyExc_LookupError, "Unsupported metric '%c' and datatype combination ('%s'/'%s' and '%s'/'%s')",
            metric_kind,                                                                             //
            a_buffer.format ? a_buffer.format : "nil", datatype_to_python_string(a_parsed.datatype), //
            b_buffer.format ? b_buffer.format : "nil", datatype_to_python_string(b_parsed.datatype));
        goto cleanup;
    }

    simsimd_distance_t distance;
    metric(a_parsed.start, b_parsed.start, a_parsed.dimensions, b_parsed.dimensions, &distance);
    return_obj = PyFloat_FromDouble(distance);

cleanup:
    PyBuffer_Release(&a_buffer);
    PyBuffer_Release(&b_buffer);
    return return_obj;
}

static PyObject *implement_cdist(                        //
    PyObject *a_obj, PyObject *b_obj, PyObject *out_obj, //
    simsimd_metric_kind_t metric_kind, size_t threads,   //
    simsimd_datatype_t dtype, simsimd_datatype_t out_dtype) {

    PyObject *return_obj = NULL;

    Py_buffer a_buffer, b_buffer, out_buffer;
    VectorOrRowsArgument a_parsed, b_parsed, out_parsed;
    memset(&a_buffer, 0, sizeof(Py_buffer));
    memset(&b_buffer, 0, sizeof(Py_buffer));
    memset(&out_buffer, 0, sizeof(Py_buffer));

    // Error will be set by `parse_rows` if the input is invalid
    if (!parse_rows(a_obj, &a_buffer, &a_parsed) || !parse_rows(b_obj, &b_buffer, &b_parsed)) return NULL;
    if (out_obj && !parse_rows(out_obj, &out_buffer, &out_parsed)) return NULL;

    // Check dimensions
    if (a_parsed.dimensions != b_parsed.dimensions) {
        PyErr_Format(PyExc_ValueError, "Vector dimensions don't match (%z != %z)", a_parsed.dimensions,
                     b_parsed.dimensions);
        goto cleanup;
    }
    if (a_parsed.count == 0 || b_parsed.count == 0) {
        PyErr_SetString(PyExc_ValueError, "Collections can't be empty");
        goto cleanup;
    }
    if (out_obj &&
        (out_parsed.rank != 2 || out_buffer.shape[0] != a_parsed.count || out_buffer.shape[1] != b_parsed.count)) {
        PyErr_Format(PyExc_ValueError, "Output tensor must have shape (%z, %z)", a_parsed.count, b_parsed.count);
        goto cleanup;
    }

    // Check data types
    if (a_parsed.datatype != b_parsed.datatype || //
        a_parsed.datatype == simsimd_datatype_unknown_k || b_parsed.datatype == simsimd_datatype_unknown_k) {
        PyErr_SetString(PyExc_TypeError,
                        "Input tensors must have matching datatypes, check with `X.__array_interface__`");
        goto cleanup;
    }
    if (dtype == simsimd_datatype_unknown_k) dtype = a_parsed.datatype;

    // Inference order for the output type:
    // 1. `out_dtype` named argument, if defined
    // 2. `out.dtype` attribute, if `out` is passed
    // 3. double precision float (or its complex variant)
    if (out_dtype == simsimd_datatype_unknown_k) {
        if (out_obj) { out_dtype = out_parsed.datatype; }
        else { out_dtype = is_complex(dtype) ? simsimd_datatype_f64c_k : simsimd_datatype_f64_k; }
    }

    // Make sure the return datatype is complex if the input datatype is complex, and the same for real numbers
    if (out_dtype != simsimd_datatype_unknown_k) {
        if (is_complex(dtype) != is_complex(out_dtype)) {
            PyErr_SetString(
                PyExc_ValueError,
                "If the input datatype is complex, the return datatype must be complex, and same for real.");
            goto cleanup;
        }
    }

    // Check if the downcasting to provided datatype is supported
    {
        char returned_buffer_example[8];
        if (!cast_distance(0, out_dtype, &returned_buffer_example, 0)) {
            PyErr_SetString(PyExc_ValueError, "Exporting to the provided datatype is not supported");
            goto cleanup;
        }
    }

    // Look up the metric and the capability
    simsimd_metric_dense_punned_t metric = NULL;
    simsimd_capability_t capability = simsimd_cap_serial_k;
    simsimd_find_kernel_punned(metric_kind, dtype, static_capabilities, simsimd_cap_any_k,
                               (simsimd_kernel_punned_t *)&metric, &capability);
    if (!metric) {
        PyErr_Format( //
            PyExc_LookupError, "Unsupported metric '%c' and datatype combination ('%s'/'%s' and '%s'/'%s')",
            metric_kind,                                                                             //
            a_buffer.format ? a_buffer.format : "nil", datatype_to_python_string(a_parsed.datatype), //
            b_buffer.format ? b_buffer.format : "nil", datatype_to_python_string(b_parsed.datatype));
        goto cleanup;
    }

    // If the distance is computed between two vectors, rather than matrices, return a scalar
    int const dtype_is_complex = is_complex(dtype);
    if (a_parsed.rank == 1 && b_parsed.rank == 1) {
        // For complex numbers we are going to use `PyComplex_FromDoubles`.
        if (dtype_is_complex) {
            simsimd_distance_t distances[2];
            metric(a_parsed.start, b_parsed.start, a_parsed.dimensions, distances);
            return_obj = PyComplex_FromDoubles(distances[0], distances[1]);
        }
        else {
            simsimd_distance_t distance;
            metric(a_parsed.start, b_parsed.start, a_parsed.dimensions, &distance);
            return_obj = PyFloat_FromDouble(distance);
        }
        goto cleanup;
    }

#ifdef __linux__
#ifdef _OPENMP
    if (threads == 0) threads = omp_get_num_procs();
    omp_set_num_threads(threads);
#endif
#endif

    size_t const count_pairs = a_parsed.count * b_parsed.count;
    size_t const components_per_pair = dtype_is_complex ? 2 : 1;
    size_t const count_components = count_pairs * components_per_pair;
    char *out_buffer_start = NULL;
    size_t out_buffer_rows_stride_bytes = 0;
    size_t out_buffer_cols_stride_bytes = 0;

    // Allocate the output matrix if it wasn't provided
    if (!out_obj) {

        DistancesTensor *out_buffer_obj =
            PyObject_NewVar(DistancesTensor, &DistancesTensorType, count_components * bytes_per_datatype(out_dtype));
        if (!out_buffer_obj) {
            PyErr_NoMemory();
            goto cleanup;
        }

        // Initialize the object
        out_buffer_obj->datatype = out_dtype;
        out_buffer_obj->dimensions = 2;
        out_buffer_obj->shape[0] = a_parsed.count;
        out_buffer_obj->shape[1] = b_parsed.count;
        out_buffer_obj->strides[0] = b_parsed.count * bytes_per_datatype(out_buffer_obj->datatype);
        out_buffer_obj->strides[1] = bytes_per_datatype(out_buffer_obj->datatype);
        return_obj = (PyObject *)out_buffer_obj;
        out_buffer_start = (char *)&out_buffer_obj->start[0];
        out_buffer_rows_stride_bytes = out_buffer_obj->strides[0];
        out_buffer_cols_stride_bytes = out_buffer_obj->strides[1];
    }
    else {
        if (bytes_per_datatype(out_parsed.datatype) != bytes_per_datatype(out_dtype)) {
            PyErr_Format( //
                PyExc_LookupError,
                "Output tensor scalar type must be compatible with the output type ('%s' and '%s'/'%s')",
                datatype_to_python_string(out_dtype), out_buffer.format ? out_buffer.format : "nil",
                datatype_to_python_string(out_parsed.datatype));
            goto cleanup;
        }
        out_buffer_start = (char *)&out_parsed.start[0];
        out_buffer_rows_stride_bytes = out_buffer.strides[0];
        out_buffer_cols_stride_bytes = out_buffer.strides[1];
        //? Logic suggests to return `None` in in-place mode...
        //? SciPy decided differently.
        return_obj = Py_None;
    }

    // Assuming most of our kernels are symmetric, we only need to compute the upper triangle
    // if we are computing all pairwise distances within the same set.
    int const is_symmetric = kernel_is_commutative(metric_kind) && a_parsed.start == b_parsed.start &&
                             a_parsed.stride == b_parsed.stride && a_parsed.count == b_parsed.count;
#pragma omp parallel for collapse(2)
    for (size_t i = 0; i < a_parsed.count; ++i)
        for (size_t j = 0; j < b_parsed.count; ++j) {
            if (is_symmetric && i > j) continue;

            // Export into an on-stack buffer and then copy to the output
            simsimd_distance_t result[2];
            metric(                                   //
                a_parsed.start + i * a_parsed.stride, //
                b_parsed.start + j * b_parsed.stride, //
                a_parsed.dimensions,                  //
                (simsimd_distance_t *)&result         //
            );

            // Export into both the lower and upper triangle
            if (1)
                cast_distance(result[0], out_dtype,
                              out_buffer_start + i * out_buffer_rows_stride_bytes + j * out_buffer_cols_stride_bytes,
                              0);
            if (dtype_is_complex)
                cast_distance(result[1], out_dtype,
                              out_buffer_start + i * out_buffer_rows_stride_bytes + j * out_buffer_cols_stride_bytes,
                              1);
            if (is_symmetric)
                cast_distance(result[0], out_dtype,
                              out_buffer_start + j * out_buffer_rows_stride_bytes + i * out_buffer_cols_stride_bytes,
                              0);
            if (is_symmetric && dtype_is_complex)
                cast_distance(result[1], out_dtype,
                              out_buffer_start + j * out_buffer_rows_stride_bytes + i * out_buffer_cols_stride_bytes,
                              1);
        }

cleanup:
    PyBuffer_Release(&a_buffer);
    PyBuffer_Release(&b_buffer);
    PyBuffer_Release(&out_buffer);
    return return_obj;
}

static PyObject *implement_pointer_access(simsimd_metric_kind_t metric_kind, PyObject *dtype_obj) {
    char const *dtype_name = PyUnicode_AsUTF8(dtype_obj);
    if (!dtype_name) {
        PyErr_SetString(PyExc_TypeError, "Data-type name must be a string");
        return NULL;
    }

    simsimd_datatype_t datatype = python_string_to_datatype(dtype_name);
    if (!datatype) { // Check the actual variable here instead of dtype_name
        PyErr_SetString(PyExc_ValueError, "Unsupported type");
        return NULL;
    }

    simsimd_kernel_punned_t metric = NULL;
    simsimd_capability_t capability = simsimd_cap_serial_k;
    simsimd_find_kernel_punned(metric_kind, datatype, static_capabilities, simsimd_cap_any_k, &metric, &capability);
    if (metric == NULL) {
        PyErr_SetString(PyExc_LookupError, "No such metric");
        return NULL;
    }

    return PyLong_FromUnsignedLongLong((unsigned long long)metric);
}

static char const doc_cdist[] = //
    "Compute pairwise distances between two sets of input matrices.\n"
    "\n"
    "Args:\n"
    "    a (NDArray): First matrix.\n"
    "    b (NDArray): Second matrix.\n"
    "    metric (str, optional): Distance metric to use (e.g., 'sqeuclidean', 'cosine').\n"
    "    out (NDArray, optional): Output matrix to store the result.\n"
<<<<<<< HEAD
    "    dtype (Union[IntegralType, FloatType, ComplexType], optional): Override the presumed input type.\n"
    "    out_dtype (Union[FloatType, ComplexType], optional): Result type, default is 'float64'.\n"
    "\n"
=======
    "    dtype (Union[IntegralType, FloatType, ComplexType], optional): Override the presumed input type name.\n"
    "    out_dtype (Union[FloatType, ComplexType], optional): Result type, default is 'float64'.\n\n"
>>>>>>> f333bb5e
    "    threads (int, optional): Number of threads to use (default is 1).\n"
    "Returns:\n"
    "    DistancesTensor: Pairwise distances between all inputs.\n"
    "\n"
    "Equivalent to: `scipy.spatial.distance.cdist`.\n"
    "Signature:\n"
    "    >>> def cdist(a, b, /, metric, *, dtype, out, out_dtype, threads) -> Optional[DistancesTensor]: ...";

static PyObject *api_cdist( //
    PyObject *self, PyObject *const *args, Py_ssize_t const positional_args_count, PyObject *args_names_tuple) {

    // This function accepts up to 7 arguments - more than SciPy:
    // https://docs.scipy.org/doc/scipy/reference/generated/scipy.spatial.distance.cdist.html
    PyObject *a_obj = NULL;         // Required object, positional-only
    PyObject *b_obj = NULL;         // Required object, positional-only
    PyObject *metric_obj = NULL;    // Optional string, "metric" keyword or positional
    PyObject *out_obj = NULL;       // Optional object, "out" keyword-only
    PyObject *dtype_obj = NULL;     // Optional string, "dtype" keyword-only
    PyObject *out_dtype_obj = NULL; // Optional string, "out_dtype" keyword-only
    PyObject *threads_obj = NULL;   // Optional integer, "threads" keyword-only

    // Once parsed, the arguments will be stored in these variables:
    unsigned long long threads = 1;
    char const *dtype_str = NULL, *out_dtype_str = NULL;
    simsimd_datatype_t dtype = simsimd_datatype_unknown_k, out_dtype = simsimd_datatype_unknown_k;

    /// Same default as in SciPy:
    /// https://docs.scipy.org/doc/scipy-1.11.4/reference/generated/scipy.spatial.distance.cdist.html
    simsimd_metric_kind_t metric_kind = simsimd_metric_euclidean_k;
    char const *metric_str = NULL;

    // Parse the arguments
    Py_ssize_t const args_names_count = args_names_tuple ? PyTuple_Size(args_names_tuple) : 0;
    Py_ssize_t const args_count = positional_args_count + args_names_count;
    if (args_count < 2 || args_count > 7) {
        PyErr_Format(PyExc_TypeError, "Function expects 2-7 arguments, got %zd", args_count);
        return NULL;
    }
    if (positional_args_count > 3) {
        PyErr_Format(PyExc_TypeError, "Only first 3 arguments can be positional, received %zd", positional_args_count);
        return NULL;
    }

    // Positional-only arguments (first and second matrix)
    a_obj = args[0];
    b_obj = args[1];

    // Positional or keyword arguments (metric)
    if (positional_args_count == 3) metric_obj = args[2];

    // The rest of the arguments must be checked in the keyword dictionary:
    for (Py_ssize_t args_names_tuple_progress = 0, args_progress = positional_args_count;
         args_names_tuple_progress < args_names_count; ++args_progress, ++args_names_tuple_progress) {
        PyObject *const key = PyTuple_GetItem(args_names_tuple, args_names_tuple_progress);
        PyObject *const value = args[args_progress];
        if (PyUnicode_CompareWithASCIIString(key, "dtype") == 0 && !dtype_obj) { dtype_obj = value; }
        else if (PyUnicode_CompareWithASCIIString(key, "out") == 0 && !out_obj) { out_obj = value; }
        else if (PyUnicode_CompareWithASCIIString(key, "out_dtype") == 0 && !out_dtype_obj) { out_dtype_obj = value; }
        else if (PyUnicode_CompareWithASCIIString(key, "threads") == 0 && !threads_obj) { threads_obj = value; }
        else if (PyUnicode_CompareWithASCIIString(key, "metric") == 0 && !metric_obj) { metric_obj = value; }
        else {
            PyErr_Format(PyExc_TypeError, "Got unexpected keyword argument: %S", key);
            return NULL;
        }
    }

    // Convert `metric_obj` to `metric_str` and to `metric_kind`
    if (metric_obj) {
        metric_str = PyUnicode_AsUTF8(metric_obj);
        if (!metric_str && PyErr_Occurred()) {
            PyErr_SetString(PyExc_TypeError, "Expected 'metric' to be a string");
            return NULL;
        }
        metric_kind = python_string_to_metric_kind(metric_str);
        if (metric_kind == simsimd_metric_unknown_k) {
            PyErr_SetString(PyExc_LookupError, "Unsupported metric");
            return NULL;
        }
    }

    // Convert `threads_obj` to `threads` integer
    if (threads_obj) threads = PyLong_AsSize_t(threads_obj);
    if (PyErr_Occurred()) {
        PyErr_SetString(PyExc_TypeError, "Expected 'threads' to be an unsigned integer");
        return NULL;
    }

    // Convert `dtype_obj` to `dtype_str` and to `dtype`
    if (dtype_obj) {
        dtype_str = PyUnicode_AsUTF8(dtype_obj);
        if (!dtype_str && PyErr_Occurred()) {
            PyErr_SetString(PyExc_TypeError, "Expected 'dtype' to be a string");
            return NULL;
        }
        dtype = python_string_to_datatype(dtype_str);
        if (dtype == simsimd_datatype_unknown_k) {
            PyErr_SetString(PyExc_ValueError, "Unsupported 'dtype'");
            return NULL;
        }
    }

    // Convert `out_dtype_obj` to `out_dtype_str` and to `out_dtype`
    if (out_dtype_obj) {
        out_dtype_str = PyUnicode_AsUTF8(out_dtype_obj);
        if (!out_dtype_str && PyErr_Occurred()) {
            PyErr_SetString(PyExc_TypeError, "Expected 'out_dtype' to be a string");
            return NULL;
        }
        out_dtype = python_string_to_datatype(out_dtype_str);
        if (out_dtype == simsimd_datatype_unknown_k) {
            PyErr_SetString(PyExc_ValueError, "Unsupported 'out_dtype'");
            return NULL;
        }
    }

    return implement_cdist(a_obj, b_obj, out_obj, metric_kind, threads, dtype, out_dtype);
}

static char const doc_l2_pointer[] = "Get (int) pointer to the `simsimd.l2` kernel.";
static PyObject *api_l2_pointer(PyObject *self, PyObject *dtype_obj) {
    return implement_pointer_access(simsimd_metric_l2_k, dtype_obj);
}
static char const doc_l2sq_pointer[] = "Get (int) pointer to the `simsimd.l2sq` kernel.";
static PyObject *api_l2sq_pointer(PyObject *self, PyObject *dtype_obj) {
    return implement_pointer_access(simsimd_metric_l2sq_k, dtype_obj);
}
static char const doc_cos_pointer[] = "Get (int) pointer to the `simsimd.cos` kernel.";
static PyObject *api_cos_pointer(PyObject *self, PyObject *dtype_obj) {
    return implement_pointer_access(simsimd_metric_cos_k, dtype_obj);
}
static char const doc_dot_pointer[] = "Get (int) pointer to the `simsimd.dot` kernel.";
static PyObject *api_dot_pointer(PyObject *self, PyObject *dtype_obj) {
    return implement_pointer_access(simsimd_metric_dot_k, dtype_obj);
}
static char const doc_vdot_pointer[] = "Get (int) pointer to the `simsimd.vdot` kernel.";
static PyObject *api_vdot_pointer(PyObject *self, PyObject *dtype_obj) {
    return implement_pointer_access(simsimd_metric_vdot_k, dtype_obj);
}
static char const doc_kl_pointer[] = "Get (int) pointer to the `simsimd.kl` kernel.";
static PyObject *api_kl_pointer(PyObject *self, PyObject *dtype_obj) {
    return implement_pointer_access(simsimd_metric_kl_k, dtype_obj);
}
static char const doc_js_pointer[] = "Get (int) pointer to the `simsimd.js` kernel.";
static PyObject *api_js_pointer(PyObject *self, PyObject *dtype_obj) {
    return implement_pointer_access(simsimd_metric_js_k, dtype_obj);
}
static char const doc_hamming_pointer[] = "Get (int) pointer to the `simsimd.hamming` kernel.";
static PyObject *api_hamming_pointer(PyObject *self, PyObject *dtype_obj) {
    return implement_pointer_access(simsimd_metric_hamming_k, dtype_obj);
}
static char const doc_jaccard_pointer[] = "Get (int) pointer to the `simsimd.jaccard` kernel.";
static PyObject *api_jaccard_pointer(PyObject *self, PyObject *dtype_obj) {
    return implement_pointer_access(simsimd_metric_jaccard_k, dtype_obj);
}

static char const doc_l2[] = //
    "Compute Euclidean (L2) distances between two matrices.\n"
    "\n"
    "Args:\n"
    "    a (NDArray): First matrix or vector.\n"
    "    b (NDArray): Second matrix or vector.\n"
    "    dtype (Union[IntegralType, FloatType], optional): Override the presumed input type name.\n"
    "    out (NDArray, optional): Vector for resulting distances. Allocates a new tensor by default.\n"
    "    out_dtype (FloatType, optional): Result type, default is 'float64'.\n"
    "Returns:\n"
    "    DistancesTensor: The distances if `out` is not provided.\n"
    "    None: If `out` is provided. Operation will per performed in-place.\n"
    "\n"
    "Equivalent to: `scipy.spatial.distance.euclidean`.\n"
    "Signature:\n"
    "    >>> def euclidean(a, b, /, dtype, *, out, out_dtype) -> Optional[DistancesTensor]: ...";

static PyObject *api_l2(PyObject *self, PyObject *const *args, Py_ssize_t const positional_args_count,
                        PyObject *args_names_tuple) {
    return implement_dense_metric(simsimd_metric_l2_k, args, positional_args_count, args_names_tuple);
}

static char const doc_l2sq[] = //
    "Compute squared Euclidean (L2) distances between two matrices.\n"
    "\n"
    "Args:\n"
    "    a (NDArray): First matrix or vector.\n"
    "    b (NDArray): Second matrix or vector.\n"
    "    dtype (Union[IntegralType, FloatType], optional): Override the presumed input type name.\n"
    "    out (NDArray, optional): Vector for resulting distances. Allocates a new tensor by default.\n"
    "    out_dtype (FloatType, optional): Result type, default is 'float64'.\n"
    "Returns:\n"
    "    DistancesTensor: The distances if `out` is not provided.\n"
    "    None: If `out` is provided. Operation will per performed in-place.\n"
    "\n"
    "Equivalent to: `scipy.spatial.distance.sqeuclidean`.\n"
    "Signature:\n"
    "    >>> def sqeuclidean(a, b, /, dtype, *, out, out_dtype) -> Optional[DistancesTensor]: ...";

static PyObject *api_l2sq(PyObject *self, PyObject *const *args, Py_ssize_t const positional_args_count,
                          PyObject *args_names_tuple) {
    return implement_dense_metric(simsimd_metric_l2sq_k, args, positional_args_count, args_names_tuple);
}

static char const doc_cos[] = //
    "Compute cosine (angular) distances between two matrices.\n"
    "\n"
    "Args:\n"
    "    a (NDArray): First matrix or vector.\n"
    "    b (NDArray): Second matrix or vector.\n"
    "    dtype (Union[IntegralType, FloatType], optional): Override the presumed input type name.\n"
    "    out (NDArray, optional): Vector for resulting distances. Allocates a new tensor by default.\n"
    "    out_dtype (FloatType, optional): Result type, default is 'float64'.\n"
    "Returns:\n"
    "    DistancesTensor: The distances if `out` is not provided.\n"
    "    None: If `out` is provided. Operation will per performed in-place.\n"
    "\n"
    "Equivalent to: `scipy.spatial.distance.cosine`.\n"
    "Signature:\n"
    "    >>> def cosine(a, b, /, dtype, *, out, out_dtype) -> Optional[DistancesTensor]: ...";

static PyObject *api_cos(PyObject *self, PyObject *const *args, Py_ssize_t const positional_args_count,
                         PyObject *args_names_tuple) {
    return implement_dense_metric(simsimd_metric_cos_k, args, positional_args_count, args_names_tuple);
}

static char const doc_dot[] = //
    "Compute the inner (dot) product between two matrices (real or complex).\n"
    "\n"
    "Args:\n"
    "    a (NDArray): First matrix or vector.\n"
    "    b (NDArray): Second matrix or vector.\n"
    "    dtype (Union[IntegralType, FloatType, ComplexType], optional): Override the presumed input type name.\n"
    "    out (NDArray, optional): Vector for resulting distances. Allocates a new tensor by default.\n"
    "    out_dtype (Union[FloatType, ComplexType], optional): Result type, default is 'float64'.\n"
    "Returns:\n"
    "    DistancesTensor: The distances if `out` is not provided.\n"
    "    None: If `out` is provided. Operation will per performed in-place.\n"
    "\n"
    "Equivalent to: `numpy.inner`.\n"
    "Signature:\n"
    "    >>> def dot(a, b, /, dtype, *, out, out_dtype) -> Optional[DistancesTensor]: ...";

static PyObject *api_dot(PyObject *self, PyObject *const *args, Py_ssize_t const positional_args_count,
                         PyObject *args_names_tuple) {
    return implement_dense_metric(simsimd_metric_dot_k, args, positional_args_count, args_names_tuple);
}

static char const doc_vdot[] = //
    "Compute the conjugate dot product between two complex matrices.\n"
    "\n"
    "Args:\n"
    "    a (NDArray): First complex matrix or vector.\n"
    "    b (NDArray): Second complex matrix or vector.\n"
    "    dtype (ComplexType, optional): Override the presumed input type name.\n"
    "    out (NDArray, optional): Vector for resulting distances. Allocates a new tensor by default.\n"
    "    out_dtype (Union[ComplexType], optional): Result type, default is 'float64'.\n"
    "Returns:\n"
    "    DistancesTensor: The distances if `out` is not provided.\n"
    "    None: If `out` is provided. Operation will per performed in-place.\n"
    "\n"
    "Equivalent to: `numpy.vdot`.\n"
    "Signature:\n"
    "    >>> def vdot(a, b, /, dtype, *, out, out_dtype) -> Optional[DistancesTensor]: ...";

static PyObject *api_vdot(PyObject *self, PyObject *const *args, Py_ssize_t const positional_args_count,
                          PyObject *args_names_tuple) {
    return implement_dense_metric(simsimd_metric_vdot_k, args, positional_args_count, args_names_tuple);
}

static char const doc_kl[] = //
    "Compute Kullback-Leibler divergences between two matrices.\n"
    "\n"
    "Args:\n"
    "    a (NDArray): First floating-point matrix or vector.\n"
    "    b (NDArray): Second floating-point matrix or vector.\n"
    "    dtype (FloatType, optional): Override the presumed input type name.\n"
    "    out (NDArray, optional): Vector for resulting distances. Allocates a new tensor by default.\n"
    "    out_dtype (FloatType, optional): Result type, default is 'float64'.\n"
    "Returns:\n"
    "    DistancesTensor: The distances if `out` is not provided.\n"
    "    None: If `out` is provided. Operation will per performed in-place.\n"
    "\n"
    "Equivalent to: `scipy.special.kl_div`.\n"
    "Signature:\n"
    "    >>> def kl(a, b, /, dtype, *, out, out_dtype) -> Optional[DistancesTensor]: ...";

static PyObject *api_kl(PyObject *self, PyObject *const *args, Py_ssize_t const positional_args_count,
                        PyObject *args_names_tuple) {
    return implement_dense_metric(simsimd_metric_kl_k, args, positional_args_count, args_names_tuple);
}

static char const doc_js[] = //
    "Compute Jensen-Shannon divergences between two matrices.\n"
    "\n"
    "Args:\n"
    "    a (NDArray): First floating-point matrix or vector.\n"
    "    b (NDArray): Second floating-point matrix or vector.\n"
    "    dtype (Union[IntegralType, FloatType], optional): Override the presumed input type name.\n"
    "    out (NDArray, optional): Vector for resulting distances. Allocates a new tensor by default.\n"
    "    out_dtype (FloatType, optional): Result type, default is 'float64'.\n"
    "Returns:\n"
    "    DistancesTensor: The distances if `out` is not provided.\n"
    "    None: If `out` is provided. Operation will per performed in-place.\n"
    "\n"
    "Equivalent to: `scipy.spatial.distance.jensenshannon`.\n"
    "Signature:\n"
    "    >>> def kl(a, b, /, dtype, *, out, out_dtype) -> Optional[DistancesTensor]: ...";

static PyObject *api_js(PyObject *self, PyObject *const *args, Py_ssize_t const positional_args_count,
                        PyObject *args_names_tuple) {
    return implement_dense_metric(simsimd_metric_js_k, args, positional_args_count, args_names_tuple);
}

static char const doc_hamming[] = //
    "Compute Hamming distances between two matrices.\n"
    "\n"
    "Args:\n"
    "    a (NDArray): First binary matrix or vector.\n"
    "    b (NDArray): Second binary matrix or vector.\n"
    "    dtype (IntegralType, optional): Override the presumed input type name.\n"
    "    out (NDArray, optional): Vector for resulting distances. Allocates a new tensor by default.\n"
    "    out_dtype (FloatType, optional): Result type, default is 'float64'.\n"
    "Returns:\n"
    "    DistancesTensor: The distances if `out` is not provided.\n"
    "    None: If `out` is provided. Operation will per performed in-place.\n"
    "\n"
    "Similar to: `scipy.spatial.distance.hamming`.\n"
    "Signature:\n"
    "    >>> def hamming(a, b, /, dtype, *, out, out_dtype) -> Optional[DistancesTensor]: ...";

static PyObject *api_hamming(PyObject *self, PyObject *const *args, Py_ssize_t const positional_args_count,
                             PyObject *args_names_tuple) {
    return implement_dense_metric(simsimd_metric_hamming_k, args, positional_args_count, args_names_tuple);
}

static char const doc_jaccard[] = //
    "Compute Jaccard distances (bitwise Tanimoto) between two matrices.\n"
    "\n"
    "Args:\n"
    "    a (NDArray): First binary matrix or vector.\n"
    "    b (NDArray): Second binary matrix or vector.\n"
    "    dtype (IntegralType, optional): Override the presumed input type name.\n"
    "    out (NDArray, optional): Vector for resulting distances. Allocates a new tensor by default.\n"
    "    out_dtype (FloatType, optional): Result type, default is 'float64'.\n"
    "Returns:\n"
    "    DistancesTensor: The distances if `out` is not provided.\n"
    "    None: If `out` is provided. Operation will per performed in-place.\n"
    "\n"
    "Similar to: `scipy.spatial.distance.jaccard`.\n"
    "Signature:\n"
    "    >>> def jaccard(a, b, /, dtype, *, out, out_dtype) -> Optional[DistancesTensor]: ...";

static PyObject *api_jaccard(PyObject *self, PyObject *const *args, Py_ssize_t const positional_args_count,
                             PyObject *args_names_tuple) {
    return implement_dense_metric(simsimd_metric_jaccard_k, args, positional_args_count, args_names_tuple);
}

static char const doc_bilinear[] = //
    "Compute the bilinear form between two vectors given a metric tensor.\n"
    "\n"
    "Args:\n"
    "    a (NDArray): First vector.\n"
    "    b (NDArray): Second vector.\n"
    "    metric_tensor (NDArray): The metric tensor defining the bilinear form.\n"
<<<<<<< HEAD
    "    dtype (FloatType, optional): Override the presumed input type.\n"
=======
    "    dtype (FloatType, optional): Override the presumed input type name.\n\n"
>>>>>>> f333bb5e
    "Returns:\n"
    "    float: The bilinear form.\n"
    "\n"
    "Equivalent to: `numpy.dot` with a metric tensor.\n"
    "Signature:\n"
    "    >>> def bilinear(a, b, metric_tensor, /, dtype) -> float: ...";

static PyObject *api_bilinear(PyObject *self, PyObject *const *args, Py_ssize_t const positional_args_count,
                              PyObject *args_names_tuple) {
    return implement_curved_metric(simsimd_metric_bilinear_k, args, positional_args_count, args_names_tuple);
}

static char const doc_mahalanobis[] = //
    "Compute the Mahalanobis distance between two vectors given an inverse covariance matrix.\n"
    "\n"
    "Args:\n"
    "    a (NDArray): First vector.\n"
    "    b (NDArray): Second vector.\n"
    "    inverse_covariance (NDArray): The inverse of the covariance matrix.\n"
<<<<<<< HEAD
    "    dtype (FloatType, optional): Override the presumed input type.\n"
=======
    "    dtype (FloatType, optional): Override the presumed input type name.\n\n"
>>>>>>> f333bb5e
    "Returns:\n"
    "    float: The Mahalanobis distance.\n"
    "\n"
    "Equivalent to: `scipy.spatial.distance.mahalanobis`.\n"
    "Signature:\n"
    "    >>> def mahalanobis(a, b, inverse_covariance, /, dtype) -> float: ...";

static PyObject *api_mahalanobis(PyObject *self, PyObject *const *args, Py_ssize_t const positional_args_count,
                                 PyObject *args_names_tuple) {
    return implement_curved_metric(simsimd_metric_mahalanobis_k, args, positional_args_count, args_names_tuple);
}

static char const doc_intersect[] = //
    "Compute the intersection of two sorted integer arrays.\n"
    "\n"
    "Args:\n"
    "    a (NDArray): First sorted integer array.\n"
    "    b (NDArray): Second sorted integer array.\n"
    "Returns:\n"
    "    float: The number of intersecting elements.\n"
    "\n"
    "Similar to: `numpy.intersect1d`."
    "Signature:\n"
    "    >>> def intersect(a, b, /) -> float: ...";

static PyObject *api_intersect(PyObject *self, PyObject *const *args, Py_ssize_t nargs) {
    return implement_sparse_metric(simsimd_metric_intersect_k, args, nargs);
}

static char const doc_scale[] = //
    "Scale and Shift an input vectors.\n"
    "\n"
    "Args:\n"
<<<<<<< HEAD
    "    a (NDArray): Vector.\n"
    "    dtype (Union[IntegralType, FloatType], optional): Override the presumed numeric type.\n"
=======
    "    a (NDArray): First vector.\n"
    "    b (NDArray): Second vector.\n"
    "    c (NDArray): Third vector.\n"
    "    dtype (Union[IntegralType, FloatType], optional): Override the presumed numeric type name.\n"
>>>>>>> f333bb5e
    "    alpha (float, optional): First scale, 1.0 by default.\n"
    "    beta (float, optional): Shift, 0.0 by default.\n"
    "    out (NDArray, optional): Vector for resulting distances.\n"
    "Returns:\n"
    "    DistancesTensor: The distances if `out` is not provided.\n"
    "    None: If `out` is provided. Operation will per performed in-place.\n"
    "\n"
    "Equivalent to: `alpha * a + beta`.\n"
    "Signature:\n"
    "    >>> def scale(a, /, dtype, *, alpha, beta, out) -> Optional[DistancesTensor]: ...";

static PyObject *api_scale(PyObject *self, PyObject *const *args, Py_ssize_t const positional_args_count,
                           PyObject *args_names_tuple) {

    PyObject *return_obj = NULL;

    // This function accepts up to 5 arguments:
    PyObject *a_obj = NULL;     // Required object, positional-only
    PyObject *dtype_obj = NULL; // Optional object, "dtype" keyword or positional
    PyObject *out_obj = NULL;   // Optional object, "out" keyword-only
    PyObject *alpha_obj = NULL; // Optional object, "alpha" keyword-only
    PyObject *beta_obj = NULL;  // Optional object, "beta" keyword-only

    // Once parsed, the arguments will be stored in these variables:
    char const *dtype_str = NULL;
    simsimd_datatype_t dtype = simsimd_datatype_unknown_k;
    simsimd_distance_t alpha = 1, beta = 0;

    Py_buffer a_buffer, out_buffer;
    VectorOrRowsArgument a_parsed, out_parsed;
    memset(&a_buffer, 0, sizeof(Py_buffer));
    memset(&out_buffer, 0, sizeof(Py_buffer));

    Py_ssize_t const args_names_count = args_names_tuple ? PyTuple_Size(args_names_tuple) : 0;
    Py_ssize_t const args_count = positional_args_count + args_names_count;
    if (args_count < 2 || args_count > 5) {
        PyErr_Format(PyExc_TypeError, "Function expects 2-5 arguments, got %zd", args_count);
        return NULL;
    }
    if (positional_args_count > 2) {
        PyErr_Format(PyExc_TypeError, "Only first 2 arguments can be positional, received %zd", positional_args_count);
        return NULL;
    }

    // Positional-only arguments (first matrix)
    a_obj = args[0];

    // Positional or keyword arguments (dtype)
    if (positional_args_count == 2) dtype_obj = args[1];

    // The rest of the arguments must be checked in the keyword dictionary:
    for (Py_ssize_t args_names_tuple_progress = 0, args_progress = positional_args_count;
         args_names_tuple_progress < args_names_count; ++args_progress, ++args_names_tuple_progress) {
        PyObject *const key = PyTuple_GetItem(args_names_tuple, args_names_tuple_progress);
        PyObject *const value = args[args_progress];
        if (PyUnicode_CompareWithASCIIString(key, "dtype") == 0 && !dtype_obj) { dtype_obj = value; }
        else if (PyUnicode_CompareWithASCIIString(key, "out") == 0 && !out_obj) { out_obj = value; }
        else if (PyUnicode_CompareWithASCIIString(key, "alpha") == 0 && !alpha_obj) { alpha_obj = value; }
        else if (PyUnicode_CompareWithASCIIString(key, "beta") == 0 && !beta_obj) { beta_obj = value; }
        else {
            PyErr_Format(PyExc_TypeError, "Got unexpected keyword argument: %S", key);
            return NULL;
        }
    }

    // Convert `dtype_obj` to `dtype_str` and to `dtype`
    if (dtype_obj) {
        dtype_str = PyUnicode_AsUTF8(dtype_obj);
        if (!dtype_str && PyErr_Occurred()) {
            PyErr_SetString(PyExc_TypeError, "Expected 'dtype' to be a string");
            return NULL;
        }
        dtype = python_string_to_datatype(dtype_str);
        if (dtype == simsimd_datatype_unknown_k) {
            PyErr_SetString(PyExc_ValueError, "Unsupported 'dtype'");
            return NULL;
        }
    }

    // Convert `alpha_obj` to `alpha` and `beta_obj` to `beta`
    if (alpha_obj) alpha = PyFloat_AsDouble(alpha_obj);
    if (beta_obj) beta = PyFloat_AsDouble(beta_obj);
    if (PyErr_Occurred()) {
        PyErr_SetString(PyExc_TypeError, "Expected 'alpha' and 'beta' to be a float");
        return NULL;
    }

    // Convert `a_obj` to `a_buffer` and to `a_parsed`.
    if (!parse_rows(a_obj, &a_buffer, &a_parsed)) return NULL;
    if (out_obj && !parse_rows(out_obj, &out_buffer, &out_parsed)) return NULL;

    // Check dimensions
    if (a_parsed.rank != 1 || (out_obj && out_parsed.rank != 1)) {
        PyErr_SetString(PyExc_ValueError, "All tensors must be vectors");
        goto cleanup;
    }
    if (out_obj && a_parsed.dimensions != out_parsed.dimensions) {
        PyErr_SetString(PyExc_ValueError, "Vector dimensions don't match");
        goto cleanup;
    }

    // Check data types
    if (a_parsed.datatype == simsimd_datatype_unknown_k ||
        (out_obj && out_parsed.datatype == simsimd_datatype_unknown_k)) {
        PyErr_SetString(PyExc_TypeError,
                        "Input tensors must have matching datatypes, check with `X.__array_interface__`");
        goto cleanup;
    }
    if (dtype == simsimd_datatype_unknown_k) dtype = a_parsed.datatype;

    // Look up the metric and the capability
    simsimd_kernel_scale_punned_t metric = NULL;
    simsimd_capability_t capability = simsimd_cap_serial_k;
<<<<<<< HEAD
    simsimd_metric_kind_t const metric_kind = simsimd_metric_scale_k;
    simsimd_find_metric_punned(metric_kind, dtype, static_capabilities, simsimd_cap_any_k,
                               (simsimd_metric_punned_t *)&metric, &capability);
=======
    simsimd_metric_kind_t const metric_kind = simsimd_metric_fma_k;
    simsimd_find_kernel_punned(metric_kind, dtype, static_capabilities, simsimd_cap_any_k,
                               (simsimd_kernel_punned_t *)&metric, &capability);
>>>>>>> f333bb5e
    if (!metric) {
        PyErr_Format( //
            PyExc_LookupError,
            "Unsupported metric '%c' and datatype combination across vectors ('%s'/'%s') and "
            "`dtype` override ('%s'/'%s')",
            metric_kind,                                                                             //
            a_buffer.format ? a_buffer.format : "nil", datatype_to_python_string(a_parsed.datatype), //
            dtype_str ? dtype_str : "nil", datatype_to_python_string(dtype));
        goto cleanup;
    }

    char *out_buffer_start = NULL;
    size_t out_buffer_stride_bytes = 0;

    // Allocate the output matrix if it wasn't provided
    if (!out_obj) {
        DistancesTensor *out_buffer_obj =
            PyObject_NewVar(DistancesTensor, &DistancesTensorType, a_parsed.dimensions * bytes_per_datatype(dtype));
        if (!out_buffer_obj) {
            PyErr_NoMemory();
            goto cleanup;
        }

        // Initialize the object
        out_buffer_obj->datatype = dtype;
        out_buffer_obj->dimensions = 1;
        out_buffer_obj->shape[0] = a_parsed.dimensions;
        out_buffer_obj->shape[1] = 1;
        out_buffer_obj->strides[0] = bytes_per_datatype(dtype);
        out_buffer_obj->strides[1] = 0;
        return_obj = (PyObject *)out_buffer_obj;
        out_buffer_start = (char *)&out_buffer_obj->start[0];
        out_buffer_stride_bytes = out_buffer_obj->strides[0];
    }
    else {
        out_buffer_start = (char *)&out_parsed.start[0];
        out_buffer_stride_bytes = out_buffer.strides[0];
        //? Logic suggests to return `None` in in-place mode...
        //? SciPy decided differently.
        return_obj = Py_None;
    }

    metric(a_parsed.start, a_parsed.dimensions, alpha, beta, out_buffer_start);
cleanup:
    PyBuffer_Release(&a_buffer);
    PyBuffer_Release(&out_buffer);
    return return_obj;
}

static char const doc_sum[] = //
    "Element-wise Sum of 2 input vectors.\n"
    "\n"
    "Args:\n"
    "    a (NDArray): First vector.\n"
    "    b (NDArray): Second vector.\n"
<<<<<<< HEAD
    "    dtype (Union[IntegralType, FloatType], optional): Override the presumed numeric type.\n"
    "    out (NDArray, optional): Vector for resulting distances.\n"
=======
    "    dtype (Union[IntegralType, FloatType], optional): Override the presumed numeric type name.\n"
    "    alpha (float, optional): First scale, 1.0 by default.\n"
    "    beta (float, optional): Second scale, 1.0 by default.\n"
    "    out (NDArray, optional): Vector for resulting distances.\n\n"
>>>>>>> f333bb5e
    "Returns:\n"
    "    DistancesTensor: The distances if `out` is not provided.\n"
    "    None: If `out` is provided. Operation will per performed in-place.\n"
    "\n"
    "Equivalent to: `a + b`.\n"
    "Signature:\n"
    "    >>> def sum(a, b, /, dtype, *, out) -> Optional[DistancesTensor]: ...";

static PyObject *api_sum(PyObject *self, PyObject *const *args, Py_ssize_t const positional_args_count,
                         PyObject *args_names_tuple) {

    PyObject *return_obj = NULL;

    // This function accepts up to 4 arguments:
    PyObject *a_obj = NULL;     // Required object, positional-only
    PyObject *b_obj = NULL;     // Required object, positional-only
    PyObject *dtype_obj = NULL; // Optional object, "dtype" keyword or positional
    PyObject *out_obj = NULL;   // Optional object, "out" keyword-only

    // Once parsed, the arguments will be stored in these variables:
    char const *dtype_str = NULL;
    simsimd_datatype_t dtype = simsimd_datatype_unknown_k;

    Py_buffer a_buffer, b_buffer, out_buffer;
    VectorOrRowsArgument a_parsed, b_parsed, out_parsed;
    memset(&a_buffer, 0, sizeof(Py_buffer));
    memset(&b_buffer, 0, sizeof(Py_buffer));
    memset(&out_buffer, 0, sizeof(Py_buffer));

    Py_ssize_t const args_names_count = args_names_tuple ? PyTuple_Size(args_names_tuple) : 0;
    Py_ssize_t const args_count = positional_args_count + args_names_count;
    if (args_count < 2 || args_count > 4) {
        PyErr_Format(PyExc_TypeError, "Function expects 2-4 arguments, got %zd", args_count);
        return NULL;
    }
    if (positional_args_count > 3) {
        PyErr_Format(PyExc_TypeError, "Only first 3 arguments can be positional, received %zd", positional_args_count);
        return NULL;
    }

    // Positional-only arguments (first and second matrix)
    a_obj = args[0];
    b_obj = args[1];

    // Positional or keyword arguments (dtype)
    if (positional_args_count == 3) dtype_obj = args[2];

    // The rest of the arguments must be checked in the keyword dictionary:
    for (Py_ssize_t args_names_tuple_progress = 0, args_progress = positional_args_count;
         args_names_tuple_progress < args_names_count; ++args_progress, ++args_names_tuple_progress) {
        PyObject *const key = PyTuple_GetItem(args_names_tuple, args_names_tuple_progress);
        PyObject *const value = args[args_progress];
        if (PyUnicode_CompareWithASCIIString(key, "dtype") == 0 && !dtype_obj) { dtype_obj = value; }
        else if (PyUnicode_CompareWithASCIIString(key, "out") == 0 && !out_obj) { out_obj = value; }
        else {
            PyErr_Format(PyExc_TypeError, "Got unexpected keyword argument: %S", key);
            return NULL;
        }
    }

    // Convert `dtype_obj` to `dtype_str` and to `dtype`
    if (dtype_obj) {
        dtype_str = PyUnicode_AsUTF8(dtype_obj);
        if (!dtype_str && PyErr_Occurred()) {
            PyErr_SetString(PyExc_TypeError, "Expected 'dtype' to be a string");
            return NULL;
        }
        dtype = python_string_to_datatype(dtype_str);
        if (dtype == simsimd_datatype_unknown_k) {
            PyErr_SetString(PyExc_ValueError, "Unsupported 'dtype'");
            return NULL;
        }
    }

    // Convert `a_obj` to `a_buffer` and to `a_parsed`. Same for `b_obj` and `out_obj`.
    if (!parse_rows(a_obj, &a_buffer, &a_parsed) || !parse_rows(b_obj, &b_buffer, &b_parsed)) return NULL;
    if (out_obj && !parse_rows(out_obj, &out_buffer, &out_parsed)) return NULL;

    // Check dimensions
    if (a_parsed.rank != 1 || b_parsed.rank != 1 || (out_obj && out_parsed.rank != 1)) {
        PyErr_SetString(PyExc_ValueError, "All tensors must be vectors");
        goto cleanup;
    }
    if (a_parsed.dimensions != b_parsed.dimensions || (out_obj && a_parsed.dimensions != out_parsed.dimensions)) {
        PyErr_SetString(PyExc_ValueError, "Vector dimensions don't match");
        goto cleanup;
    }

    // Check data types
    if (a_parsed.datatype != b_parsed.datatype || a_parsed.datatype == simsimd_datatype_unknown_k ||
        b_parsed.datatype == simsimd_datatype_unknown_k ||
        (out_obj && out_parsed.datatype == simsimd_datatype_unknown_k)) {
        PyErr_SetString(PyExc_TypeError,
                        "Input tensors must have matching datatypes, check with `X.__array_interface__`");
        goto cleanup;
    }
    if (dtype == simsimd_datatype_unknown_k) dtype = a_parsed.datatype;

    // Look up the metric and the capability
    simsimd_kernel_sum_punned_t metric = NULL;
    simsimd_capability_t capability = simsimd_cap_serial_k;
<<<<<<< HEAD
    simsimd_metric_kind_t const metric_kind = simsimd_metric_sum_k;
    simsimd_find_metric_punned(metric_kind, dtype, static_capabilities, simsimd_cap_any_k,
                               (simsimd_metric_punned_t *)&metric, &capability);
=======
    simsimd_metric_kind_t const metric_kind = simsimd_metric_wsum_k;
    simsimd_find_kernel_punned(metric_kind, dtype, static_capabilities, simsimd_cap_any_k,
                               (simsimd_kernel_punned_t *)&metric, &capability);
>>>>>>> f333bb5e
    if (!metric) {
        PyErr_Format( //
            PyExc_LookupError,
            "Unsupported metric '%c' and datatype combination across vectors ('%s'/'%s') and "
            "`dtype` override ('%s'/'%s')",
            metric_kind,                                                                             //
            a_buffer.format ? a_buffer.format : "nil", datatype_to_python_string(a_parsed.datatype), //
            dtype_str ? dtype_str : "nil", datatype_to_python_string(dtype));
        goto cleanup;
    }

    char *out_buffer_start = NULL;
    size_t out_buffer_stride_bytes = 0;

    // Allocate the output matrix if it wasn't provided
    if (!out_obj) {
        DistancesTensor *out_buffer_obj =
            PyObject_NewVar(DistancesTensor, &DistancesTensorType, a_parsed.dimensions * bytes_per_datatype(dtype));
        if (!out_buffer_obj) {
            PyErr_NoMemory();
            goto cleanup;
        }

        // Initialize the object
        out_buffer_obj->datatype = dtype;
        out_buffer_obj->dimensions = 1;
        out_buffer_obj->shape[0] = a_parsed.dimensions;
        out_buffer_obj->shape[1] = 1;
        out_buffer_obj->strides[0] = bytes_per_datatype(dtype);
        out_buffer_obj->strides[1] = 0;
        return_obj = (PyObject *)out_buffer_obj;
        out_buffer_start = (char *)&out_buffer_obj->start[0];
        out_buffer_stride_bytes = out_buffer_obj->strides[0];
    }
    else {
        out_buffer_start = (char *)&out_parsed.start[0];
        out_buffer_stride_bytes = out_buffer.strides[0];
        //? Logic suggests to return `None` in in-place mode...
        //? SciPy decided differently.
        return_obj = Py_None;
    }

    metric(a_parsed.start, b_parsed.start, a_parsed.dimensions, out_buffer_start);
cleanup:
    PyBuffer_Release(&a_buffer);
    PyBuffer_Release(&b_buffer);
    PyBuffer_Release(&out_buffer);
    return return_obj;
}

static char const doc_wsum[] = //
    "Weighted Sum of 2 input vectors.\n"
    "\n"
    "Args:\n"
    "    a (NDArray): First vector.\n"
    "    b (NDArray): Second vector.\n"
    "    dtype (Union[IntegralType, FloatType], optional): Override the presumed numeric type.\n"
    "    alpha (float, optional): First scale, 1.0 by default.\n"
    "    beta (float, optional): Second scale, 1.0 by default.\n"
    "    out (NDArray, optional): Vector for resulting distances.\n"
    "Returns:\n"
    "    DistancesTensor: The distances if `out` is not provided.\n"
    "    None: If `out` is provided. Operation will per performed in-place.\n"
    "\n"
    "Equivalent to: `alpha * a + beta * b`.\n"
    "Signature:\n"
    "    >>> def wsum(a, b, /, dtype, *, alpha, beta, out) -> Optional[DistancesTensor]: ...";

static PyObject *api_wsum(PyObject *self, PyObject *const *args, Py_ssize_t const positional_args_count,
                          PyObject *args_names_tuple) {

    PyObject *return_obj = NULL;

    // This function accepts up to 6 arguments:
    PyObject *a_obj = NULL;     // Required object, positional-only
    PyObject *b_obj = NULL;     // Required object, positional-only
    PyObject *dtype_obj = NULL; // Optional object, "dtype" keyword or positional
    PyObject *out_obj = NULL;   // Optional object, "out" keyword-only
    PyObject *alpha_obj = NULL; // Optional object, "alpha" keyword-only
    PyObject *beta_obj = NULL;  // Optional object, "beta" keyword-only

    // Once parsed, the arguments will be stored in these variables:
    char const *dtype_str = NULL;
    simsimd_datatype_t dtype = simsimd_datatype_unknown_k;
    simsimd_distance_t alpha = 1, beta = 1;

    Py_buffer a_buffer, b_buffer, out_buffer;
    VectorOrRowsArgument a_parsed, b_parsed, out_parsed;
    memset(&a_buffer, 0, sizeof(Py_buffer));
    memset(&b_buffer, 0, sizeof(Py_buffer));
    memset(&out_buffer, 0, sizeof(Py_buffer));

    Py_ssize_t const args_names_count = args_names_tuple ? PyTuple_Size(args_names_tuple) : 0;
    Py_ssize_t const args_count = positional_args_count + args_names_count;
    if (args_count < 2 || args_count > 6) {
        PyErr_Format(PyExc_TypeError, "Function expects 2-6 arguments, got %zd", args_count);
        return NULL;
    }
    if (positional_args_count > 3) {
        PyErr_Format(PyExc_TypeError, "Only first 3 arguments can be positional, received %zd", positional_args_count);
        return NULL;
    }

    // Positional-only arguments (first and second matrix)
    a_obj = args[0];
    b_obj = args[1];

    // Positional or keyword arguments (dtype)
    if (positional_args_count == 3) dtype_obj = args[2];

    // The rest of the arguments must be checked in the keyword dictionary:
    for (Py_ssize_t args_names_tuple_progress = 0, args_progress = positional_args_count;
         args_names_tuple_progress < args_names_count; ++args_progress, ++args_names_tuple_progress) {
        PyObject *const key = PyTuple_GetItem(args_names_tuple, args_names_tuple_progress);
        PyObject *const value = args[args_progress];
        if (PyUnicode_CompareWithASCIIString(key, "dtype") == 0 && !dtype_obj) { dtype_obj = value; }
        else if (PyUnicode_CompareWithASCIIString(key, "out") == 0 && !out_obj) { out_obj = value; }
        else if (PyUnicode_CompareWithASCIIString(key, "alpha") == 0 && !alpha_obj) { alpha_obj = value; }
        else if (PyUnicode_CompareWithASCIIString(key, "beta") == 0 && !beta_obj) { beta_obj = value; }
        else {
            PyErr_Format(PyExc_TypeError, "Got unexpected keyword argument: %S", key);
            return NULL;
        }
    }

    // Convert `dtype_obj` to `dtype_str` and to `dtype`
    if (dtype_obj) {
        dtype_str = PyUnicode_AsUTF8(dtype_obj);
        if (!dtype_str && PyErr_Occurred()) {
            PyErr_SetString(PyExc_TypeError, "Expected 'dtype' to be a string");
            return NULL;
        }
        dtype = python_string_to_datatype(dtype_str);
        if (dtype == simsimd_datatype_unknown_k) {
            PyErr_SetString(PyExc_ValueError, "Unsupported 'dtype'");
            return NULL;
        }
    }

    // Convert `alpha_obj` to `alpha` and `beta_obj` to `beta`
    if (alpha_obj) alpha = PyFloat_AsDouble(alpha_obj);
    if (beta_obj) beta = PyFloat_AsDouble(beta_obj);
    if (PyErr_Occurred()) {
        PyErr_SetString(PyExc_TypeError, "Expected 'alpha' and 'beta' to be a float");
        return NULL;
    }

    // Convert `a_obj` to `a_buffer` and to `a_parsed`. Same for `b_obj` and `out_obj`.
    if (!parse_rows(a_obj, &a_buffer, &a_parsed) || !parse_rows(b_obj, &b_buffer, &b_parsed)) return NULL;
    if (out_obj && !parse_rows(out_obj, &out_buffer, &out_parsed)) return NULL;

    // Check dimensions
    if (a_parsed.rank != 1 || b_parsed.rank != 1 || (out_obj && out_parsed.rank != 1)) {
        PyErr_SetString(PyExc_ValueError, "All tensors must be vectors");
        goto cleanup;
    }
    if (a_parsed.dimensions != b_parsed.dimensions || (out_obj && a_parsed.dimensions != out_parsed.dimensions)) {
        PyErr_SetString(PyExc_ValueError, "Vector dimensions don't match");
        goto cleanup;
    }

    // Check data types
    if (a_parsed.datatype != b_parsed.datatype || a_parsed.datatype == simsimd_datatype_unknown_k ||
        b_parsed.datatype == simsimd_datatype_unknown_k ||
        (out_obj && out_parsed.datatype == simsimd_datatype_unknown_k)) {
        PyErr_SetString(PyExc_TypeError,
                        "Input tensors must have matching datatypes, check with `X.__array_interface__`");
        goto cleanup;
    }
    if (dtype == simsimd_datatype_unknown_k) dtype = a_parsed.datatype;

    // Look up the metric and the capability
    simsimd_kernel_wsum_punned_t metric = NULL;
    simsimd_capability_t capability = simsimd_cap_serial_k;
    simsimd_metric_kind_t const metric_kind = simsimd_metric_wsum_k;
    simsimd_find_metric_punned(metric_kind, dtype, static_capabilities, simsimd_cap_any_k,
                               (simsimd_metric_punned_t *)&metric, &capability);
    if (!metric) {
        PyErr_Format( //
            PyExc_LookupError,
            "Unsupported metric '%c' and datatype combination across vectors ('%s'/'%s') and "
            "`dtype` override ('%s'/'%s')",
            metric_kind,                                                                             //
            a_buffer.format ? a_buffer.format : "nil", datatype_to_python_string(a_parsed.datatype), //
            dtype_str ? dtype_str : "nil", datatype_to_python_string(dtype));
        goto cleanup;
    }

    char *out_buffer_start = NULL;
    size_t out_buffer_stride_bytes = 0;

    // Allocate the output matrix if it wasn't provided
    if (!out_obj) {
        DistancesTensor *out_buffer_obj =
            PyObject_NewVar(DistancesTensor, &DistancesTensorType, a_parsed.dimensions * bytes_per_datatype(dtype));
        if (!out_buffer_obj) {
            PyErr_NoMemory();
            goto cleanup;
        }

        // Initialize the object
        out_buffer_obj->datatype = dtype;
        out_buffer_obj->dimensions = 1;
        out_buffer_obj->shape[0] = a_parsed.dimensions;
        out_buffer_obj->shape[1] = 1;
        out_buffer_obj->strides[0] = bytes_per_datatype(dtype);
        out_buffer_obj->strides[1] = 0;
        return_obj = (PyObject *)out_buffer_obj;
        out_buffer_start = (char *)&out_buffer_obj->start[0];
        out_buffer_stride_bytes = out_buffer_obj->strides[0];
    }
    else {
        out_buffer_start = (char *)&out_parsed.start[0];
        out_buffer_stride_bytes = out_buffer.strides[0];
        //? Logic suggests to return `None` in in-place mode...
        //? SciPy decided differently.
        return_obj = Py_None;
    }

    metric(a_parsed.start, b_parsed.start, a_parsed.dimensions, alpha, beta, out_buffer_start);
cleanup:
    PyBuffer_Release(&a_buffer);
    PyBuffer_Release(&b_buffer);
    PyBuffer_Release(&out_buffer);
    return return_obj;
}

static char const doc_fma[] = //
    "Fused-Multiply-Add between 3 input vectors.\n"
    "\n"
    "Args:\n"
    "    a (NDArray): First vector.\n"
    "    b (NDArray): Second vector.\n"
    "    c (NDArray): Third vector.\n"
    "    dtype (Union[IntegralType, FloatType], optional): Override the presumed numeric type.\n"
    "    alpha (float, optional): First scale, 1.0 by default.\n"
    "    beta (float, optional): Second scale, 1.0 by default.\n"
    "    out (NDArray, optional): Vector for resulting distances.\n"
    "Returns:\n"
    "    DistancesTensor: The distances if `out` is not provided.\n"
    "    None: If `out` is provided. Operation will per performed in-place.\n"
    "\n"
    "Equivalent to: `alpha * a * b + beta * c`.\n"
    "Signature:\n"
    "    >>> def fma(a, b, c, /, dtype, *, alpha, beta, out) -> Optional[DistancesTensor]: ...";

static PyObject *api_fma(PyObject *self, PyObject *const *args, Py_ssize_t const positional_args_count,
                         PyObject *args_names_tuple) {

    PyObject *return_obj = NULL;

    // This function accepts up to 5 arguments:
    PyObject *a_obj = NULL;     // Required object, positional-only
    PyObject *b_obj = NULL;     // Required object, positional-only
    PyObject *c_obj = NULL;     // Required object, positional-only
    PyObject *dtype_obj = NULL; // Optional object, "dtype" keyword or positional
    PyObject *out_obj = NULL;   // Optional object, "out" keyword-only
    PyObject *alpha_obj = NULL; // Optional object, "alpha" keyword-only
    PyObject *beta_obj = NULL;  // Optional object, "beta" keyword-only

    // Once parsed, the arguments will be stored in these variables:
    char const *dtype_str = NULL;
    simsimd_datatype_t dtype = simsimd_datatype_unknown_k;
    simsimd_distance_t alpha = 1, beta = 1;

    Py_buffer a_buffer, b_buffer, c_buffer, out_buffer;
    VectorOrRowsArgument a_parsed, b_parsed, c_parsed, out_parsed;
    memset(&a_buffer, 0, sizeof(Py_buffer));
    memset(&b_buffer, 0, sizeof(Py_buffer));
    memset(&c_buffer, 0, sizeof(Py_buffer));
    memset(&out_buffer, 0, sizeof(Py_buffer));

    Py_ssize_t const args_names_count = args_names_tuple ? PyTuple_Size(args_names_tuple) : 0;
    Py_ssize_t const args_count = positional_args_count + args_names_count;
    if (args_count < 3 || args_count > 7) {
        PyErr_Format(PyExc_TypeError, "Function expects 3-7 arguments, got %zd", args_count);
        return NULL;
    }
    if (positional_args_count > 4) {
        PyErr_Format(PyExc_TypeError, "Only first 4 arguments can be positional, received %zd", positional_args_count);
        return NULL;
    }

    // Positional-only arguments (first and second matrix)
    a_obj = args[0];
    b_obj = args[1];
    c_obj = args[2];

    // Positional or keyword arguments (dtype)
    if (positional_args_count == 4) dtype_obj = args[3];

    // The rest of the arguments must be checked in the keyword dictionary:
    for (Py_ssize_t args_names_tuple_progress = 0, args_progress = positional_args_count;
         args_names_tuple_progress < args_names_count; ++args_progress, ++args_names_tuple_progress) {
        PyObject *const key = PyTuple_GetItem(args_names_tuple, args_names_tuple_progress);
        PyObject *const value = args[args_progress];
        if (PyUnicode_CompareWithASCIIString(key, "dtype") == 0 && !dtype_obj) { dtype_obj = value; }
        else if (PyUnicode_CompareWithASCIIString(key, "out") == 0 && !out_obj) { out_obj = value; }
        else if (PyUnicode_CompareWithASCIIString(key, "alpha") == 0 && !alpha_obj) { alpha_obj = value; }
        else if (PyUnicode_CompareWithASCIIString(key, "beta") == 0 && !beta_obj) { beta_obj = value; }
        else {
            PyErr_Format(PyExc_TypeError, "Got unexpected keyword argument: %S", key);
            return NULL;
        }
    }

    // Convert `dtype_obj` to `dtype_str` and to `dtype`
    if (dtype_obj) {
        dtype_str = PyUnicode_AsUTF8(dtype_obj);
        if (!dtype_str && PyErr_Occurred()) {
            PyErr_SetString(PyExc_TypeError, "Expected 'dtype' to be a string");
            return NULL;
        }
        dtype = python_string_to_datatype(dtype_str);
        if (dtype == simsimd_datatype_unknown_k) {
            PyErr_SetString(PyExc_ValueError, "Unsupported 'dtype'");
            return NULL;
        }
    }

    // Convert `alpha_obj` to `alpha` and `beta_obj` to `beta`
    if (alpha_obj) alpha = PyFloat_AsDouble(alpha_obj);
    if (beta_obj) beta = PyFloat_AsDouble(beta_obj);
    if (PyErr_Occurred()) {
        PyErr_SetString(PyExc_TypeError, "Expected 'alpha' and 'beta' to be a float");
        return NULL;
    }

    // Convert `a_obj` to `a_buffer` and to `a_parsed`. Same for `b_obj` and `out_obj`.
    if (!parse_rows(a_obj, &a_buffer, &a_parsed) || !parse_rows(b_obj, &b_buffer, &b_parsed) ||
        !parse_rows(c_obj, &c_buffer, &c_parsed))
        return NULL;
    if (out_obj && !parse_rows(out_obj, &out_buffer, &out_parsed)) return NULL;

    // Check dimensions
    if (a_parsed.rank != 1 || b_parsed.rank != 1 || c_parsed.rank != 1 || (out_obj && out_parsed.rank != 1)) {
        PyErr_SetString(PyExc_ValueError, "All tensors must be vectors");
        goto cleanup;
    }
    if (a_parsed.dimensions != b_parsed.dimensions || a_parsed.dimensions != c_parsed.dimensions ||
        (out_obj && a_parsed.dimensions != out_parsed.dimensions)) {
        PyErr_SetString(PyExc_ValueError, "Vector dimensions don't match");
        goto cleanup;
    }

    // Check data types
    if (a_parsed.datatype != b_parsed.datatype || a_parsed.datatype == simsimd_datatype_unknown_k ||
        b_parsed.datatype == simsimd_datatype_unknown_k || c_parsed.datatype == simsimd_datatype_unknown_k ||
        (out_obj && out_parsed.datatype == simsimd_datatype_unknown_k)) {
        PyErr_SetString(PyExc_TypeError,
                        "Input tensors must have matching datatypes, check with `X.__array_interface__`");
        goto cleanup;
    }
    if (dtype == simsimd_datatype_unknown_k) dtype = a_parsed.datatype;

    // Look up the metric and the capability
    simsimd_kernel_fma_punned_t metric = NULL;
    simsimd_capability_t capability = simsimd_cap_serial_k;
    simsimd_metric_kind_t const metric_kind = simsimd_metric_fma_k;
    simsimd_find_metric_punned(metric_kind, dtype, static_capabilities, simsimd_cap_any_k,
                               (simsimd_metric_punned_t *)&metric, &capability);
    if (!metric) {
        PyErr_Format( //
            PyExc_LookupError,
            "Unsupported metric '%c' and datatype combination across vectors ('%s'/'%s') and "
            "`dtype` override ('%s'/'%s')",
            metric_kind,                                                                             //
            a_buffer.format ? a_buffer.format : "nil", datatype_to_python_string(a_parsed.datatype), //
            dtype_str ? dtype_str : "nil", datatype_to_python_string(dtype));
        goto cleanup;
    }

    char *out_buffer_start = NULL;
    size_t out_buffer_stride_bytes = 0;

    // Allocate the output matrix if it wasn't provided
    if (!out_obj) {
        DistancesTensor *out_buffer_obj =
            PyObject_NewVar(DistancesTensor, &DistancesTensorType, a_parsed.dimensions * bytes_per_datatype(dtype));
        if (!out_buffer_obj) {
            PyErr_NoMemory();
            goto cleanup;
        }

        // Initialize the object
        out_buffer_obj->datatype = dtype;
        out_buffer_obj->dimensions = 1;
        out_buffer_obj->shape[0] = a_parsed.dimensions;
        out_buffer_obj->shape[1] = 1;
        out_buffer_obj->strides[0] = bytes_per_datatype(dtype);
        out_buffer_obj->strides[1] = 0;
        return_obj = (PyObject *)out_buffer_obj;
        out_buffer_start = (char *)&out_buffer_obj->start[0];
        out_buffer_stride_bytes = out_buffer_obj->strides[0];
    }
    else {
        out_buffer_start = (char *)&out_parsed.start[0];
        out_buffer_stride_bytes = out_buffer.strides[0];
        //? Logic suggests to return `None` in in-place mode...
        //? SciPy decided differently.
        return_obj = Py_None;
    }

    metric(a_parsed.start, b_parsed.start, c_parsed.start, a_parsed.dimensions, alpha, beta, out_buffer_start);
cleanup:
    PyBuffer_Release(&a_buffer);
    PyBuffer_Release(&b_buffer);
    PyBuffer_Release(&c_buffer);
    PyBuffer_Release(&out_buffer);
    return return_obj;
}

void _plus_u64(void const *a, void const *b, void *o) {
    *(simsimd_u64_t *)o = *(simsimd_u64_t const *)a + *(simsimd_u64_t const *)b;
}
void _plus_u32(void const *a, void const *b, void *o) {
    *(simsimd_u32_t *)o = *(simsimd_u32_t const *)a + *(simsimd_u32_t const *)b;
}
void _plus_u16(void const *a, void const *b, void *o) {
    *(simsimd_u16_t *)o = *(simsimd_u16_t const *)a + *(simsimd_u16_t const *)b;
}
void _plus_u8(void const *a, void const *b, void *o) {
    *(simsimd_u8_t *)o = *(simsimd_u8_t const *)a + *(simsimd_u8_t const *)b;
}
void _plus_i64(void const *a, void const *b, void *o) {
    *(simsimd_i64_t *)o = *(simsimd_i64_t const *)a + *(simsimd_i64_t const *)b;
}
void _plus_i32(void const *a, void const *b, void *o) {
    *(simsimd_i32_t *)o = *(simsimd_i32_t const *)a + *(simsimd_i32_t const *)b;
}
void _plus_i16(void const *a, void const *b, void *o) {
    *(simsimd_i16_t *)o = *(simsimd_i16_t const *)a + *(simsimd_i16_t const *)b;
}
void _plus_i8(void const *a, void const *b, void *o) {
    *(simsimd_i8_t *)o = *(simsimd_i8_t const *)a + *(simsimd_i8_t const *)b;
}
void _plus_f64(void const *a, void const *b, void *o) {
    *(simsimd_f64_t *)o = *(simsimd_f64_t const *)a + *(simsimd_f64_t const *)b;
}
void _plus_f32(void const *a, void const *b, void *o) {
    *(simsimd_f32_t *)o = *(simsimd_f32_t const *)a + *(simsimd_f32_t const *)b;
}
void _plus_f16(void const *a, void const *b, void *o) {
    simsimd_f32_to_f16(simsimd_f16_to_f32(a) + simsimd_f16_to_f32(b), (simsimd_f16_t *)o);
}
void _plus_bf16(void const *a, void const *b, void *o) {
    simsimd_f32_to_bf16(simsimd_bf16_to_f32(a) + simsimd_bf16_to_f32(b), (simsimd_bf16_t *)o);
}

void implementation_elementwise_binary_tensor_operation( //
    BufferOrScalarArgument const *a_parsed, BufferOrScalarArgument const *b_parsed,
    BufferOrScalarArgument const *out_parsed, //
    void (*binary_kernel)(void const *, void const *, void *)) {

    // The hardest part of this operations is addressing the elements in a non-continuous tensor of arbitrary rank.
    // While iteratively deepening into the lower layers of the tensor, we need to keep track of the byte offsets
    // for each dimension to avoid recomputing them in the inner loops.
    simsimd_ndindex_t a_ndindex, b_ndindex, out_ndindex;
    memset(&a_ndindex, 0, sizeof(simsimd_ndindex_t));
    memset(&b_ndindex, 0, sizeof(simsimd_ndindex_t));
    memset(&out_ndindex, 0, sizeof(simsimd_ndindex_t));

    // Start from last dimension and move backward, replicating the logic
    // of `simsimd_ndindex_next`, broadcasting the same update logic across the
    // indexes in all three tensors, and avoiding additional branches inside the loops.
    while (1) {
        // Invoke the provided kernel at the current byte offsets
        binary_kernel(a_parsed->as_buffer_start + a_ndindex.byte_offset,
                      b_parsed->as_buffer_start + b_ndindex.byte_offset,
                      out_parsed->as_buffer_start + out_ndindex.byte_offset);

        // Advance to the next index
        Py_ssize_t dim;
        for (dim = out_parsed->as_buffer_dimensions - 1; dim >= 0; --dim) {
            out_ndindex.coordinate[dim]++;
            out_ndindex.byte_offset += out_parsed->as_buffer_strides[dim];
            a_ndindex.byte_offset += a_parsed->as_buffer_strides[dim];
            b_ndindex.byte_offset += b_parsed->as_buffer_strides[dim];

            // Successfully moved to the next index in this dimension
            if (out_ndindex.coordinate[dim] < out_parsed->as_buffer_shape[dim]) break;
            else {
                // Reset coordinate and byte offset for this dimension
                out_ndindex.coordinate[dim] = 0;
                out_ndindex.byte_offset -= out_parsed->as_buffer_strides[dim] * out_parsed->as_buffer_shape[dim];
                a_ndindex.byte_offset -= a_parsed->as_buffer_strides[dim] * out_parsed->as_buffer_shape[dim];
                b_ndindex.byte_offset -= b_parsed->as_buffer_strides[dim] * out_parsed->as_buffer_shape[dim];
            }
        }

        // If we've processed all dimensions, we're done
        if (dim < 0) break;
    }
}

void implementation_vectorized_binary_tensor_operation( //
    BufferOrScalarArgument const *a_parsed, BufferOrScalarArgument const *b_parsed,
    BufferOrScalarArgument const *out_parsed, //
    Py_ssize_t const non_continuous_ranks,    //
    Py_ssize_t const continuous_elements,     //
    void (*binary_kernel)(void const *, void const *, simsimd_size_t, void *)) {

    // The hardest part of this operations is addressing the elements in a non-continuous tensor of arbitrary rank.
    // While iteratively deepening into the lower layers of the tensor, we need to keep track of the byte offsets
    // for each dimension to avoid recomputing them in the inner loops.
    simsimd_ndindex_t a_ndindex, b_ndindex, out_ndindex;
    memset(&a_ndindex, 0, sizeof(simsimd_ndindex_t));
    memset(&b_ndindex, 0, sizeof(simsimd_ndindex_t));
    memset(&out_ndindex, 0, sizeof(simsimd_ndindex_t));

    // Start from last dimension and move backward, replicating the logic
    // of `simsimd_ndindex_next`, broadcasting the same update logic across the
    // indexes in all three tensors, and avoiding additional branches inside the loops.
    while (1) {
        // Invoke the provided kernel at the current byte offsets
        binary_kernel(a_parsed->as_buffer_start + a_ndindex.byte_offset,
                      b_parsed->as_buffer_start + b_ndindex.byte_offset, continuous_elements,
                      out_parsed->as_buffer_start + out_ndindex.byte_offset);

        // Advance to the next index
        Py_ssize_t dim;
        for (dim = non_continuous_ranks - 1; dim >= 0; --dim) {
            out_ndindex.coordinate[dim]++;
            out_ndindex.byte_offset += out_parsed->as_buffer_strides[dim];
            a_ndindex.byte_offset += a_parsed->as_buffer_strides[dim];
            b_ndindex.byte_offset += b_parsed->as_buffer_strides[dim];

            // Successfully moved to the next index in this dimension
            if (out_ndindex.coordinate[dim] < out_parsed->as_buffer_shape[dim]) break;
            else {
                // Reset coordinate and byte offset for this dimension
                out_ndindex.coordinate[dim] = 0;
                out_ndindex.byte_offset -= out_parsed->as_buffer_strides[dim] * out_parsed->as_buffer_shape[dim];
                a_ndindex.byte_offset -= a_parsed->as_buffer_strides[dim] * out_parsed->as_buffer_shape[dim];
                b_ndindex.byte_offset -= b_parsed->as_buffer_strides[dim] * out_parsed->as_buffer_shape[dim];
            }
        }

        // If we've processed all dimensions, we're done
        if (dim < 0) break;
    }
}

static char const doc_add[] = //
    "Tensor-Tensor or Tensor-Scalar element-wise addition.\n"
    "\n"
    "Args:\n"
    "    a (Union[NDArray, float, int]): First Tensor or scalar.\n"
    "    b (Union[NDArray, float, int]): Second Tensor or scalar.\n"
    "    dtype (Union[IntegralType, FloatType], optional): Override the presumed numeric type of all tensors.\n"
    "    out (NDArray, optional): Tensor for resulting distances.\n"
    "    a_dtype (Union[IntegralType, FloatType], optional): Override the presumed numeric type of `a`.\n"
    "    b_dtype (Union[IntegralType, FloatType], optional): Override the presumed numeric type of `b`.\n"
    "    out_dtype (Union[IntegralType, FloatType], optional): Override the presumed numeric type of `out`.\n"
    "Returns:\n"
    "    DistancesTensor: The distances if `out` is not provided.\n"
    "    None: If `out` is provided. Operation will per performed in-place.\n"
    "\n"
    "Equivalent to: `a + b`, but unlike the `sum` API supports scalar arguments.\n"
    "Signature:\n"
    "    >>> def add(a, b, /, dtype, *, out, a_dtype, b_dtype, out_dtype) -> Optional[DistancesTensor]: ...\n"
    "\n"
    "Performance recommendations:\n"
    "    - Provide an output tensor to avoid memory allocations.\n"
    "    - Use the same datatype for both inputs and outputs, if supplied.\n"
    "    - Ideally keep operands in continuous memory. Otherwise, maximize the number of last continuous dimensions.\n"
    "    - On tiny inputs you may want to avoid passing arguments by name.\n"
    "In most cases, conforming to these recommendations is easy and will result in the best performance.\n"
    "\n"
    "Broadcasting rules:\n"
    "    - If both inputs are scalars, the output will be a scalar.\n"
    "    - If one input is a scalar, the output will be a tensor of the same shape as the other input.\n"
    "    - If both inputs are tensors, in every dimension, the dimension sizes must match or one of them must be 1.\n"
    "Broadcasting examples for different shapes:\n"
    "    - (3) + (1) -> (3)\n"
    "    - (3, 1) + (1) -> (3, 1)\n"
    "    - (3, 1) + (1, 1) -> (3, 1)\n"
    "    - (4, 7, 5, 3) + (1) -> (4, 7, 5, 3)\n"
    "    - (4, 7, 5, 3) + (1, 1, 1) -> (4, 7, 5, 3)\n"
    "    - (4, 7, 5, 3) + (4, 1, 5, 1) -> (4, 7, 5, 3).\n"
    "    - (4, 7, 5, 3) + (1, 1, 1, 1, 1) -> (1, 4, 7, 5, 3)\n"
    "    - (4, 7, 5, 3) + (2, 1, 1, 1, 1) -> (2, 4, 7, 5, 3)\n"
    "\n"
    "Typecasting rules:\n"
    "    - If one of tensors contains integrals and the other - floats, `float64` addition will be used.\n"
    "    - If input tensors contain different sign integrals, `int64` saturating addition will be used.\n"
    "    - If input tensors contain different size unsiged integrals, `uint64` saturating addition will be used.\n" //
    ;

static PyObject *api_add(PyObject *self, PyObject *const *args, Py_ssize_t const positional_args_count,
                         PyObject *args_names_tuple) {

    PyObject *return_obj = NULL;

    // This function accepts up to 5 arguments:
    PyObject *a_obj = NULL;     // Required object, positional-only
    PyObject *b_obj = NULL;     // Required object, positional-only
    PyObject *dtype_obj = NULL; // Optional object, "dtype" keyword or positional
    PyObject *out_obj = NULL;   // Optional object, "out" keyword-only

    Py_ssize_t const args_names_count = args_names_tuple ? PyTuple_Size(args_names_tuple) : 0;
    Py_ssize_t const args_count = positional_args_count + args_names_count;
    if (args_count < 2 || args_count > 4) {
        PyErr_Format(PyExc_TypeError, "Function expects 2-4 arguments, got %zd", args_count);
        return NULL;
    }
    if (positional_args_count > 3) {
        PyErr_Format(PyExc_TypeError, "Only first 3 arguments can be positional, received %zd", positional_args_count);
        return NULL;
    }

    // Positional-only arguments (first and second matrix)
    a_obj = args[0];
    b_obj = args[1];

    // Positional or keyword arguments (dtype)
    if (positional_args_count == 3) dtype_obj = args[2];

    // The rest of the arguments must be checked in the keyword dictionary:
    for (Py_ssize_t args_names_tuple_progress = 0, args_progress = positional_args_count;
         args_names_tuple_progress < args_names_count; ++args_progress, ++args_names_tuple_progress) {
        PyObject *const key = PyTuple_GetItem(args_names_tuple, args_names_tuple_progress);
        PyObject *const value = args[args_progress];
        if (PyUnicode_CompareWithASCIIString(key, "dtype") == 0 && !dtype_obj) { dtype_obj = value; }
        else if (PyUnicode_CompareWithASCIIString(key, "out") == 0 && !out_obj) { out_obj = value; }
        else {
            PyErr_Format(PyExc_TypeError, "Got unexpected keyword argument: %S", key);
            return NULL;
        }
    }

    // Convert `dtype_obj` to `dtype_str` and to `dtype`
    char const *dtype_str = NULL;
    simsimd_datatype_t dtype = simsimd_datatype_unknown_k;
    if (dtype_obj) {
        dtype_str = PyUnicode_AsUTF8(dtype_obj);
        if (!dtype_str && PyErr_Occurred()) {
            PyErr_SetString(PyExc_TypeError, "Expected 'dtype' to be a string");
            return NULL;
        }
        dtype = python_string_to_datatype(dtype_str);
        if (dtype == simsimd_datatype_unknown_k) {
            PyErr_SetString(PyExc_ValueError, "Unsupported 'dtype'");
            return NULL;
        }
    }

    // Unlike `sum` and `fma` the first and second argument can be either scalars or tensors.
    // Resolving the the shape of the output tensor and the traversal order is going to be nightmare, behold!
    // To understand the logic, look into the the broadcasting rules in the docstring above.
    BufferOrScalarArgument a_parsed, b_parsed, out_parsed;
    memset(&a_parsed, 0, sizeof(BufferOrScalarArgument));
    memset(&b_parsed, 0, sizeof(BufferOrScalarArgument));
    memset(&out_parsed, 0, sizeof(BufferOrScalarArgument));
    Py_buffer a_buffer, b_buffer, out_buffer;
    memset(&a_buffer, 0, sizeof(Py_buffer));
    memset(&b_buffer, 0, sizeof(Py_buffer));
    memset(&out_buffer, 0, sizeof(Py_buffer));

    // Convert `alpha_obj` to `alpha` and `beta_obj` to `beta`
    if (!parse_buffer_or_scalar_argument(a_obj, &a_buffer, &a_parsed)) goto cleanup;
    if (!parse_buffer_or_scalar_argument(b_obj, &b_buffer, &b_parsed)) goto cleanup;
    if (out_obj && !parse_tensor(out_obj, &out_buffer, &out_parsed.datatype)) goto cleanup;
    if (dtype == simsimd_datatype_unknown_k)
        dtype = a_parsed.kind != ScalarKind ? a_parsed.datatype : b_parsed.datatype;

    // If we are only provided with scalars, avoid all future shenanigans:
    if (a_parsed.kind == ScalarKind && b_parsed.kind == ScalarKind) {
        simsimd_f64_t a_as_double = *(simsimd_f64_t *)&a_parsed.as_scalar[0];
        simsimd_f64_t b_as_double = *(simsimd_f64_t *)&b_parsed.as_scalar[0];
        if (!out_obj) {
            int result_is_int = PyLong_Check(a_obj) && PyLong_Check(b_obj);
            if (result_is_int) { return PyLong_FromLong(a_as_double + b_as_double); }
            else { return PyFloat_FromDouble(a_as_double + b_as_double); }
        }
        else {
            // Make sure the output tensor is a scalar, i.e. contains a single element
            if (out_buffer.len != out_buffer.itemsize) {
                PyErr_SetString(PyExc_ValueError, "Output tensor must be a scalar");
                goto cleanup;
            }
            if (!cast_distance(a_as_double + b_as_double, out_parsed.datatype, out_buffer.buf, 0)) {
                PyErr_SetString(PyExc_ValueError, "Unsupported output datatype");
                goto cleanup;
            }
            else {
                return_obj = Py_None;
                goto cleanup;
            }
        }
    }

    // Check dimensions, but unlike the `sum`, `scale`, `wsum`, and `fma` APIs
    // we want to provide maximal compatibility with NumPy and OpenCV. In many
    // such cases, the input is not a rank-1 tensor and may not be continuous.
    Py_ssize_t ins_continuous_dimensions = 0;
    Py_ssize_t ins_continuous_elements = 1;
    if (a_parsed.kind == BufferKind && b_parsed.kind == BufferKind) {
        //! The ranks of tensors may not match!
        // We need to compare them in reverse order, right to left, assuming all the missing dimensions are 1.
        // To match those, we are going to populate the `a_parsed.as_buffer_shape` and `b_parsed.as_buffer_shape`,
        // simultanesouly filling the strides of broadcasted dimensions with zeros.
        Py_ssize_t const max_rank = a_buffer.ndim > b_buffer.ndim ? a_buffer.ndim : b_buffer.ndim;
        Py_ssize_t const min_rank = a_buffer.ndim < b_buffer.ndim ? a_buffer.ndim : b_buffer.ndim;
        a_parsed.as_buffer_dimensions = max_rank;
        b_parsed.as_buffer_dimensions = max_rank;
        out_parsed.as_buffer_dimensions = max_rank;

        // Go through the shared dimensions: back to front
        for (Py_ssize_t i = 0; i < min_rank; ++i) {
            Py_ssize_t const a_dim = a_buffer.shape[a_buffer.ndim - 1 - i];
            Py_ssize_t const b_dim = b_buffer.shape[b_buffer.ndim - 1 - i];
            Py_ssize_t const a_stride = a_buffer.strides[a_buffer.ndim - 1 - i];
            Py_ssize_t const b_stride = b_buffer.strides[b_buffer.ndim - 1 - i];
            // Simplest case! Both dimensions match.
            if (a_dim == b_dim) {
                a_parsed.as_buffer_shape[max_rank - 1 - i] = a_dim;
                b_parsed.as_buffer_shape[max_rank - 1 - i] = b_dim;
                a_parsed.as_buffer_strides[max_rank - 1 - i] = a_stride;
                b_parsed.as_buffer_strides[max_rank - 1 - i] = b_stride;
                out_parsed.as_buffer_shape[max_rank - 1 - i] = a_dim;
                int a_is_continuous =
                    a_stride == a_dim * ins_continuous_elements * bytes_per_datatype(a_parsed.datatype);
                int b_is_continuous =
                    b_stride == b_dim * ins_continuous_elements * bytes_per_datatype(b_parsed.datatype);
                if (a_is_continuous && b_is_continuous) {
                    ins_continuous_dimensions++;
                    ins_continuous_elements *= a_dim;
                }
            }
            // Broadcast this value from A
            else if (a_dim == 1) {
                a_parsed.as_buffer_shape[max_rank - 1 - i] = 1;
                b_parsed.as_buffer_shape[max_rank - 1 - i] = b_dim;
                a_parsed.as_buffer_strides[max_rank - 1 - i] = 0;
                b_parsed.as_buffer_strides[max_rank - 1 - i] = b_stride;
                out_parsed.as_buffer_shape[max_rank - 1 - i] = b_dim;
            }
            // Broadcast this value from B
            else if (b_dim == 1) {
                a_parsed.as_buffer_shape[max_rank - 1 - i] = a_dim;
                b_parsed.as_buffer_shape[max_rank - 1 - i] = 1;
                a_parsed.as_buffer_strides[max_rank - 1 - i] = a_stride;
                b_parsed.as_buffer_strides[max_rank - 1 - i] = 0;
                out_parsed.as_buffer_shape[max_rank - 1 - i] = a_dim;
            }
            // Report the issue
            else {
                PyErr_Format( //
                    PyExc_ValueError,
                    "The number of entries %zd (along dimension %zd in the first tensor) doesn't "
                    "match the number of entries %zd (along dimension %zd in the second tensor)",
                    a_dim, a_buffer.ndim - 1 - i, b_dim, b_buffer.ndim - 1 - i);
                goto cleanup;
            }
        }
        // Populate the remaining dimensions: in any order, front to back for simplicity
        if (a_buffer.ndim > b_buffer.ndim)
            for (Py_ssize_t i = 0; i < a_buffer.ndim - b_buffer.ndim; ++i) {
                Py_ssize_t const longer_dim = a_buffer.shape[i];
                Py_ssize_t const longer_stride = a_buffer.strides[i];
                a_parsed.as_buffer_shape[i] = longer_dim;
                b_parsed.as_buffer_shape[i] = 1;
                a_parsed.as_buffer_strides[i] = longer_stride;
                b_parsed.as_buffer_strides[i] = 0;
                out_parsed.as_buffer_shape[i] = longer_dim;
            }
        else if (b_buffer.ndim - a_buffer.ndim)
            for (Py_ssize_t i = 0; i < b_buffer.ndim - a_buffer.ndim; ++i) {
                Py_ssize_t const longer_dim = b_buffer.shape[i];
                Py_ssize_t const longer_stride = b_buffer.strides[i];
                a_parsed.as_buffer_shape[i] = 1;
                b_parsed.as_buffer_shape[i] = longer_dim;
                a_parsed.as_buffer_strides[i] = 0;
                b_parsed.as_buffer_strides[i] = longer_stride;
                out_parsed.as_buffer_shape[i] = longer_dim;
            }
    }
    // If at least one of the entries is actually is of `ScalarKind` or `ScalarBufferKind`,
    // our logic becomes much easier:
    else if (a_parsed.kind == BufferKind) {
        a_parsed.as_buffer_dimensions = a_buffer.ndim;
        memcpy(a_parsed.as_buffer_shape, a_buffer.shape, a_buffer.ndim * sizeof(Py_ssize_t));
        memcpy(a_parsed.as_buffer_strides, a_buffer.strides, a_buffer.ndim * sizeof(Py_ssize_t));
        b_parsed.as_buffer_dimensions = a_buffer.ndim;
        memcpy(b_parsed.as_buffer_shape, a_buffer.shape, a_buffer.ndim * sizeof(Py_ssize_t));
        memset(b_parsed.as_buffer_strides, 0, a_buffer.ndim * sizeof(Py_ssize_t));
        out_parsed.as_buffer_dimensions = a_buffer.ndim;
        memcpy(out_parsed.as_buffer_shape, a_buffer.shape, a_buffer.ndim * sizeof(Py_ssize_t));
    }
    else {
        a_parsed.as_buffer_dimensions = b_buffer.ndim;
        memcpy(a_parsed.as_buffer_shape, b_buffer.shape, b_buffer.ndim * sizeof(Py_ssize_t));
        memset(a_parsed.as_buffer_strides, 0, b_buffer.ndim * sizeof(Py_ssize_t));
        b_parsed.as_buffer_dimensions = b_buffer.ndim;
        memcpy(b_parsed.as_buffer_shape, b_buffer.shape, b_buffer.ndim * sizeof(Py_ssize_t));
        memcpy(b_parsed.as_buffer_strides, b_buffer.strides, b_buffer.ndim * sizeof(Py_ssize_t));
        out_parsed.as_buffer_dimensions = b_buffer.ndim;
        memcpy(out_parsed.as_buffer_shape, b_buffer.shape, b_buffer.ndim * sizeof(Py_ssize_t));
    }

    // At this point the parsed "logical shapes" of both inputs are identical.
    // Now we can use the inferred logical shape to check the output tensor.
    if (out_obj) {
        if (out_buffer.ndim != out_parsed.as_buffer_dimensions) {
            PyErr_Format(PyExc_ValueError, "Output tensor has rank-%zd, but rank-%zd is expected", out_buffer.ndim,
                         out_parsed.as_buffer_dimensions);
            goto cleanup;
        }
        for (Py_ssize_t i = 0; i < out_parsed.as_buffer_dimensions; ++i) {
            if (out_buffer.shape[i] != out_parsed.as_buffer_shape[i]) {
                PyErr_Format(PyExc_ValueError,
                             "Output tensor doesn't match the input tensor in shape at dimension %zd: %zd != %zd", i,
                             out_buffer.shape[i], out_parsed.as_buffer_shape[i]);
                goto cleanup;
            }
        }
    }
    // Infer the output tensor shape if it wasn't provided
    else {
        // For addition and multiplication, treat complex numbers as floats
        DatatypeKind a_kind = a_parsed.kind;
        DatatypeKind b_kind = b_parsed.kind;
        if (a_kind == ComplexKind) a_kind = FloatKind;
        if (b_kind == ComplexKind) b_kind = FloatKind;
        if (a_kind == BooleanKind || b_kind == BooleanKind) {
            PyErr_SetString(PyExc_ValueError, "Boolean tensors are not supported in element-wise operations");
            goto cleanup;
        }

        size_t a_itemsize = bytes_per_datatype(a_parsed.datatype);
        size_t b_itemsize = bytes_per_datatype(b_parsed.datatype);
        size_t max_itemsize = a_itemsize > b_itemsize ? a_itemsize : b_itemsize;
        if (a_parsed.datatype == b_parsed.datatype) { out_parsed.datatype = a_parsed.datatype; }
        // Simply take the bigger datatype if they are both floats or both are unsigned integers, etc.
        else if (a_kind == b_kind) {
            out_parsed.datatype = a_itemsize > b_itemsize ? a_parsed.datatype : b_parsed.datatype;
        }
        // If only one of the operands is a float, the output should be a float, of the next size...
        // Sum of `float16` and `int32` is a `float64`. Sum of `float16` and `int16` is a `float32`.
        else if (a_kind == FloatKind || b_kind == FloatKind) {
            //? No 128-bit float on most platforms
            if (max_itemsize == 8) { out_parsed.datatype = simsimd_datatype_f64_k; }
            else if (max_itemsize == 4) { out_parsed.datatype = simsimd_datatype_f64_k; }
            else if (max_itemsize == 2) { out_parsed.datatype = simsimd_datatype_f32_k; }
            else if (max_itemsize == 1) { out_parsed.datatype = simsimd_datatype_f16_k; }
        }
        // If only one of the operands is a signed integer, the output should be a signed integer, of the next size...
        // Sum of `int16` and `uint32` is a `int64`. Sum of `int16` and `uint16` is a `int32`.
        else if (a_kind == IntegerKind || b_kind == IntegerKind) {
            //? No 128-bit integer on most platforms
            if (max_itemsize == 8) { out_parsed.datatype = simsimd_datatype_i64_k; }
            else if (max_itemsize == 4) { out_parsed.datatype = simsimd_datatype_i64_k; }
            else if (max_itemsize == 2) { out_parsed.datatype = simsimd_datatype_i32_k; }
            else if (max_itemsize == 1) { out_parsed.datatype = simsimd_datatype_i16_k; }
        }
        // For boolean and complex types, we don't yet have a clear policy.
        else {
            PyErr_SetString(PyExc_ValueError, "Unsupported combination of datatypes");
            goto cleanup;
        }
        dtype = out_parsed.datatype;
    }

    // Estimate the total number of output elements:
    Py_ssize_t out_total_elements = 1;
    for (Py_ssize_t i = 0; i < out_parsed.as_buffer_dimensions; ++i)
        out_total_elements *= out_parsed.as_buffer_shape[i];

    // Allocate the output matrix if it wasn't provided. Unlike other kernels,
    // it's shape will exactly match the shape of the input tensors, but the strides
    // may be different, assuming the output tensor is continuous by default.
    Py_ssize_t out_continuous_dimensions = 0;
    Py_ssize_t out_continuous_elements = 1;
    if (!out_obj) {
        Py_ssize_t const expected_size_bytes = out_total_elements * bytes_per_datatype(dtype);
        NDArray *out_buffer_obj = PyObject_NewVar(NDArray, &NDArrayType, expected_size_bytes);
        if (!out_buffer_obj) {
            PyErr_NoMemory();
            goto cleanup;
        }

        // Initialize the object
        memset(out_buffer_obj->shape, 0, sizeof(out_buffer_obj->shape));
        memset(out_buffer_obj->strides, 0, sizeof(out_buffer_obj->strides));
        out_buffer_obj->datatype = out_parsed.datatype;
        out_buffer_obj->ndim = out_parsed.as_buffer_dimensions;
        memcpy(out_buffer_obj->shape, out_parsed.as_buffer_shape, out_parsed.as_buffer_dimensions * sizeof(Py_ssize_t));
        out_buffer_obj->strides[out_parsed.as_buffer_dimensions - 1] = bytes_per_datatype(out_parsed.datatype);
        for (Py_ssize_t i = out_parsed.as_buffer_dimensions - 2; i >= 0; --i)
            out_buffer_obj->strides[i] = out_buffer_obj->strides[i + 1] * out_buffer_obj->shape[i + 1];

        return_obj = (PyObject *)out_buffer_obj;
        out_continuous_dimensions = out_parsed.as_buffer_dimensions;
        out_continuous_elements = out_total_elements;

        // Re-export into the `out_parsed` for future use
        out_parsed.as_buffer_start = (char *)&out_buffer_obj->start[0];
        memcpy(out_parsed.as_buffer_strides, out_buffer_obj->strides,
               out_parsed.as_buffer_dimensions * sizeof(Py_ssize_t));
    }
    else {
        //? Logic suggests to return `None` in in-place mode...
        //? SciPy decided differently.
        return_obj = Py_None;
        // We need to infer the number of (last) continuous dimensions in the output tensor
        // to be able to apply the element-wise operation.
        out_continuous_dimensions = 0;
        Py_ssize_t expected_last_stride_bytes = out_buffer.itemsize;
        for (Py_ssize_t i = out_buffer.ndim - 1; i >= 0; --i) {
            if (out_buffer.strides[i] != expected_last_stride_bytes) break;
            ++out_continuous_dimensions;
            expected_last_stride_bytes *= out_buffer.shape[i];
            out_continuous_elements *= out_buffer.shape[i];
        }
    }

    // First of all, check for our optimal case, when:
    // - there is at least one continuous dimension.
    // - the types match between:
    //      - both input tensors and output: uses `sum` kernel.
    //      - the input tensor and output tensor, with any scalar: uses `scale` kernel.
    // ... where we will use the vectorized kernel!
    if (a_parsed.datatype == b_parsed.datatype && a_parsed.datatype == out_parsed.datatype &&
        out_continuous_dimensions && ins_continuous_dimensions) {

        // Look up the kernel and the capability
        simsimd_kernel_sum_punned_t metric = NULL;
        simsimd_capability_t capability = simsimd_cap_serial_k;
        simsimd_metric_kind_t const metric_kind = simsimd_metric_sum_k;
        simsimd_find_metric_punned(metric_kind, dtype, static_capabilities, simsimd_cap_any_k,
                                   (simsimd_metric_punned_t *)&metric, &capability);
        if (!metric) {
            PyErr_Format( //
                PyExc_LookupError,
                "Unsupported metric '%c' and datatype combination across vectors ('%s'/'%s') and "
                "`dtype` override ('%s'/'%s')",
                metric_kind,                                                                             //
                a_buffer.format ? a_buffer.format : "nil", datatype_to_python_string(a_parsed.datatype), //
                dtype_str ? dtype_str : "nil", datatype_to_python_string(dtype));
            goto cleanup;
        }

        Py_ssize_t const continuous_ranks = out_continuous_dimensions < ins_continuous_dimensions
                                                ? out_continuous_dimensions
                                                : ins_continuous_dimensions;
        Py_ssize_t const non_continuous_ranks = out_parsed.as_buffer_dimensions - continuous_ranks;
        Py_ssize_t const continuous_elements =
            out_continuous_elements < ins_continuous_elements ? out_continuous_elements : ins_continuous_elements;
        implementation_vectorized_binary_tensor_operation( //
            &a_parsed, &b_parsed, &out_parsed,             //
            non_continuous_ranks, continuous_elements, metric);
        goto cleanup;
    }

    // If the output has no continuous dimensions at all, our situation sucks!
    // If the type of outputs and inputs doesn't match, it also sucks!
    // We can't use SIMD effectively and need to fall back to the scalar operation.
    void (*scalar_kernel)(void const *, void const *, void *) = NULL;
    // clang-format off
    switch (dtype) {
    case simsimd_datatype_u64_k: scalar_kernel = _plus_u64; break;
    case simsimd_datatype_u32_k: scalar_kernel = _plus_u32; break;
    case simsimd_datatype_u16_k: scalar_kernel = _plus_u16; break;
    case simsimd_datatype_u8_k: scalar_kernel = _plus_u8; break;
    case simsimd_datatype_i64_k: scalar_kernel = _plus_i64; break;
    case simsimd_datatype_i32_k: scalar_kernel = _plus_i32; break;
    case simsimd_datatype_i16_k: scalar_kernel = _plus_i16; break;
    case simsimd_datatype_i8_k: scalar_kernel = _plus_i8; break;
    case simsimd_datatype_f64_k: scalar_kernel = _plus_f64; break;
    case simsimd_datatype_f32_k: scalar_kernel = _plus_f32; break;
    case simsimd_datatype_f16_k: scalar_kernel = _plus_f16; break;
    case simsimd_datatype_bf16_k: scalar_kernel = _plus_bf16; break;
    // clang-format on
    default:
        PyErr_SetString(PyExc_ValueError, "Unsupported datatype");
        return_obj = NULL;
        goto cleanup;
    }
    // Finally call the serial kernels
    implementation_elementwise_binary_tensor_operation(&a_parsed, &b_parsed, &out_parsed, scalar_kernel);

cleanup:
    PyBuffer_Release(&a_buffer);
    PyBuffer_Release(&b_buffer);
    PyBuffer_Release(&out_buffer);
    return return_obj;
}

// There are several flags we can use to define the functions:
// - `METH_O`: Single object argument
// - `METH_VARARGS`: Variable number of arguments
// - `METH_FASTCALL`: Fast calling convention
// - `METH_KEYWORDS`: Accepts keyword arguments, can be combined with `METH_FASTCALL`
//
// https://llllllllll.github.io/c-extension-tutorial/appendix.html#c.PyMethodDef.ml_flags
static PyMethodDef simsimd_methods[] = {
    // Introspecting library and hardware capabilities
    {"get_capabilities", (PyCFunction)api_get_capabilities, METH_NOARGS, doc_get_capabilities},
    {"enable_capability", (PyCFunction)api_enable_capability, METH_O, doc_enable_capability},
    {"disable_capability", (PyCFunction)api_disable_capability, METH_O, doc_disable_capability},

    // NumPy and SciPy compatible interfaces for dense vector representations
    // Each function can compute distances between:
    //  - A pair of vectors
    //  - A batch of vector pairs (two matrices of identical shape)
    //  - A matrix of vectors and a single vector
    {"l2", (PyCFunction)api_l2, METH_FASTCALL | METH_KEYWORDS, doc_l2},
    {"l2sq", (PyCFunction)api_l2sq, METH_FASTCALL | METH_KEYWORDS, doc_l2sq},
    {"kl", (PyCFunction)api_kl, METH_FASTCALL | METH_KEYWORDS, doc_kl},
    {"js", (PyCFunction)api_js, METH_FASTCALL | METH_KEYWORDS, doc_js},
    {"cos", (PyCFunction)api_cos, METH_FASTCALL | METH_KEYWORDS, doc_cos},
    {"dot", (PyCFunction)api_dot, METH_FASTCALL | METH_KEYWORDS, doc_dot},
    {"vdot", (PyCFunction)api_vdot, METH_FASTCALL | METH_KEYWORDS, doc_vdot},
    {"hamming", (PyCFunction)api_hamming, METH_FASTCALL | METH_KEYWORDS, doc_hamming},
    {"jaccard", (PyCFunction)api_jaccard, METH_FASTCALL | METH_KEYWORDS, doc_jaccard},

    // Aliases
    {"euclidean", (PyCFunction)api_l2, METH_FASTCALL | METH_KEYWORDS, doc_l2},
    {"sqeuclidean", (PyCFunction)api_l2sq, METH_FASTCALL | METH_KEYWORDS, doc_l2sq},
    {"cosine", (PyCFunction)api_cos, METH_FASTCALL | METH_KEYWORDS, doc_cos},
    {"inner", (PyCFunction)api_dot, METH_FASTCALL | METH_KEYWORDS, doc_dot},
    {"kullbackleibler", (PyCFunction)api_kl, METH_FASTCALL | METH_KEYWORDS, doc_kl},
    {"jensenshannon", (PyCFunction)api_js, METH_FASTCALL | METH_KEYWORDS, doc_js},

    // Conventional `cdist` interface for pairwise distances
    {"cdist", (PyCFunction)api_cdist, METH_FASTCALL | METH_KEYWORDS, doc_cdist},

    // Exposing underlying API for USearch `CompiledMetric`
    {"pointer_to_euclidean", (PyCFunction)api_l2_pointer, METH_O, doc_l2_pointer},
    {"pointer_to_sqeuclidean", (PyCFunction)api_l2sq_pointer, METH_O, doc_l2sq_pointer},
    {"pointer_to_cosine", (PyCFunction)api_cos_pointer, METH_O, doc_cos_pointer},
    {"pointer_to_inner", (PyCFunction)api_dot_pointer, METH_O, doc_dot_pointer},
    {"pointer_to_dot", (PyCFunction)api_dot_pointer, METH_O, doc_dot_pointer},
    {"pointer_to_vdot", (PyCFunction)api_vdot_pointer, METH_O, doc_vdot_pointer},
    {"pointer_to_kullbackleibler", (PyCFunction)api_kl_pointer, METH_O, doc_kl_pointer},
    {"pointer_to_jensenshannon", (PyCFunction)api_js_pointer, METH_O, doc_js_pointer},

    // Set operations
    {"intersect", (PyCFunction)api_intersect, METH_FASTCALL, doc_intersect},

    // Curved spaces
    {"bilinear", (PyCFunction)api_bilinear, METH_FASTCALL | METH_KEYWORDS, doc_bilinear},
    {"mahalanobis", (PyCFunction)api_mahalanobis, METH_FASTCALL | METH_KEYWORDS, doc_mahalanobis},

    // Vectorized operations
    {"scale", (PyCFunction)api_scale, METH_FASTCALL | METH_KEYWORDS, doc_scale},
    {"sum", (PyCFunction)api_sum, METH_FASTCALL | METH_KEYWORDS, doc_sum},
    {"wsum", (PyCFunction)api_wsum, METH_FASTCALL | METH_KEYWORDS, doc_wsum},
    {"fma", (PyCFunction)api_fma, METH_FASTCALL | METH_KEYWORDS, doc_fma},

    // NumPy and OpenCV compatible APIs for element-wise binary operations,
    // that support both vector and scalar arguments
    {"add", (PyCFunction)api_add, METH_FASTCALL | METH_KEYWORDS, doc_add},
    // {"multiply", (PyCFunction)api_multiply, METH_FASTCALL | METH_KEYWORDS, doc_multiply},

    // Sentinel
    {NULL, NULL, 0, NULL}};

static char const doc_module[] = //
    "Portable mixed-precision BLAS-like vector math library for x86 and ARM.\n"
    "\n"
    "Performance Recommendations:\n"
    " - Avoid converting to NumPy arrays. SimSIMD works with any Tensor implementation\n"
    "   compatible with Python's Buffer Protocol, which can be coming from PyTorch, TensorFlow, etc.\n"
    " - In low-latency environments - provide the output array with the `out=` parameter\n"
    "   to avoid expensive memory allocations on the hot path.\n"
    " - On modern CPUs, if the application allows, prefer low-precision numeric types.\n"
    "   Whenever possible, use 'bf16' and 'f16' over 'f32'. Consider quantizing to 'i8'\n"
    "   and 'u8' for highest hardware compatibility and performance.\n"
    " - If you are only interested in relative proximity instead of the absolute distance\n"
    "   prefer simpler kernels, like the Squared Euclidean distance over the Euclidean distance.\n"
    " - Use row-major continuous matrix representations. Strides between rows won't have significant\n"
    "   impact on performance, but most modern HPC packages explicitly ban non-contiguous rows,\n"
    "   where the nearby matrix cells within a row have multi-byte gaps.\n"
    " - The CPython runtime has a noticeable overhead for function calls, so consider batching\n"
    "   kernel invokations. Many kernels can compute not only 1-to-1 distance between vectors,\n"
    "   but also 1-to-N and N-to-N distances between two batches of vectors packed into matrices.\n"
    "\n"
    "Example:\n"
    "    >>> import simsimd\n"
    "    >>> simsimd.l2(a, b)\n"
    "\n"
    "Mixed-precision 1-to-N example with numeric types missing in NumPy, but present in PyTorch:\n"
    "    >>> import simsimd\n"
    "    >>> import torch\n"
    "    >>> a = torch.randn(1536, dtype=torch.bfloat16)\n"
    "    >>> b = torch.randn((100, 1536), dtype=torch.bfloat16)\n"
    "    >>> c = torch.zeros(100, dtype=torch.float32)\n"
    "    >>> simsimd.l2(a, b, dtype='bfloat16', out=c)\n";

static PyModuleDef simsimd_module = {
    PyModuleDef_HEAD_INIT, .m_name = "SimSIMD", .m_doc = doc_module, .m_size = -1, .m_methods = simsimd_methods,
};

PyMODINIT_FUNC PyInit_simsimd(void) {
    PyObject *m;

    if (PyType_Ready(&DistancesTensorType) < 0) return NULL;
    if (PyType_Ready(&NDArrayType) < 0) return NULL;

    m = PyModule_Create(&simsimd_module);
    if (m == NULL) return NULL;

    // Add version metadata
    {
        char version_str[64];
        snprintf(version_str, sizeof(version_str), "%d.%d.%d", SIMSIMD_VERSION_MAJOR, SIMSIMD_VERSION_MINOR,
                 SIMSIMD_VERSION_PATCH);
        PyModule_AddStringConstant(m, "__version__", version_str);
    }

    Py_INCREF(&DistancesTensorType);
    if (PyModule_AddObject(m, "DistancesTensor", (PyObject *)&DistancesTensorType) < 0) {
        Py_XDECREF(&DistancesTensorType);
        Py_XDECREF(m);
        return NULL;
    }

    Py_INCREF(&NDArrayType);
    if (PyModule_AddObject(m, "NDArray", (PyObject *)&NDArrayType) < 0) {
        Py_XDECREF(&NDArrayType);
        Py_XDECREF(&DistancesTensorType);
        Py_XDECREF(m);
        return NULL;
    }

    static_capabilities = simsimd_capabilities();
    return m;
}<|MERGE_RESOLUTION|>--- conflicted
+++ resolved
@@ -83,10 +83,7 @@
  *  https://numpy.org/doc/stable/reference/arrays.interface.html
  *  https://pearu.github.io/array_interface_pytorch.html
  *  https://github.com/pytorch/pytorch/issues/54138
-<<<<<<< HEAD
-=======
  *  https://github.com/pybind/pybind11/issues/1908
->>>>>>> f333bb5e
  */
 #include <math.h>
 
@@ -230,71 +227,7 @@
 /// @return `simsimd_datatype_unknown_k` if the datatype is not supported, otherwise the logical datatype.
 /// @see https://docs.python.org/3/library/struct.html#format-characters
 /// @see https://numpy.org/doc/stable/reference/arrays.interface.html
-<<<<<<< HEAD
-simsimd_datatype_t numpy_string_to_datatype(char const *name) {
-    // Floating-point numbers:
-    if (same_string(name, "f") || same_string(name, "<f") || same_string(name, "f4") || same_string(name, "<f4") ||
-        same_string(name, "float32"))
-        return simsimd_datatype_f32_k;
-    else if (same_string(name, "e") || same_string(name, "<e") || same_string(name, "f2") || same_string(name, "<f2") ||
-             same_string(name, "float16"))
-        return simsimd_datatype_f16_k;
-    else if (same_string(name, "d") || same_string(name, "<d") || same_string(name, "f8") || same_string(name, "<f8") ||
-             same_string(name, "float64"))
-        return simsimd_datatype_f64_k;
-    else if (same_string(name, "bfloat16")) //? The exact format is not defined, but TensorFlow uses 'E' for `bf16`?!
-        return simsimd_datatype_bf16_k;
-
-    // Complex numbers:
-    else if (same_string(name, "Zf") || same_string(name, "F") || same_string(name, "<F") || same_string(name, "F4") ||
-             same_string(name, "<F4") || same_string(name, "complex64"))
-        return simsimd_datatype_f32c_k;
-    else if (same_string(name, "Zd") || same_string(name, "D") || same_string(name, "<D") || same_string(name, "F8") ||
-             same_string(name, "<F8") || same_string(name, "complex128"))
-        return simsimd_datatype_f64c_k;
-    else if (same_string(name, "Ze") || same_string(name, "E") || same_string(name, "<E") || same_string(name, "F2") ||
-             same_string(name, "<F2") || same_string(name, "complex32"))
-        return simsimd_datatype_f16c_k;
-    else if (same_string(name, "bcomplex32")) //? The exact format is not defined, but TensorFlow uses 'E' for `bf16`?!
-        return simsimd_datatype_bf16c_k;
-
-    // Boolean values:
-    else if (same_string(name, "c") || same_string(name, "b8") || same_string(name, "bits"))
-        return simsimd_datatype_b8_k;
-
-    // Signed integers:
-    else if (same_string(name, "b") || same_string(name, "<b") || same_string(name, "i1") || same_string(name, "|i1") ||
-             same_string(name, "<i1") || same_string(name, "int8"))
-        return simsimd_datatype_i8_k;
-    else if (same_string(name, "h") || same_string(name, "<h") || same_string(name, "i2") || same_string(name, "|i2") ||
-             same_string(name, "<i2") || same_string(name, "int16"))
-        return simsimd_datatype_i16_k;
-    else if (same_string(name, "i") || same_string(name, "<i") || same_string(name, "i4") || same_string(name, "|i4") ||
-             same_string(name, "<i4") || same_string(name, "l") || same_string(name, "<l") ||
-             same_string(name, "int32"))
-        return simsimd_datatype_i32_k;
-
-    // Unsigned integers:
-    else if (same_string(name, "B") || same_string(name, "<B") || same_string(name, "u1") || same_string(name, "|u1") ||
-             same_string(name, "<u1") || same_string(name, "uint8"))
-        return simsimd_datatype_u8_k;
-    else if (same_string(name, "H") || same_string(name, "<H") || same_string(name, "u2") || same_string(name, "|u2") ||
-             same_string(name, "<u2") || same_string(name, "uint16"))
-        return simsimd_datatype_u16_k;
-    else if (same_string(name, "I") || same_string(name, "<I") || same_string(name, "L") || same_string(name, "<L") ||
-             same_string(name, "u4") || same_string(name, "|u4") || same_string(name, "<u4") ||
-             same_string(name, "uint32"))
-        return simsimd_datatype_u32_k;
-
-    else
-        return simsimd_datatype_unknown_k;
-}
-
-/// @brief Converts a Python string to a logical datatype, normalizing the format.
-/// @see https://docs.python.org/3/library/struct.html#format-characters
-=======
 /// @see https://github.com/pybind/pybind11/issues/1908
->>>>>>> f333bb5e
 simsimd_datatype_t python_string_to_datatype(char const *name) {
     // Floating-point numbers:
     if (same_string(name, "float32") || same_string(name, "f32") || // SimSIMD-specific
@@ -331,8 +264,8 @@
         return simsimd_datatype_bf16c_k;
 
     //! Boolean values:
-    else if (same_string(name, "bin8") || // SimSIMD-specific
-             same_string(name, "c"))      // Named type
+    else if (same_string(name, "bin8") || same_string(name, "bit8") || // SimSIMD-specific
+             same_string(name, "c"))                                   // Named type
         return simsimd_datatype_b8_k;
 
     // Signed integers:
@@ -678,11 +611,7 @@
         return 0;
     }
     parsed->start = buffer->buf;
-<<<<<<< HEAD
-    parsed->datatype = numpy_string_to_datatype(buffer->format);
-=======
     parsed->datatype = python_string_to_datatype(buffer->format);
->>>>>>> f333bb5e
     if (parsed->datatype == simsimd_datatype_unknown_k) {
         PyErr_Format(PyExc_ValueError, "Unsupported '%s' datatype specifier", buffer->format);
         PyBuffer_Release(buffer);
@@ -718,7 +647,6 @@
 
     // We handle complex numbers differently
     if (is_complex(parsed->datatype)) parsed->dimensions *= 2;
-<<<<<<< HEAD
     return 1;
 }
 
@@ -730,15 +658,13 @@
         return 0;
     }
 
-    *dtype = numpy_string_to_datatype(buffer->format);
+    *dtype = python_string_to_datatype(buffer->format);
     if (*dtype == simsimd_datatype_unknown_k) {
         PyErr_Format(PyExc_ValueError, "Unsupported '%s' datatype specifier", buffer->format);
         PyBuffer_Release(buffer);
         return 0;
     }
 
-=======
->>>>>>> f333bb5e
     return 1;
 }
 
@@ -1521,14 +1447,8 @@
     "    b (NDArray): Second matrix.\n"
     "    metric (str, optional): Distance metric to use (e.g., 'sqeuclidean', 'cosine').\n"
     "    out (NDArray, optional): Output matrix to store the result.\n"
-<<<<<<< HEAD
-    "    dtype (Union[IntegralType, FloatType, ComplexType], optional): Override the presumed input type.\n"
+    "    dtype (Union[IntegralType, FloatType, ComplexType], optional): Override the presumed input type name.\n"
     "    out_dtype (Union[FloatType, ComplexType], optional): Result type, default is 'float64'.\n"
-    "\n"
-=======
-    "    dtype (Union[IntegralType, FloatType, ComplexType], optional): Override the presumed input type name.\n"
-    "    out_dtype (Union[FloatType, ComplexType], optional): Result type, default is 'float64'.\n\n"
->>>>>>> f333bb5e
     "    threads (int, optional): Number of threads to use (default is 1).\n"
     "Returns:\n"
     "    DistancesTensor: Pairwise distances between all inputs.\n"
@@ -1889,11 +1809,7 @@
     "    a (NDArray): First vector.\n"
     "    b (NDArray): Second vector.\n"
     "    metric_tensor (NDArray): The metric tensor defining the bilinear form.\n"
-<<<<<<< HEAD
-    "    dtype (FloatType, optional): Override the presumed input type.\n"
-=======
-    "    dtype (FloatType, optional): Override the presumed input type name.\n\n"
->>>>>>> f333bb5e
+    "    dtype (FloatType, optional): Override the presumed input type name.\n"
     "Returns:\n"
     "    float: The bilinear form.\n"
     "\n"
@@ -1913,11 +1829,7 @@
     "    a (NDArray): First vector.\n"
     "    b (NDArray): Second vector.\n"
     "    inverse_covariance (NDArray): The inverse of the covariance matrix.\n"
-<<<<<<< HEAD
-    "    dtype (FloatType, optional): Override the presumed input type.\n"
-=======
-    "    dtype (FloatType, optional): Override the presumed input type name.\n\n"
->>>>>>> f333bb5e
+    "    dtype (FloatType, optional): Override the presumed input type name.\n"
     "Returns:\n"
     "    float: The Mahalanobis distance.\n"
     "\n"
@@ -1951,15 +1863,8 @@
     "Scale and Shift an input vectors.\n"
     "\n"
     "Args:\n"
-<<<<<<< HEAD
     "    a (NDArray): Vector.\n"
     "    dtype (Union[IntegralType, FloatType], optional): Override the presumed numeric type.\n"
-=======
-    "    a (NDArray): First vector.\n"
-    "    b (NDArray): Second vector.\n"
-    "    c (NDArray): Third vector.\n"
-    "    dtype (Union[IntegralType, FloatType], optional): Override the presumed numeric type name.\n"
->>>>>>> f333bb5e
     "    alpha (float, optional): First scale, 1.0 by default.\n"
     "    beta (float, optional): Shift, 0.0 by default.\n"
     "    out (NDArray, optional): Vector for resulting distances.\n"
@@ -2073,15 +1978,9 @@
     // Look up the metric and the capability
     simsimd_kernel_scale_punned_t metric = NULL;
     simsimd_capability_t capability = simsimd_cap_serial_k;
-<<<<<<< HEAD
     simsimd_metric_kind_t const metric_kind = simsimd_metric_scale_k;
-    simsimd_find_metric_punned(metric_kind, dtype, static_capabilities, simsimd_cap_any_k,
-                               (simsimd_metric_punned_t *)&metric, &capability);
-=======
-    simsimd_metric_kind_t const metric_kind = simsimd_metric_fma_k;
     simsimd_find_kernel_punned(metric_kind, dtype, static_capabilities, simsimd_cap_any_k,
                                (simsimd_kernel_punned_t *)&metric, &capability);
->>>>>>> f333bb5e
     if (!metric) {
         PyErr_Format( //
             PyExc_LookupError,
@@ -2137,15 +2036,8 @@
     "Args:\n"
     "    a (NDArray): First vector.\n"
     "    b (NDArray): Second vector.\n"
-<<<<<<< HEAD
     "    dtype (Union[IntegralType, FloatType], optional): Override the presumed numeric type.\n"
     "    out (NDArray, optional): Vector for resulting distances.\n"
-=======
-    "    dtype (Union[IntegralType, FloatType], optional): Override the presumed numeric type name.\n"
-    "    alpha (float, optional): First scale, 1.0 by default.\n"
-    "    beta (float, optional): Second scale, 1.0 by default.\n"
-    "    out (NDArray, optional): Vector for resulting distances.\n\n"
->>>>>>> f333bb5e
     "Returns:\n"
     "    DistancesTensor: The distances if `out` is not provided.\n"
     "    None: If `out` is provided. Operation will per performed in-place.\n"
@@ -2247,15 +2139,9 @@
     // Look up the metric and the capability
     simsimd_kernel_sum_punned_t metric = NULL;
     simsimd_capability_t capability = simsimd_cap_serial_k;
-<<<<<<< HEAD
     simsimd_metric_kind_t const metric_kind = simsimd_metric_sum_k;
-    simsimd_find_metric_punned(metric_kind, dtype, static_capabilities, simsimd_cap_any_k,
-                               (simsimd_metric_punned_t *)&metric, &capability);
-=======
-    simsimd_metric_kind_t const metric_kind = simsimd_metric_wsum_k;
     simsimd_find_kernel_punned(metric_kind, dtype, static_capabilities, simsimd_cap_any_k,
                                (simsimd_kernel_punned_t *)&metric, &capability);
->>>>>>> f333bb5e
     if (!metric) {
         PyErr_Format( //
             PyExc_LookupError,
@@ -2431,8 +2317,8 @@
     simsimd_kernel_wsum_punned_t metric = NULL;
     simsimd_capability_t capability = simsimd_cap_serial_k;
     simsimd_metric_kind_t const metric_kind = simsimd_metric_wsum_k;
-    simsimd_find_metric_punned(metric_kind, dtype, static_capabilities, simsimd_cap_any_k,
-                               (simsimd_metric_punned_t *)&metric, &capability);
+    simsimd_find_kernel_punned(metric_kind, dtype, static_capabilities, simsimd_cap_any_k,
+                               (simsimd_kernel_punned_t *)&metric, &capability);
     if (!metric) {
         PyErr_Format( //
             PyExc_LookupError,
@@ -2490,7 +2376,7 @@
     "    a (NDArray): First vector.\n"
     "    b (NDArray): Second vector.\n"
     "    c (NDArray): Third vector.\n"
-    "    dtype (Union[IntegralType, FloatType], optional): Override the presumed numeric type.\n"
+    "    dtype (Union[IntegralType, FloatType], optional): Override the presumed numeric type name.\n"
     "    alpha (float, optional): First scale, 1.0 by default.\n"
     "    beta (float, optional): Second scale, 1.0 by default.\n"
     "    out (NDArray, optional): Vector for resulting distances.\n"
@@ -2615,8 +2501,8 @@
     simsimd_kernel_fma_punned_t metric = NULL;
     simsimd_capability_t capability = simsimd_cap_serial_k;
     simsimd_metric_kind_t const metric_kind = simsimd_metric_fma_k;
-    simsimd_find_metric_punned(metric_kind, dtype, static_capabilities, simsimd_cap_any_k,
-                               (simsimd_metric_punned_t *)&metric, &capability);
+    simsimd_find_kernel_punned(metric_kind, dtype, static_capabilities, simsimd_cap_any_k,
+                               (simsimd_kernel_punned_t *)&metric, &capability);
     if (!metric) {
         PyErr_Format( //
             PyExc_LookupError,
@@ -3186,8 +3072,8 @@
         simsimd_kernel_sum_punned_t metric = NULL;
         simsimd_capability_t capability = simsimd_cap_serial_k;
         simsimd_metric_kind_t const metric_kind = simsimd_metric_sum_k;
-        simsimd_find_metric_punned(metric_kind, dtype, static_capabilities, simsimd_cap_any_k,
-                                   (simsimd_metric_punned_t *)&metric, &capability);
+        simsimd_find_kernel_punned(metric_kind, dtype, static_capabilities, simsimd_cap_any_k,
+                                   (simsimd_kernel_punned_t *)&metric, &capability);
         if (!metric) {
             PyErr_Format( //
                 PyExc_LookupError,
