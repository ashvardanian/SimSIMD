--- conflicted
+++ resolved
@@ -1,183 +1,158 @@
 import CSimSIMD
 
 public protocol SimSIMD {
-    static var dataType: simsimd_datatype_t { get }
-<<<<<<< HEAD
-    static var angular: simsimd_dense_metric_t { get }
-    static var dotProduct: simsimd_dense_metric_t { get }
-    static var squaredEuclidean: simsimd_dense_metric_t { get }
+  static var dataType: simsimd_datatype_t { get }
+  static var angular: simsimd_dense_metric_t { get }
+  static var dotProduct: simsimd_dense_metric_t { get }
+  static var euclidean: simsimd_dense_metric_t { get }
+  static var squaredEuclidean: simsimd_dense_metric_t { get }
 }
 
 extension Int8: SimSIMD {
-    public static let dataType = simsimd_i8_k
-    public static let angular = find(kind: simsimd_angular_k, dataType: dataType)
-    public static let dotProduct = find(kind: simsimd_dot_k, dataType: dataType)
-    public static let squaredEuclidean = find(kind: simsimd_sqeuclidean_k, dataType: dataType)
-=======
-    static var cosine: simsimd_metric_dense_punned_t { get }
-    static var dotProduct: simsimd_metric_dense_punned_t { get }
-    static var euclidean: simsimd_metric_dense_punned_t { get }
-    static var squaredEuclidean: simsimd_metric_dense_punned_t { get }
-}
-
-extension Int8: SimSIMD {
-    public static let dataType = simsimd_datatype_i8_k
-    public static let cosine = find(kind: simsimd_metric_cosine_k, dataType: dataType)
-    public static let dotProduct = find(kind: simsimd_metric_dot_k, dataType: dataType)
-    public static let euclidean = find(kind: simsimd_metric_euclidean_k, dataType: dataType)
-    public static let squaredEuclidean = find(kind: simsimd_metric_sqeuclidean_k, dataType: dataType)
->>>>>>> 013e1997
+  public static let dataType = simsimd_i8_k
+  public static let angular = find(kind: simsimd_angular_k, dataType: dataType)
+  public static let dotProduct = find(kind: simsimd_dot_k, dataType: dataType)
+  public static let euclidean = find(kind: simsimd_euclidean_k, dataType: dataType)
+  public static let squaredEuclidean = find(kind: simsimd_sqeuclidean_k, dataType: dataType)
 }
 
 #if !arch(x86_64)
-@available(macOS 11.0, iOS 14.0, tvOS 14.0, watchOS 7.0, *)
-extension Float16: SimSIMD {
-<<<<<<< HEAD
+  @available(macOS 11.0, iOS 14.0, tvOS 14.0, watchOS 7.0, *)
+  extension Float16: SimSIMD {
     public static let dataType = simsimd_f16_k
     public static let angular = find(kind: simsimd_angular_k, dataType: dataType)
     public static let dotProduct = find(kind: simsimd_dot_k, dataType: dataType)
+    public static let euclidean = find(kind: simsimd_euclidean_k, dataType: dataType)
     public static let squaredEuclidean = find(kind: simsimd_sqeuclidean_k, dataType: dataType)
-=======
-    public static let dataType = simsimd_datatype_f16_k
-    public static let cosine = find(kind: simsimd_metric_cosine_k, dataType: dataType)
-    public static let dotProduct = find(kind: simsimd_metric_dot_k, dataType: dataType)
-    public static let euclidean = find(kind: simsimd_metric_euclidean_k, dataType: dataType)
-    public static let squaredEuclidean = find(kind: simsimd_metric_sqeuclidean_k, dataType: dataType)
->>>>>>> 013e1997
-}
+  }
 #endif
 
 extension Float32: SimSIMD {
-<<<<<<< HEAD
-    public static let dataType = simsimd_f32_k
-    public static let angular = find(kind: simsimd_angular_k, dataType: dataType)
-    public static let dotProduct = find(kind: simsimd_inner_k, dataType: dataType)
-    public static let squaredEuclidean = find(kind: simsimd_sqeuclidean_k, dataType: dataType)
+  public static let dataType = simsimd_f32_k
+  public static let angular = find(kind: simsimd_angular_k, dataType: dataType)
+  public static let dotProduct = find(kind: simsimd_inner_k, dataType: dataType)
+  public static let euclidean = find(kind: simsimd_euclidean_k, dataType: dataType)
+  public static let squaredEuclidean = find(kind: simsimd_sqeuclidean_k, dataType: dataType)
 }
 
 extension Float64: SimSIMD {
-    public static let dataType = simsimd_f64_k
-    public static let angular = find(kind: simsimd_angular_k, dataType: dataType)
-    public static let dotProduct = find(kind: simsimd_dot_k, dataType: dataType)
-    public static let squaredEuclidean = find(kind: simsimd_sqeuclidean_k, dataType: dataType)
-=======
-    public static let dataType = simsimd_datatype_f32_k
-    public static let cosine = find(kind: simsimd_metric_cosine_k, dataType: dataType)
-    public static let dotProduct = find(kind: simsimd_metric_inner_k, dataType: dataType)
-    public static let euclidean = find(kind: simsimd_metric_euclidean_k, dataType: dataType)
-    public static let squaredEuclidean = find(kind: simsimd_metric_sqeuclidean_k, dataType: dataType)
-}
-
-extension Float64: SimSIMD {
-    public static let dataType = simsimd_datatype_f64_k
-    public static let cosine = find(kind: simsimd_metric_cosine_k, dataType: dataType)
-    public static let dotProduct = find(kind: simsimd_metric_dot_k, dataType: dataType)
-    public static let euclidean = find(kind: simsimd_metric_euclidean_k, dataType: dataType)
-    public static let squaredEuclidean = find(kind: simsimd_metric_sqeuclidean_k, dataType: dataType)
->>>>>>> 013e1997
+  public static let dataType = simsimd_f64_k
+  public static let angular = find(kind: simsimd_angular_k, dataType: dataType)
+  public static let dotProduct = find(kind: simsimd_dot_k, dataType: dataType)
+  public static let euclidean = find(kind: simsimd_euclidean_k, dataType: dataType)
+  public static let squaredEuclidean = find(kind: simsimd_sqeuclidean_k, dataType: dataType)
 }
 
 extension SimSIMD {
-    @inlinable @inline(__always)
-    public static func angular<A, B>(_ a: A, _ b: B) -> Double? where A: Sequence, B: Sequence, A.Element == Self, B.Element == Self {
-        perform(angular, a: a, b: b)
-    }
+  @inlinable @inline(__always)
+  public static func angular<A, B>(_ a: A, _ b: B) -> Double?
+  where A: Sequence, B: Sequence, A.Element == Self, B.Element == Self {
+    perform(angular, a: a, b: b)
+  }
 
-    @inlinable @inline(__always)
-    public static func dot<A, B>(_ a: A, _ b: B) -> Double? where A: Sequence, B: Sequence, A.Element == Self, B.Element == Self {
-        perform(dotProduct, a: a, b: b)
-    }
+  @inlinable @inline(__always)
+  public static func dot<A, B>(_ a: A, _ b: B) -> Double?
+  where A: Sequence, B: Sequence, A.Element == Self, B.Element == Self {
+    perform(dotProduct, a: a, b: b)
+  }
 
-    @inlinable @inline(__always)
-    public static func euclidean<A, B>(_ a: A, _ b: B) -> Double? where A: Sequence, B: Sequence, A.Element == Self, B.Element == Self {
-        perform(euclidean, a: a, b: b)
-    }
+  @inlinable @inline(__always)
+  public static func euclidean<A, B>(_ a: A, _ b: B) -> Double?
+  where A: Sequence, B: Sequence, A.Element == Self, B.Element == Self {
+    perform(euclidean, a: a, b: b)
+  }
 
-    @inlinable @inline(__always)
-    public static func sqeuclidean<A, B>(_ a: A, _ b: B) -> Double? where A: Sequence, B: Sequence, A.Element == Self, B.Element == Self {
-        perform(squaredEuclidean, a: a, b: b)
-    }
+  @inlinable @inline(__always)
+  public static func sqeuclidean<A, B>(_ a: A, _ b: B) -> Double?
+  where A: Sequence, B: Sequence, A.Element == Self, B.Element == Self {
+    perform(squaredEuclidean, a: a, b: b)
+  }
 }
 
 extension RandomAccessCollection where Element: SimSIMD {
-    @inlinable @inline(__always)
-    public func angular<B>(_ b: B) -> Double? where B: Sequence, B.Element == Element {
-        Element.angular(self, b)
-    }
+  @inlinable @inline(__always)
+  public func angular<B>(_ b: B) -> Double? where B: Sequence, B.Element == Element {
+    Element.angular(self, b)
+  }
 
-    @inlinable @inline(__always)
-    public func dot<B>(_ b: B) -> Double? where B: Sequence, B.Element == Element {
-        Element.dot(self, b)
-    }
+  @inlinable @inline(__always)
+  public func dot<B>(_ b: B) -> Double? where B: Sequence, B.Element == Element {
+    Element.dot(self, b)
+  }
 
-    @inlinable @inline(__always)
-    public func euclidean<B>(_ b: B) -> Double? where B: Sequence, B.Element == Element {
-        Element.euclidean(self, b)
-    }
+  @inlinable @inline(__always)
+  public func euclidean<B>(_ b: B) -> Double? where B: Sequence, B.Element == Element {
+    Element.euclidean(self, b)
+  }
 
-    @inlinable @inline(__always)
-    public func sqeuclidean<B>(_ b: B) -> Double? where B: Sequence, B.Element == Element {
-        Element.sqeuclidean(self, b)
-    }
+  @inlinable @inline(__always)
+  public func sqeuclidean<B>(_ b: B) -> Double? where B: Sequence, B.Element == Element {
+    Element.sqeuclidean(self, b)
+  }
 }
 
 @inlinable @inline(__always)
-func perform<A, B>(_ metric: simsimd_dense_metric_t, a: A, b: B) -> Double? where A: Sequence, B: Sequence, A.Element == B.Element {
-    var distance: simsimd_distance_t = 0
-    let result = a.withContiguousStorageIfAvailable { a in
-        b.withContiguousStorageIfAvailable { b in
-            guard a.count > 0 && a.count == b.count else { return false }
-            metric(a.baseAddress, b.baseAddress, .init(a.count), &distance)
-            return true
-        }
+func perform<A, B>(_ metric: simsimd_dense_metric_t, a: A, b: B) -> Double?
+where A: Sequence, B: Sequence, A.Element == B.Element {
+  var distance: simsimd_distance_t = 0
+  let result = a.withContiguousStorageIfAvailable { a in
+    b.withContiguousStorageIfAvailable { b in
+      guard a.count > 0 && a.count == b.count else { return false }
+      metric(a.baseAddress, b.baseAddress, .init(a.count), &distance)
+      return true
     }
-    guard result == true else { return nil }
-    return distance
+  }
+  guard result == true else { return nil }
+  return distance
 }
 
 public typealias Capabilities = simsimd_capability_t
 
 extension simsimd_capability_t: OptionSet, CustomStringConvertible {
-    public var description: String {
-        var components: [String] = []
-        if contains(.neon) { components.append(".neon") }
-        if contains(.sve) { components.append(".sve") }
-        if contains(.sve2) { components.append(".sve2") }
-        if contains(.haswell) { components.append(".haswell") }
-        if contains(.skylake) { components.append(".skylake") }
-        if contains(.ice) { components.append(".ice") }
-        if contains(.genoa) { components.append(".genoa") }
-        if contains(.sapphire) { components.append(".sapphire") }
-        if contains(.turin) { components.append(".turin") }
-        if contains(.sierra) { components.append(".sierra") }
-        return "[\(components.joined(separator: ", "))]"
-    }
+  public var description: String {
+    var components: [String] = []
+    if contains(.neon) { components.append(".neon") }
+    if contains(.sve) { components.append(".sve") }
+    if contains(.sve2) { components.append(".sve2") }
+    if contains(.haswell) { components.append(".haswell") }
+    if contains(.skylake) { components.append(".skylake") }
+    if contains(.ice) { components.append(".ice") }
+    if contains(.genoa) { components.append(".genoa") }
+    if contains(.sapphire) { components.append(".sapphire") }
+    if contains(.turin) { components.append(".turin") }
+    if contains(.sierra) { components.append(".sierra") }
+    return "[\(components.joined(separator: ", "))]"
+  }
 
-    public static let available = simsimd_capabilities()
+  public static let available = simsimd_capabilities()
 
-    public static let any = simsimd_cap_any_k
-    public static let neon = simsimd_cap_neon_k
-    public static let sve = simsimd_cap_sve_k
-    public static let sve2 = simsimd_cap_sve2_k
-    public static let haswell = simsimd_cap_haswell_k
-    public static let skylake = simsimd_cap_skylake_k
-    public static let ice = simsimd_cap_ice_k
-    public static let genoa = simsimd_cap_genoa_k
-    public static let sapphire = simsimd_cap_sapphire_k
-    public static let turin = simsimd_cap_turin_k
-    public static let sierra = simsimd_cap_sierra_k
+  public static let any = simsimd_cap_any_k
+  public static let neon = simsimd_cap_neon_k
+  public static let sve = simsimd_cap_sve_k
+  public static let sve2 = simsimd_cap_sve2_k
+  public static let haswell = simsimd_cap_haswell_k
+  public static let skylake = simsimd_cap_skylake_k
+  public static let ice = simsimd_cap_ice_k
+  public static let genoa = simsimd_cap_genoa_k
+  public static let sapphire = simsimd_cap_sapphire_k
+  public static let turin = simsimd_cap_turin_k
+  public static let sierra = simsimd_cap_sierra_k
 }
 
 @inline(__always)
-private func find(kind: simsimd_kernel_kind_t, dataType: simsimd_datatype_t) -> simsimd_dense_metric_t {
-    var output: simsimd_dense_metric_t?
-    var used = simsimd_capability_t.any
-    // Use `withUnsafeMutablePointer` to safely cast `output` to the required pointer type.
-    withUnsafeMutablePointer(to: &output) { outputPtr in
-        // Cast the pointer to `UnsafeMutablePointer<simsimd_kernel_punned_t?>`
-        let castedPtr = outputPtr.withMemoryRebound(to: Optional<simsimd_kernel_punned_t>.self, capacity: 1) { $0 }
-        simsimd_find_kernel(kind, dataType, .available, .any, castedPtr, &used)
-    }
-    guard let output else { fatalError("Could not find function \(kind) for \(dataType)") }
-    return output
+private func find(kind: simsimd_kernel_kind_t, dataType: simsimd_datatype_t)
+  -> simsimd_dense_metric_t
+{
+  var output: simsimd_dense_metric_t?
+  var used = simsimd_capability_t.any
+  // Use `withUnsafeMutablePointer` to safely cast `output` to the required pointer type.
+  withUnsafeMutablePointer(to: &output) { outputPtr in
+    // Cast the pointer to `UnsafeMutablePointer<simsimd_kernel_punned_t?>`
+    let castedPtr = outputPtr.withMemoryRebound(
+      to: Optional<simsimd_kernel_punned_t>.self, capacity: 1
+    ) { $0 }
+    simsimd_find_kernel(kind, dataType, .available, .any, castedPtr, &used)
+  }
+  guard let output else { fatalError("Could not find function \(kind) for \(dataType)") }
+  return output
 }