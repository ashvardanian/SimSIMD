#![allow(unused)]
use rand::Rng;

pub(crate) fn generate_random_vector(dim: usize) -> Vec<f32> {
    (0..dim).map(|_| rand::thread_rng().gen()).collect()
}

<<<<<<< HEAD
pub(crate) fn baseline_cos_unrolled(a: &[f32], b: &[f32]) -> Option<f32> {
=======
pub(crate) fn baseline_cos_functional(a: &[f32], b: &[f32]) -> Option<f32> {
>>>>>>> e01ec6cf
    if a.len() != b.len() {
        return None;
    }

    let mut i = 0;
    let mut remainder = a.len() % 8;

    // We do this manual unrolling to allow the compiler to vectorize
    // the loop and avoid some branching even if we're not doing it explicitly.
    // This made a significant difference in benchmarking ~4x
    let mut acc1 = 0.0;
    let mut acc2 = 0.0;
    let mut acc3 = 0.0;
    let mut acc4 = 0.0;
    let mut acc5 = 0.0;
    let mut acc6 = 0.0;
    let mut acc7 = 0.0;
    let mut acc8 = 0.0;

    let mut norm_a_acc1 = 0.0;
    let mut norm_a_acc2 = 0.0;
    let mut norm_a_acc3 = 0.0;
    let mut norm_a_acc4 = 0.0;
    let mut norm_a_acc5 = 0.0;
    let mut norm_a_acc6 = 0.0;
    let mut norm_a_acc7 = 0.0;
    let mut norm_a_acc8 = 0.0;

    let mut norm_b_acc1 = 0.0;
    let mut norm_b_acc2 = 0.0;
    let mut norm_b_acc3 = 0.0;
    let mut norm_b_acc4 = 0.0;
    let mut norm_b_acc5 = 0.0;
    let mut norm_b_acc6 = 0.0;
    let mut norm_b_acc7 = 0.0;
    let mut norm_b_acc8 = 0.0;

    while i < (a.len() - remainder) {
        let a1 = unsafe { *a.get_unchecked(i) };
        let a2 = unsafe { *a.get_unchecked(i + 1) };
        let a3 = unsafe { *a.get_unchecked(i + 2) };
        let a4 = unsafe { *a.get_unchecked(i + 3) };
        let a5 = unsafe { *a.get_unchecked(i + 4) };
        let a6 = unsafe { *a.get_unchecked(i + 5) };
        let a7 = unsafe { *a.get_unchecked(i + 6) };
        let a8 = unsafe { *a.get_unchecked(i + 7) };

        let b1 = unsafe { *b.get_unchecked(i) };
        let b2 = unsafe { *b.get_unchecked(i + 1) };
        let b3 = unsafe { *b.get_unchecked(i + 2) };
        let b4 = unsafe { *b.get_unchecked(i + 3) };
        let b5 = unsafe { *b.get_unchecked(i + 4) };
        let b6 = unsafe { *b.get_unchecked(i + 5) };
        let b7 = unsafe { *b.get_unchecked(i + 6) };
        let b8 = unsafe { *b.get_unchecked(i + 7) };

        acc1 += (a1 * b1);
        acc2 += (a2 * b2);
        acc3 += (a3 * b3);
        acc4 += (a4 * b4);
        acc5 += (a5 * b5);
        acc6 += (a6 * b6);
        acc7 += (a7 * b7);
        acc8 += (a8 * b8);

        norm_a_acc1 += (a1 * a1);
        norm_a_acc2 += (a2 * a2);
        norm_a_acc3 += (a3 * a3);
        norm_a_acc4 += (a4 * a4);
        norm_a_acc5 += (a5 * a5);
        norm_a_acc6 += (a6 * a6);
        norm_a_acc7 += (a7 * a7);
        norm_a_acc8 += (a8 * a8);

        norm_b_acc1 += (b1 * b1);
        norm_b_acc2 += (b2 * b2);
        norm_b_acc3 += (b3 * b3);
        norm_b_acc4 += (b4 * b4);
        norm_b_acc5 += (b5 * b5);
        norm_b_acc6 += (b6 * b6);
        norm_b_acc7 += (b7 * b7);
        norm_b_acc8 += (b8 * b8);

        i += 8;
    }

    acc1 += acc2;
    acc3 += acc4;
    acc5 += acc6;
    acc7 += acc8;

    norm_a_acc1 += norm_a_acc2;
    norm_a_acc3 += norm_a_acc4;
    norm_a_acc5 += norm_a_acc6;
    norm_a_acc7 += norm_a_acc8;

    norm_b_acc1 += norm_b_acc2;
    norm_b_acc3 += norm_b_acc4;
    norm_b_acc5 += norm_b_acc6;
    norm_b_acc7 += norm_b_acc8;

    acc1 += acc3;
    acc5 += acc7;

    norm_a_acc1 += norm_a_acc3;
    norm_a_acc5 += norm_a_acc7;

    norm_b_acc1 += norm_b_acc3;
    norm_b_acc5 += norm_b_acc7;

    acc1 += acc5;
    norm_a_acc1 += norm_a_acc5;
    norm_b_acc1 += norm_b_acc5;

    while i < a.len() {
        let a = unsafe { *a.get_unchecked(i) };
        let b = unsafe { *b.get_unchecked(i) };

        acc1 += (a * b);
        norm_a_acc1 += (a * a);
        norm_b_acc1 += (b * b);
    }

    Some(1.0 - (acc1 / (norm_a_acc1 * norm_b_acc1).sqrt()))
}

<<<<<<< HEAD
pub(crate) fn baseline_l2sq_unrolled(a: &[f32], b: &[f32]) -> Option<f32> {
=======
pub(crate) fn baseline_l2sq_functional(a: &[f32], b: &[f32]) -> Option<f32> {
>>>>>>> e01ec6cf
    if a.len() != b.len() {
        return None;
    }
    let mut i = 0;
    let mut remainder = a.len() % 8;

    // We do this manual unrolling to allow the compiler to vectorize
    // the loop and avoid some branching even if we're not doing it explicitly.
    // This made a significant difference in benchmarking ~4x
    let mut acc1 = 0.0;
    let mut acc2 = 0.0;
    let mut acc3 = 0.0;
    let mut acc4 = 0.0;
    let mut acc5 = 0.0;
    let mut acc6 = 0.0;
    let mut acc7 = 0.0;
    let mut acc8 = 0.0;

    while i < (a.len() - remainder) {
        let a1 = unsafe { *a.get_unchecked(i) };
        let a2 = unsafe { *a.get_unchecked(i + 1) };
        let a3 = unsafe { *a.get_unchecked(i + 2) };
        let a4 = unsafe { *a.get_unchecked(i + 3) };
        let a5 = unsafe { *a.get_unchecked(i + 4) };
        let a6 = unsafe { *a.get_unchecked(i + 5) };
        let a7 = unsafe { *a.get_unchecked(i + 6) };
        let a8 = unsafe { *a.get_unchecked(i + 7) };

        let b1 = unsafe { *b.get_unchecked(i) };
        let b2 = unsafe { *b.get_unchecked(i + 1) };
        let b3 = unsafe { *b.get_unchecked(i + 2) };
        let b4 = unsafe { *b.get_unchecked(i + 3) };
        let b5 = unsafe { *b.get_unchecked(i + 4) };
        let b6 = unsafe { *b.get_unchecked(i + 5) };
        let b7 = unsafe { *b.get_unchecked(i + 6) };
        let b8 = unsafe { *b.get_unchecked(i + 7) };

        let diff1 = a1 - b1;
        let diff2 = a2 - b2;
        let diff3 = a3 - b3;
        let diff4 = a4 - b4;
        let diff5 = a5 - b5;
        let diff6 = a6 - b6;
        let diff7 = a7 - b7;
        let diff8 = a8 - b8;

        acc1 += (diff1 * diff1);
        acc2 += (diff2 * diff2);
        acc3 += (diff3 * diff3);
        acc4 += (diff4 * diff4);
        acc5 += (diff5 * diff5);
        acc6 += (diff6 * diff6);
        acc7 += (diff7 * diff7);
        acc8 += (diff8 * diff8);

        i += 8;
    }

    acc1 += acc2;
    acc3 += acc4;
    acc5 += acc6;
    acc7 += acc8;

    acc1 += acc3;
    acc5 += acc7;

    acc1 += acc5;

    while i < a.len() {
        let a = unsafe { *a.get_unchecked(i) };
        let b = unsafe { *b.get_unchecked(i) };
        let diff = a - b;
        acc1 += (diff * diff);
    }

<<<<<<< HEAD
    Some(acc1)
=======
    Some(a.iter().zip(b).map(|(x, y)| (x - y).powi(2)).sum())
}

pub(crate) fn baseline_cos_procedural(a: &[f32], b: &[f32]) -> Option<f32> {
    if a.len() != b.len() {
        return None;
    }

    let mut dot_product = 0.0;
    let mut norm_a = 0.0;
    let mut norm_b = 0.0;

    for i in 0..a.len() {
        dot_product += a[i] * b[i];
        norm_a += a[i] * a[i];
        norm_b += b[i] * b[i];
    }

    Some(1.0 - (dot_product / (norm_a.sqrt() * norm_b.sqrt())))
}

pub(crate) fn baseline_l2sq_procedural(a: &[f32], b: &[f32]) -> Option<f32> {
    if a.len() != b.len() {
        return None;
    }

    let mut sum = 0.0;
    for i in 0..a.len() {
        let diff = a[i] - b[i];
        sum += diff * diff;
    }

    Some(sum)
>>>>>>> e01ec6cf
}<|MERGE_RESOLUTION|>--- conflicted
+++ resolved
@@ -5,11 +5,63 @@
     (0..dim).map(|_| rand::thread_rng().gen()).collect()
 }
 
-<<<<<<< HEAD
+pub(crate) fn baseline_cos_functional(a: &[f32], b: &[f32]) -> Option<f32> {
+    if a.len() != b.len() {
+        return None;
+    }
+
+    let (dot_product, norm_a, norm_b) = a
+        .iter()
+        .zip(b)
+        .map(|(a, b)| (a * b, a * a, b * b))
+        .fold((0.0, 0.0, 0.0), |acc, x| {
+            (acc.0 + x.0, acc.1 + x.1, acc.2 + x.2)
+        });
+
+    Some(1.0 - (dot_product / (norm_a.sqrt() * norm_b.sqrt())))
+}
+
+pub(crate) fn baseline_l2sq_functional(a: &[f32], b: &[f32]) -> Option<f32> {
+    if a.len() != b.len() {
+        return None;
+    }
+
+    Some(a.iter().zip(b).map(|(x, y)| (x - y).powi(2)).sum())
+}
+
+pub(crate) fn baseline_cos_procedural(a: &[f32], b: &[f32]) -> Option<f32> {
+    if a.len() != b.len() {
+        return None;
+    }
+
+    let mut dot_product = 0.0;
+    let mut norm_a = 0.0;
+    let mut norm_b = 0.0;
+
+    for i in 0..a.len() {
+        dot_product += a[i] * b[i];
+        norm_a += a[i] * a[i];
+        norm_b += b[i] * b[i];
+    }
+
+    Some(1.0 - (dot_product / (norm_a.sqrt() * norm_b.sqrt())))
+}
+
+pub(crate) fn baseline_l2sq_procedural(a: &[f32], b: &[f32]) -> Option<f32> {
+    if a.len() != b.len() {
+        return None;
+    }
+
+    let mut sum = 0.0;
+    for i in 0..a.len() {
+        let diff = a[i] - b[i];
+        sum += diff * diff;
+    }
+
+    Some(sum)
+}
+
 pub(crate) fn baseline_cos_unrolled(a: &[f32], b: &[f32]) -> Option<f32> {
-=======
-pub(crate) fn baseline_cos_functional(a: &[f32], b: &[f32]) -> Option<f32> {
->>>>>>> e01ec6cf
     if a.len() != b.len() {
         return None;
     }
@@ -136,11 +188,7 @@
     Some(1.0 - (acc1 / (norm_a_acc1 * norm_b_acc1).sqrt()))
 }
 
-<<<<<<< HEAD
 pub(crate) fn baseline_l2sq_unrolled(a: &[f32], b: &[f32]) -> Option<f32> {
-=======
-pub(crate) fn baseline_l2sq_functional(a: &[f32], b: &[f32]) -> Option<f32> {
->>>>>>> e01ec6cf
     if a.len() != b.len() {
         return None;
     }
@@ -216,41 +264,5 @@
         acc1 += (diff * diff);
     }
 
-<<<<<<< HEAD
     Some(acc1)
-=======
-    Some(a.iter().zip(b).map(|(x, y)| (x - y).powi(2)).sum())
-}
-
-pub(crate) fn baseline_cos_procedural(a: &[f32], b: &[f32]) -> Option<f32> {
-    if a.len() != b.len() {
-        return None;
-    }
-
-    let mut dot_product = 0.0;
-    let mut norm_a = 0.0;
-    let mut norm_b = 0.0;
-
-    for i in 0..a.len() {
-        dot_product += a[i] * b[i];
-        norm_a += a[i] * a[i];
-        norm_b += b[i] * b[i];
-    }
-
-    Some(1.0 - (dot_product / (norm_a.sqrt() * norm_b.sqrt())))
-}
-
-pub(crate) fn baseline_l2sq_procedural(a: &[f32], b: &[f32]) -> Option<f32> {
-    if a.len() != b.len() {
-        return None;
-    }
-
-    let mut sum = 0.0;
-    for i in 0..a.len() {
-        let diff = a[i] - b[i];
-        sum += diff * diff;
-    }
-
-    Some(sum)
->>>>>>> e01ec6cf
 }