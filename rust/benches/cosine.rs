use criterion::{criterion_group, criterion_main, BenchmarkId, Criterion};
use simsimd::SpatialSimilarity as SimSIMD;

mod native;

const DIMENSIONS: usize = 1536;

pub fn cos_benchmark(c: &mut Criterion) {
    let inputs: (Vec<f32>, Vec<f32>) = (
        native::generate_random_vector(DIMENSIONS),
        native::generate_random_vector(DIMENSIONS),
    );

    let mut group = c.benchmark_group("SIMD Cosine");

    for i in 0..=5 {
        group.bench_with_input(BenchmarkId::new("SimSIMD", i), &i, |b, _| {
            b.iter(|| SimSIMD::cosine(&inputs.0, &inputs.1))
        });
<<<<<<< HEAD
        group.bench_with_input(BenchmarkId::new("Rust Unrolled", i), &i, |b, _| {
            b.iter(|| native::baseline_cos_unrolled(&inputs.0, &inputs.1))
=======
        group.bench_with_input(BenchmarkId::new("Rust Procedural", i), &i, |b, _| {
            b.iter(|| native::baseline_cos_procedural(&inputs.0, &inputs.1))
        });
        group.bench_with_input(BenchmarkId::new("Rust Functional", i), &i, |b, _| {
            b.iter(|| native::baseline_cos_functional(&inputs.0, &inputs.1))
>>>>>>> e01ec6cf
        });
    }
}

criterion_group!(benches, cos_benchmark);
criterion_main!(benches);<|MERGE_RESOLUTION|>--- conflicted
+++ resolved
@@ -17,16 +17,14 @@
         group.bench_with_input(BenchmarkId::new("SimSIMD", i), &i, |b, _| {
             b.iter(|| SimSIMD::cosine(&inputs.0, &inputs.1))
         });
-<<<<<<< HEAD
-        group.bench_with_input(BenchmarkId::new("Rust Unrolled", i), &i, |b, _| {
-            b.iter(|| native::baseline_cos_unrolled(&inputs.0, &inputs.1))
-=======
         group.bench_with_input(BenchmarkId::new("Rust Procedural", i), &i, |b, _| {
             b.iter(|| native::baseline_cos_procedural(&inputs.0, &inputs.1))
         });
         group.bench_with_input(BenchmarkId::new("Rust Functional", i), &i, |b, _| {
             b.iter(|| native::baseline_cos_functional(&inputs.0, &inputs.1))
->>>>>>> e01ec6cf
+        });
+        group.bench_with_input(BenchmarkId::new("Rust Unrolled", i), &i, |b, _| {
+            b.iter(|| native::baseline_cos_unrolled(&inputs.0, &inputs.1))
         });
     }
 }
