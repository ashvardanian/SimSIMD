use criterion::{criterion_group, criterion_main, BenchmarkId, Criterion};
use simsimd::SpatialSimilarity as SimSIMD;

mod native;

const DIMENSIONS: usize = 1536;

pub fn l2sq_benchmark(c: &mut Criterion) {
    let inputs: (Vec<f32>, Vec<f32>) = (
        native::generate_random_vector(DIMENSIONS),
        native::generate_random_vector(DIMENSIONS),
    );

    let mut group = c.benchmark_group("SIMD SqEuclidean");

    for i in 0..=5 {
        group.bench_with_input(BenchmarkId::new("SimSIMD", i), &i, |b, _| {
            b.iter(|| SimSIMD::sqeuclidean(&inputs.0, &inputs.1))
        });
<<<<<<< HEAD
        group.bench_with_input(BenchmarkId::new("Rust Unrolled", i), &i, |b, _| {
            b.iter(|| native::baseline_l2sq_unrolled(&inputs.0, &inputs.1))
=======
        group.bench_with_input(BenchmarkId::new("Rust Procedural", i), &i, |b, _| {
            b.iter(|| native::baseline_l2sq_procedural(&inputs.0, &inputs.1))
        });
        group.bench_with_input(BenchmarkId::new("Rust Functional", i), &i, |b, _| {
            b.iter(|| native::baseline_l2sq_functional(&inputs.0, &inputs.1))
>>>>>>> e01ec6cf
        });
    }
}

criterion_group!(benches, l2sq_benchmark);
criterion_main!(benches);<|MERGE_RESOLUTION|>--- conflicted
+++ resolved
@@ -17,16 +17,14 @@
         group.bench_with_input(BenchmarkId::new("SimSIMD", i), &i, |b, _| {
             b.iter(|| SimSIMD::sqeuclidean(&inputs.0, &inputs.1))
         });
-<<<<<<< HEAD
-        group.bench_with_input(BenchmarkId::new("Rust Unrolled", i), &i, |b, _| {
-            b.iter(|| native::baseline_l2sq_unrolled(&inputs.0, &inputs.1))
-=======
         group.bench_with_input(BenchmarkId::new("Rust Procedural", i), &i, |b, _| {
             b.iter(|| native::baseline_l2sq_procedural(&inputs.0, &inputs.1))
         });
         group.bench_with_input(BenchmarkId::new("Rust Functional", i), &i, |b, _| {
             b.iter(|| native::baseline_l2sq_functional(&inputs.0, &inputs.1))
->>>>>>> e01ec6cf
+        });
+        group.bench_with_input(BenchmarkId::new("Rust Unrolled", i), &i, |b, _| {
+            b.iter(|| native::baseline_l2sq_unrolled(&inputs.0, &inputs.1))
         });
     }
 }
