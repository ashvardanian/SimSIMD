//! # SpatialSimilarity - Hardware-Accelerated Similarity Metrics and Distance Functions
//!
//! * Targets ARM NEON, SVE, x86 AVX2, AVX-512 (VNNI, FP16) hardware backends.
//! * Handles `f64` double- and `f32` single-precision, integral, and binary vectors.
//! * Exposes half-precision (`f16`) and brain floating point (`bf16`) types.
//! * Zero-dependency header-only C 99 library with bindings for Rust and other languages.
//!
//! ## Implemented distance functions include:
//!
<<<<<<< HEAD
//! * Euclidean (L2 & L2 squared), Inner Distance, and Angular (Cosine) spatial distances.
=======
//! * Euclidean (L2), inner product, and cosine (angular) spatial distances.
>>>>>>> 013e1997
//! * Hamming (~ Manhattan) and Jaccard (~ Tanimoto) binary distances.
//! * Kullback-Leibler and Jensen-Shannon divergences for probability distributions.
//!
//! ## Example
//!
//! ```rust
//! use simsimd::SpatialSimilarity;
//!
//! let a = &[1, 2, 3];
//! let b = &[4, 5, 6];
//!
<<<<<<< HEAD
=======
//! // Compute cosine distance
//! let cos_dist = i8::cos(a, b);
//!
>>>>>>> 013e1997
//! // Compute dot product distance
//! let dot_product = i8::dot(a, b);
//!
//! // Compute angular distance
//! let angular_dist = i8::angular(a, b);
//!
//! // Compute squared Euclidean distance
//! let l2sq_dist = i8::l2sq(a, b);
//!
//! // Optimize performance by flushing denormals
//! simsimd::capabilities::flush_denormals();
//! ```
//!
//! ## Mixed Precision Support
//!
//! ```rust
//! use simsimd::{SpatialSimilarity, f16, bf16};
//!
//! // Work with half-precision floats
//! let half_a: Vec<f16> = vec![1.0, 2.0, 3.0].iter().map(|&x| f16::from_f32(x)).collect();
//! let half_b: Vec<f16> = vec![4.0, 5.0, 6.0].iter().map(|&x| f16::from_f32(x)).collect();
//! let half_cos_dist = f16::cos(&half_a, &half_b);
//!
//! // Work with brain floats
//! let brain_a: Vec<bf16> = vec![1.0, 2.0, 3.0].iter().map(|&x| bf16::from_f32(x)).collect();
//! let brain_b: Vec<bf16> = vec![4.0, 5.0, 6.0].iter().map(|&x| bf16::from_f32(x)).collect();
//! let brain_cos_dist = bf16::cos(&brain_a, &brain_b);
//!
//! // Direct bit manipulation
//! let half = f16::from_f32(3.14);
//! let bits = half.0; // Access raw u16 representation
//! let reconstructed = f16(bits);
//! ```
//!
//! ## Traits
//!
//! The `SpatialSimilarity` trait covers following methods:
//!
<<<<<<< HEAD
//! - `angular(a: &[Self], b: &[Self]) -> Option<Distance>`: Computes angular distance between two slices.
//! - `dot(a: &[Self], b: &[Self]) -> Option<Distance>`: Computes dot product between two slices.
//! - `euclidean(a: &[Self], b: &[Self]) -> Option<Distance>`: Computes Euclidean distance between two slices.
=======
//! - `cosine(a: &[Self], b: &[Self]) -> Option<Distance>`: Computes cosine distance (1 - similarity) between two slices.
//! - `dot(a: &[Self], b: &[Self]) -> Option<Distance>`: Computes dot product distance between two slices.
>>>>>>> 013e1997
//! - `sqeuclidean(a: &[Self], b: &[Self]) -> Option<Distance>`: Computes squared Euclidean distance between two slices.
//!
//! The `BinarySimilarity` trait covers following methods:
//!
//! - `hamming(a: &[Self], b: &[Self]) -> Option<Distance>`: Computes Hamming distance between two slices.
//! - `jaccard(a: &[Self], b: &[Self]) -> Option<Distance>`: Computes Jaccard distance between two slices.
//!
//! The `ProbabilitySimilarity` trait covers following methods:
//!
//! - `jensenshannon(a: &[Self], b: &[Self]) -> Option<Distance>`: Computes Jensen-Shannon divergence between two slices.
//! - `kullbackleibler(a: &[Self], b: &[Self]) -> Option<Distance>`: Computes Kullback-Leibler divergence between two slices.
//!
#![allow(non_camel_case_types)]
#![cfg_attr(not(test), no_std)]

pub type Distance = f64;
pub type ComplexProduct = (f64, f64);

/// Compatibility function for pre 1.85 Rust versions lacking `f32::abs`.
#[inline(always)]
fn f32_abs_compat(x: f32) -> f32 {
    f32::from_bits(x.to_bits() & 0x7FFF_FFFF)
}

#[link(name = "simsimd")]
extern "C" {

    fn simsimd_dot_i8(a: *const i8, b: *const i8, c: usize, d: *mut Distance);
<<<<<<< HEAD
    fn simsimd_dot_u8(a: *const u8, b: *const u8, c: usize, d: *mut Distance);
=======
>>>>>>> 013e1997
    fn simsimd_dot_f16(a: *const u16, b: *const u16, c: usize, d: *mut Distance);
    fn simsimd_dot_bf16(a: *const u16, b: *const u16, c: usize, d: *mut Distance);
    fn simsimd_dot_f32(a: *const f32, b: *const f32, c: usize, d: *mut Distance);
    fn simsimd_dot_f64(a: *const f64, b: *const f64, c: usize, d: *mut Distance);

    fn simsimd_dot_f16c(a: *const u16, b: *const u16, c: usize, d: *mut Distance);
    fn simsimd_dot_bf16c(a: *const u16, b: *const u16, c: usize, d: *mut Distance);
    fn simsimd_dot_f32c(a: *const f32, b: *const f32, c: usize, d: *mut Distance);
    fn simsimd_dot_f64c(a: *const f64, b: *const f64, c: usize, d: *mut Distance);

    fn simsimd_vdot_f16c(a: *const u16, b: *const u16, c: usize, d: *mut Distance);
    fn simsimd_vdot_bf16c(a: *const u16, b: *const u16, c: usize, d: *mut Distance);
    fn simsimd_vdot_f32c(a: *const f32, b: *const f32, c: usize, d: *mut Distance);
    fn simsimd_vdot_f64c(a: *const f64, b: *const f64, c: usize, d: *mut Distance);

    fn simsimd_angular_i8(a: *const i8, b: *const i8, c: usize, d: *mut Distance);
    fn simsimd_angular_u8(a: *const u8, b: *const u8, c: usize, d: *mut Distance);
    fn simsimd_angular_f16(a: *const u16, b: *const u16, c: usize, d: *mut Distance);
    fn simsimd_angular_bf16(a: *const u16, b: *const u16, c: usize, d: *mut Distance);
    fn simsimd_angular_f32(a: *const f32, b: *const f32, c: usize, d: *mut Distance);
    fn simsimd_angular_f64(a: *const f64, b: *const f64, c: usize, d: *mut Distance);

    fn simsimd_l2sq_i8(a: *const i8, b: *const i8, c: usize, d: *mut Distance);
    fn simsimd_l2sq_u8(a: *const u8, b: *const u8, c: usize, d: *mut Distance);
    fn simsimd_l2sq_f16(a: *const u16, b: *const u16, c: usize, d: *mut Distance);
    fn simsimd_l2sq_bf16(a: *const u16, b: *const u16, c: usize, d: *mut Distance);
    fn simsimd_l2sq_f32(a: *const f32, b: *const f32, c: usize, d: *mut Distance);
    fn simsimd_l2sq_f64(a: *const f64, b: *const f64, c: usize, d: *mut Distance);

    fn simsimd_l2_i8(a: *const i8, b: *const i8, c: usize, d: *mut Distance);
    fn simsimd_l2_f16(a: *const u16, b: *const u16, c: usize, d: *mut Distance);
    fn simsimd_l2_bf16(a: *const u16, b: *const u16, c: usize, d: *mut Distance);
    fn simsimd_l2_f32(a: *const f32, b: *const f32, c: usize, d: *mut Distance);
    fn simsimd_l2_f64(a: *const f64, b: *const f64, c: usize, d: *mut Distance);

    fn simsimd_hamming_b8(a: *const u8, b: *const u8, c: usize, d: *mut Distance);
    fn simsimd_jaccard_b8(a: *const u8, b: *const u8, c: usize, d: *mut Distance);

    fn simsimd_js_f16(a: *const u16, b: *const u16, c: usize, d: *mut Distance);
    fn simsimd_js_bf16(a: *const u16, b: *const u16, c: usize, d: *mut Distance);
    fn simsimd_js_f32(a: *const f32, b: *const f32, c: usize, d: *mut Distance);
    fn simsimd_js_f64(a: *const f64, b: *const f64, c: usize, d: *mut Distance);

    fn simsimd_kl_f16(a: *const u16, b: *const u16, c: usize, d: *mut Distance);
    fn simsimd_kl_bf16(a: *const u16, b: *const u16, c: usize, d: *mut Distance);
    fn simsimd_kl_f32(a: *const f32, b: *const f32, c: usize, d: *mut Distance);
    fn simsimd_kl_f64(a: *const f64, b: *const f64, c: usize, d: *mut Distance);

    fn simsimd_intersect_u16(
        a: *const u16,
        b: *const u16,
        a_length: usize,
        b_length: usize,
        d: *mut Distance,
    );
    fn simsimd_intersect_u32(
        a: *const u32,
        b: *const u32,
        a_length: usize,
        b_length: usize,
        d: *mut Distance,
    );

    fn simsimd_uses_neon() -> i32;
    fn simsimd_uses_neon_f16() -> i32;
    fn simsimd_uses_neon_bf16() -> i32;
    fn simsimd_uses_neon_i8() -> i32;
    fn simsimd_uses_sve() -> i32;
    fn simsimd_uses_sve_f16() -> i32;
    fn simsimd_uses_sve_bf16() -> i32;
    fn simsimd_uses_sve_i8() -> i32;
    fn simsimd_uses_haswell() -> i32;
    fn simsimd_uses_skylake() -> i32;
    fn simsimd_uses_ice() -> i32;
    fn simsimd_uses_genoa() -> i32;
    fn simsimd_uses_sapphire() -> i32;
    fn simsimd_uses_turin() -> i32;
    fn simsimd_uses_sierra() -> i32;

    fn simsimd_flush_denormals() -> i32;
    fn simsimd_uses_dynamic_dispatch() -> i32;

    fn simsimd_f32_to_f16(f32_value: f32, result_ptr: *mut u16);
    fn simsimd_f16_to_f32(f16_ptr: *const u16) -> f32;
    fn simsimd_f32_to_bf16(f32_value: f32, result_ptr: *mut u16);
    fn simsimd_bf16_to_f32(bf16_ptr: *const u16) -> f32;
}

/// A half-precision (16-bit) floating point number.
///
/// This type represents IEEE 754 half-precision binary floating-point format.
/// It provides conversion methods to and from f32, and the underlying u16
/// representation is publicly accessible for direct bit manipulation.
///
/// # Examples
///
/// ```
/// use simsimd::f16;
///
/// // Create from f32
/// let half = f16::from_f32(3.14);
///
/// // Convert back to f32
/// let float = half.to_f32();
///
/// // Direct access to bits
/// let bits = half.0;
/// ```
#[repr(transparent)]
#[derive(Debug, Clone, Copy, PartialEq, Eq)]
pub struct f16(pub u16);

impl f16 {
    /// Positive zero.
    pub const ZERO: Self = f16(0);

    /// Positive one.
    pub const ONE: Self = f16(0x3C00);

    /// Negative one.
    pub const NEG_ONE: Self = f16(0xBC00);

    /// Converts an f32 to f16 representation.
    ///
    /// # Examples
    ///
    /// ```
    /// use simsimd::f16;
    /// let half = f16::from_f32(3.14159);
    /// ```
    #[inline(always)]
    pub fn from_f32(value: f32) -> Self {
        let mut result: u16 = 0;
        unsafe { simsimd_f32_to_f16(value, &mut result) };
        f16(result)
    }

    /// Converts the f16 to an f32.
    ///
    /// # Examples
    ///
    /// ```
    /// use simsimd::f16;
    /// let half = f16::from_f32(3.14159);
    /// let float = half.to_f32();
    /// ```
    #[inline(always)]
    pub fn to_f32(self) -> f32 {
        unsafe { simsimd_f16_to_f32(&self.0) }
    }

    /// Returns true if this value is NaN.
    #[inline(always)]
    pub fn is_nan(self) -> bool {
        self.to_f32().is_nan()
    }

    /// Returns true if this value is positive or negative infinity.
    #[inline(always)]
    pub fn is_infinite(self) -> bool {
        self.to_f32().is_infinite()
    }

    /// Returns true if this number is neither infinite nor NaN.
    #[inline(always)]
    pub fn is_finite(self) -> bool {
        self.to_f32().is_finite()
    }

    /// Returns the absolute value of self.
    #[inline(always)]
    pub fn abs(self) -> Self {
        Self::from_f32(f32_abs_compat(self.to_f32()))
    }

    /// Returns the largest integer less than or equal to a number.
    ///
    /// This method is only available when the `std` feature is enabled.
    #[cfg(feature = "std")]
    #[inline(always)]
    pub fn floor(self) -> Self {
        Self::from_f32(self.to_f32().floor())
    }

    /// Returns the smallest integer greater than or equal to a number.
    ///
    /// This method is only available when the `std` feature is enabled.
    #[cfg(feature = "std")]
    #[inline(always)]
    pub fn ceil(self) -> Self {
        Self::from_f32(self.to_f32().ceil())
    }

    /// Returns the nearest integer to a number. Round half-way cases away from 0.0.
    ///
    /// This method is only available when the `std` feature is enabled.
    #[cfg(feature = "std")]
    #[inline(always)]
    pub fn round(self) -> Self {
        Self::from_f32(self.to_f32().round())
    }
}

#[cfg(feature = "std")]
impl std::fmt::Display for f16 {
    fn fmt(&self, f: &mut std::fmt::Formatter<'_>) -> std::fmt::Result {
        write!(f, "{}", self.to_f32())
    }
}

impl core::ops::Add for f16 {
    type Output = Self;

    #[inline(always)]
    fn add(self, rhs: Self) -> Self::Output {
        Self::from_f32(self.to_f32() + rhs.to_f32())
    }
}

impl core::ops::Sub for f16 {
    type Output = Self;

    #[inline(always)]
    fn sub(self, rhs: Self) -> Self::Output {
        Self::from_f32(self.to_f32() - rhs.to_f32())
    }
}

impl core::ops::Mul for f16 {
    type Output = Self;

    #[inline(always)]
    fn mul(self, rhs: Self) -> Self::Output {
        Self::from_f32(self.to_f32() * rhs.to_f32())
    }
}

impl core::ops::Div for f16 {
    type Output = Self;

    #[inline(always)]
    fn div(self, rhs: Self) -> Self::Output {
        Self::from_f32(self.to_f32() / rhs.to_f32())
    }
}

impl core::ops::Neg for f16 {
    type Output = Self;

    #[inline(always)]
    fn neg(self) -> Self::Output {
        Self::from_f32(-self.to_f32())
    }
}

impl core::cmp::PartialOrd for f16 {
    #[inline(always)]
    fn partial_cmp(&self, other: &Self) -> Option<core::cmp::Ordering> {
        self.to_f32().partial_cmp(&other.to_f32())
    }
}

/// A brain floating point (bfloat16) number.
///
/// This type represents Google's bfloat16 format, which truncates IEEE 754
/// single-precision to 16 bits by keeping the exponent bits but reducing
/// the mantissa. This provides a wider range than f16 but lower precision.
///
/// # Examples
///
/// ```
/// use simsimd::bf16;
///
/// // Create from f32
/// let brain_half = bf16::from_f32(3.14);
///
/// // Convert back to f32
/// let float = brain_half.to_f32();
///
/// // Direct access to bits
/// let bits = brain_half.0;
/// ```
#[repr(transparent)]
#[derive(Debug, Clone, Copy, PartialEq, Eq)]
pub struct bf16(pub u16);

impl bf16 {
    /// Positive zero.
    pub const ZERO: Self = bf16(0);

    /// Positive one.
    pub const ONE: Self = bf16(0x3F80);

    /// Negative one.
    pub const NEG_ONE: Self = bf16(0xBF80);

    /// Converts an f32 to bf16 representation.
    ///
    /// # Examples
    ///
    /// ```
    /// use simsimd::bf16;
    /// let brain_half = bf16::from_f32(3.14159);
    /// ```
    #[inline(always)]
    pub fn from_f32(value: f32) -> Self {
        let mut result: u16 = 0;
        unsafe { simsimd_f32_to_bf16(value, &mut result) };
        bf16(result)
    }

    /// Converts the bf16 to an f32.
    ///
    /// # Examples
    ///
    /// ```
    /// use simsimd::bf16;
    /// let brain_half = bf16::from_f32(3.14159);
    /// let float = brain_half.to_f32();
    /// ```
    #[inline(always)]
    pub fn to_f32(self) -> f32 {
        unsafe { simsimd_bf16_to_f32(&self.0) }
    }

    /// Returns true if this value is NaN.
    #[inline(always)]
    pub fn is_nan(self) -> bool {
        self.to_f32().is_nan()
    }

    /// Returns true if this value is positive or negative infinity.
    #[inline(always)]
    pub fn is_infinite(self) -> bool {
        self.to_f32().is_infinite()
    }

    /// Returns true if this number is neither infinite nor NaN.
    #[inline(always)]
    pub fn is_finite(self) -> bool {
        self.to_f32().is_finite()
    }

    /// Returns the absolute value of self.
    #[inline(always)]
    pub fn abs(self) -> Self {
        Self::from_f32(f32_abs_compat(self.to_f32()))
    }

    /// Returns the largest integer less than or equal to a number.
    ///
    /// This method is only available when the `std` feature is enabled.
    #[cfg(feature = "std")]
    #[inline(always)]
    pub fn floor(self) -> Self {
        Self::from_f32(self.to_f32().floor())
    }

    /// Returns the smallest integer greater than or equal to a number.
    ///
    /// This method is only available when the `std` feature is enabled.
    #[cfg(feature = "std")]
    #[inline(always)]
    pub fn ceil(self) -> Self {
        Self::from_f32(self.to_f32().ceil())
    }

    /// Returns the nearest integer to a number. Round half-way cases away from 0.0.
    ///
    /// This method is only available when the `std` feature is enabled.
    #[cfg(feature = "std")]
    #[inline(always)]
    pub fn round(self) -> Self {
        Self::from_f32(self.to_f32().round())
    }
}

#[cfg(feature = "std")]
impl std::fmt::Display for bf16 {
    fn fmt(&self, f: &mut std::fmt::Formatter<'_>) -> std::fmt::Result {
        write!(f, "{}", self.to_f32())
    }
}

impl core::ops::Add for bf16 {
    type Output = Self;

    #[inline(always)]
    fn add(self, rhs: Self) -> Self::Output {
        Self::from_f32(self.to_f32() + rhs.to_f32())
    }
}

impl core::ops::Sub for bf16 {
    type Output = Self;

    #[inline(always)]
    fn sub(self, rhs: Self) -> Self::Output {
        Self::from_f32(self.to_f32() - rhs.to_f32())
    }
}

impl core::ops::Mul for bf16 {
    type Output = Self;

    #[inline(always)]
    fn mul(self, rhs: Self) -> Self::Output {
        Self::from_f32(self.to_f32() * rhs.to_f32())
    }
}

impl core::ops::Div for bf16 {
    type Output = Self;

    #[inline(always)]
    fn div(self, rhs: Self) -> Self::Output {
        Self::from_f32(self.to_f32() / rhs.to_f32())
    }
}

impl core::ops::Neg for bf16 {
    type Output = Self;

    #[inline(always)]
    fn neg(self) -> Self::Output {
        Self::from_f32(-self.to_f32())
    }
}

impl core::cmp::PartialOrd for bf16 {
    #[inline(always)]
    fn partial_cmp(&self, other: &Self) -> Option<core::cmp::Ordering> {
        self.to_f32().partial_cmp(&other.to_f32())
    }
}

/// The `capabilities` module provides functions for detecting the hardware features
/// available on the current system.
pub mod capabilities {

    pub fn uses_neon() -> bool {
        unsafe { crate::simsimd_uses_neon() != 0 }
    }

    pub fn uses_neon_f16() -> bool {
        unsafe { crate::simsimd_uses_neon_f16() != 0 }
    }

    pub fn uses_neon_bf16() -> bool {
        unsafe { crate::simsimd_uses_neon_bf16() != 0 }
    }

    pub fn uses_neon_i8() -> bool {
        unsafe { crate::simsimd_uses_neon_i8() != 0 }
    }

    pub fn uses_sve() -> bool {
        unsafe { crate::simsimd_uses_sve() != 0 }
    }

    pub fn uses_sve_f16() -> bool {
        unsafe { crate::simsimd_uses_sve_f16() != 0 }
    }

    pub fn uses_sve_bf16() -> bool {
        unsafe { crate::simsimd_uses_sve_bf16() != 0 }
    }

    pub fn uses_sve_i8() -> bool {
        unsafe { crate::simsimd_uses_sve_i8() != 0 }
    }

    pub fn uses_haswell() -> bool {
        unsafe { crate::simsimd_uses_haswell() != 0 }
    }

    pub fn uses_skylake() -> bool {
        unsafe { crate::simsimd_uses_skylake() != 0 }
    }

    pub fn uses_ice() -> bool {
        unsafe { crate::simsimd_uses_ice() != 0 }
    }

    pub fn uses_genoa() -> bool {
        unsafe { crate::simsimd_uses_genoa() != 0 }
    }

    pub fn uses_sapphire() -> bool {
        unsafe { crate::simsimd_uses_sapphire() != 0 }
    }

    pub fn uses_turin() -> bool {
        unsafe { crate::simsimd_uses_turin() != 0 }
    }

    pub fn uses_sierra() -> bool {
        unsafe { crate::simsimd_uses_sierra() != 0 }
    }

    /// Flushes denormalized numbers to zero on the current CPU architecture.
    ///
    /// This function should be called on each thread before any SIMD operations
    /// to avoid performance penalties. When facing denormalized values,
    /// Fused-Multiply-Add (FMA) operations can be up to 30x slower.
    ///
    /// # Returns
    ///
    /// Returns `true` if the operation was successful, `false` otherwise.
    pub fn flush_denormals() -> bool {
        unsafe { crate::simsimd_flush_denormals() != 0 }
    }

    /// Checks if the library is using dynamic dispatch for function selection.
    ///
    /// # Returns
    ///
    /// Returns `true` when the C backend is compiled with dynamic dispatch
    /// (default for this crate via `build.rs`), otherwise `false`.
    pub fn uses_dynamic_dispatch() -> bool {
        unsafe { crate::simsimd_uses_dynamic_dispatch() != 0 }
    }
}

/// `SpatialSimilarity` provides a set of trait methods for computing similarity
/// or distance between spatial data vectors in SIMD (Single Instruction, Multiple Data) context.
<<<<<<< HEAD
/// These methods can be used to calculate metrics like angular distance, dot product,
=======
/// These methods can be used to calculate metrics like cosine distance, dot product,
>>>>>>> 013e1997
/// and squared Euclidean distance between two slices of data.
///
/// Each method takes two slices of data (a and b) and returns an Option<Distance>.
/// The result is `None` if the slices are not of the same length, as these operations
/// require one-to-one correspondence between the elements of the slices.
/// Otherwise, it returns the computed similarity or distance as `Some(f64)`.
/// Convenience methods like `cosine`/`sqeuclidean` delegate to the core methods
/// `cos`/`l2sq` implemented by this trait.
pub trait SpatialSimilarity
where
    Self: Sized,
{
<<<<<<< HEAD
    /// Computes the angular distance between two slices.
    /// The angular distance is a measure of similarity between two non-zero vectors
=======
    /// Computes the cosine distance between two slices.
    /// The cosine distance is 1 minus the cosine similarity between two non-zero vectors
>>>>>>> 013e1997
    /// of an dot product space that measures the cosine of the angle between them.
    fn angular(a: &[Self], b: &[Self]) -> Option<Distance>;

    /// Computes the inner product (also known as dot product) between two slices.
    /// The dot product is the sum of the products of the corresponding entries
    /// of the two sequences of numbers.
    fn dot(a: &[Self], b: &[Self]) -> Option<Distance>;

    /// Computes the squared Euclidean distance between two slices.
    /// The squared Euclidean distance is the sum of the squared differences
    /// between corresponding elements of the two slices.
    fn l2sq(a: &[Self], b: &[Self]) -> Option<Distance>;

    /// Computes the Euclidean distance between two slices.
    /// The Euclidean distance is the square root of
    //  sum of the squared differences between corresponding
    /// elements of the two slices.
    fn l2(a: &[Self], b: &[Self]) -> Option<Distance>;

    /// Computes the squared Euclidean distance between two slices.
    /// The squared Euclidean distance is the sum of the squared differences
    /// between corresponding elements of the two slices.
    fn sqeuclidean(a: &[Self], b: &[Self]) -> Option<Distance> {
        SpatialSimilarity::l2sq(a, b)
    }

    /// Computes the Euclidean distance between two slices.
    /// The Euclidean distance is the square root of the
    /// sum of the squared differences between corresponding
    /// elements of the two slices.
    fn euclidean(a: &[Self], b: &[Self]) -> Option<Distance> {
        SpatialSimilarity::l2(a, b)
    }

    /// Computes the squared Euclidean distance between two slices.
    /// The squared Euclidean distance is the sum of the squared differences
    /// between corresponding elements of the two slices.
    fn inner(a: &[Self], b: &[Self]) -> Option<Distance> {
        SpatialSimilarity::dot(a, b)
    }
<<<<<<< HEAD
=======

    /// Computes the cosine distance between two slices.
    /// The cosine distance is 1 minus the cosine similarity between two non-zero vectors
    /// of an dot product space that measures the cosine of the angle between them.
    fn cosine(a: &[Self], b: &[Self]) -> Option<Distance> {
        SpatialSimilarity::cos(a, b)
    }
>>>>>>> 013e1997
}

/// `BinarySimilarity` provides trait methods for computing similarity metrics
/// that are commonly used with binary data vectors, such as Hamming distance
/// and Jaccard index.
///
/// The methods accept two slices of binary data and return an Option<Distance>
/// indicating the computed similarity or distance, with `None` returned if the
/// slices differ in length.
pub trait BinarySimilarity
where
    Self: Sized,
{
    /// Computes the Hamming distance between two binary data slices.
    /// The Hamming distance between two strings of equal length is the number of
    /// bits at which the corresponding values are different.
    fn hamming(a: &[Self], b: &[Self]) -> Option<Distance>;

    /// Computes the Jaccard index between two bitsets represented by binary data slices.
    /// The Jaccard index, also known as the Jaccard similarity coefficient, is a statistic
    /// used for gauging the similarity and diversity of sample sets.
    fn jaccard(a: &[Self], b: &[Self]) -> Option<Distance>;
}

/// `ProbabilitySimilarity` provides trait methods for computing similarity or divergence
/// measures between probability distributions, such as the Jensen-Shannon divergence
/// and the Kullback-Leibler divergence.
///
/// These methods are particularly useful in contexts such as information theory and
/// machine learning, where one often needs to measure how one probability distribution
/// differs from a second, reference probability distribution.
pub trait ProbabilitySimilarity
where
    Self: Sized,
{
    /// Computes the Jensen-Shannon divergence between two probability distributions.
    /// The Jensen-Shannon divergence is a method of measuring the similarity between
    /// two probability distributions. It is based on the Kullback-Leibler divergence,
    /// but is symmetric and always has a finite value.
    fn jensenshannon(a: &[Self], b: &[Self]) -> Option<Distance>;

    /// Computes the Kullback-Leibler divergence between two probability distributions.
    /// The Kullback-Leibler divergence is a measure of how one probability distribution
    /// diverges from a second, expected probability distribution.
    fn kullbackleibler(a: &[Self], b: &[Self]) -> Option<Distance>;
}

/// `ComplexProducts` provides trait methods for computing products between
/// complex number vectors. This includes standard and Hermitian dot products.
pub trait ComplexProducts
where
    Self: Sized,
{
    /// Computes the dot product between two complex number vectors.
    fn dot(a: &[Self], b: &[Self]) -> Option<ComplexProduct>;

    /// Computes the Hermitian dot product (conjugate dot product) between two complex number vectors.
    fn vdot(a: &[Self], b: &[Self]) -> Option<ComplexProduct>;
}

/// `Sparse` provides trait methods for sparse vectors.
pub trait Sparse
where
    Self: Sized,
{
    /// Computes the number of common elements between two sparse vectors.
    /// both vectors must be sorted in ascending order.
    fn intersect(a: &[Self], b: &[Self]) -> Option<Distance>;
}

impl BinarySimilarity for u8 {
    fn hamming(a: &[Self], b: &[Self]) -> Option<Distance> {
        if a.len() != b.len() {
            return None;
        }
        let mut distance_value: Distance = 0.0;
        let distance_ptr: *mut Distance = &mut distance_value as *mut Distance;
        unsafe { simsimd_hamming_b8(a.as_ptr(), b.as_ptr(), a.len(), distance_ptr) };
        Some(distance_value)
    }

    fn jaccard(a: &[Self], b: &[Self]) -> Option<Distance> {
        if a.len() != b.len() {
            return None;
        }
        let mut distance_value: Distance = 0.0;
        let distance_ptr: *mut Distance = &mut distance_value as *mut Distance;
        unsafe { simsimd_jaccard_b8(a.as_ptr(), b.as_ptr(), a.len(), distance_ptr) };
        Some(distance_value)
    }
}

impl SpatialSimilarity for i8 {
    fn angular(a: &[Self], b: &[Self]) -> Option<Distance> {
        if a.len() != b.len() {
            return None;
        }
        let mut distance_value: Distance = 0.0;
        let distance_ptr: *mut Distance = &mut distance_value as *mut Distance;
        unsafe { simsimd_angular_i8(a.as_ptr(), b.as_ptr(), a.len(), distance_ptr) };
        Some(distance_value)
    }

    fn dot(a: &[Self], b: &[Self]) -> Option<Distance> {
        if a.len() != b.len() {
            return None;
        }
        let mut distance_value: Distance = 0.0;
        let distance_ptr: *mut Distance = &mut distance_value as *mut Distance;
        unsafe { simsimd_dot_i8(a.as_ptr(), b.as_ptr(), a.len(), distance_ptr) };
        Some(distance_value)
    }

    fn l2sq(a: &[Self], b: &[Self]) -> Option<Distance> {
        if a.len() != b.len() {
            return None;
        }
        let mut distance_value: Distance = 0.0;
        let distance_ptr: *mut Distance = &mut distance_value as *mut Distance;
        unsafe { simsimd_l2sq_i8(a.as_ptr(), b.as_ptr(), a.len(), distance_ptr) };
        Some(distance_value)
    }

    fn l2(a: &[Self], b: &[Self]) -> Option<Distance> {
        if a.len() != b.len() {
            return None;
        }
        let mut distance_value: Distance = 0.0;
        let distance_ptr: *mut Distance = &mut distance_value as *mut Distance;
        unsafe { simsimd_l2_i8(a.as_ptr(), b.as_ptr(), a.len(), distance_ptr) };
        Some(distance_value)
    }
}

impl Sparse for u16 {
    fn intersect(a: &[Self], b: &[Self]) -> Option<Distance> {
        let mut distance_value: Distance = 0.0;
        let distance_ptr: *mut Distance = &mut distance_value as *mut Distance;
        unsafe { simsimd_intersect_u16(a.as_ptr(), b.as_ptr(), a.len(), b.len(), distance_ptr) };
        Some(distance_value)
    }
}

impl Sparse for u32 {
    fn intersect(a: &[Self], b: &[Self]) -> Option<Distance> {
        let mut distance_value: Distance = 0.0;
        let distance_ptr: *mut Distance = &mut distance_value as *mut Distance;
        unsafe { simsimd_intersect_u32(a.as_ptr(), b.as_ptr(), a.len(), b.len(), distance_ptr) };
        Some(distance_value)
    }
}

impl SpatialSimilarity for u8 {
    fn angular(a: &[Self], b: &[Self]) -> Option<Distance> {
        if a.len() != b.len() {
            return None;
        }
        let mut distance_value: Distance = 0.0;
        let distance_ptr: *mut Distance = &mut distance_value as *mut Distance;
        unsafe { simsimd_angular_u8(a.as_ptr(), b.as_ptr(), a.len(), distance_ptr) };
        Some(distance_value)
    }

    fn dot(a: &[Self], b: &[Self]) -> Option<Distance> {
        if a.len() != b.len() {
            return None;
        }
        let mut distance_value: Distance = 0.0;
        let distance_ptr: *mut Distance = &mut distance_value as *mut Distance;
        unsafe { simsimd_dot_u8(a.as_ptr(), b.as_ptr(), a.len(), distance_ptr) };
        Some(distance_value)
    }

    fn l2sq(a: &[Self], b: &[Self]) -> Option<Distance> {
        if a.len() != b.len() {
            return None;
        }
        let mut distance_value: Distance = 0.0;
        let distance_ptr: *mut Distance = &mut distance_value as *mut Distance;
        unsafe { simsimd_l2sq_u8(a.as_ptr(), b.as_ptr(), a.len(), distance_ptr) };
        Some(distance_value)
    }
}

impl SpatialSimilarity for f16 {
    fn angular(a: &[Self], b: &[Self]) -> Option<Distance> {
        if a.len() != b.len() {
            return None;
        }

        // Explicitly cast `*const f16` to `*const u16`
        let a_ptr = a.as_ptr() as *const u16;
        let b_ptr = b.as_ptr() as *const u16;
        let mut distance_value: Distance = 0.0;
        let distance_ptr: *mut Distance = &mut distance_value as *mut Distance;
        unsafe { simsimd_angular_f16(a_ptr, b_ptr, a.len(), distance_ptr) };
        Some(distance_value)
    }

    fn dot(a: &[Self], b: &[Self]) -> Option<Distance> {
        if a.len() != b.len() {
            return None;
        }

        // Explicitly cast `*const f16` to `*const u16`
        let a_ptr = a.as_ptr() as *const u16;
        let b_ptr = b.as_ptr() as *const u16;
        let mut distance_value: Distance = 0.0;
        let distance_ptr: *mut Distance = &mut distance_value as *mut Distance;
        unsafe { simsimd_dot_f16(a_ptr, b_ptr, a.len(), distance_ptr) };
        Some(distance_value)
    }

    fn l2sq(a: &[Self], b: &[Self]) -> Option<Distance> {
        if a.len() != b.len() {
            return None;
        }

        // Explicitly cast `*const f16` to `*const u16`
        let a_ptr = a.as_ptr() as *const u16;
        let b_ptr = b.as_ptr() as *const u16;
        let mut distance_value: Distance = 0.0;
        let distance_ptr: *mut Distance = &mut distance_value as *mut Distance;
        unsafe { simsimd_l2sq_f16(a_ptr, b_ptr, a.len(), distance_ptr) };
        Some(distance_value)
    }

    fn l2(a: &[Self], b: &[Self]) -> Option<Distance> {
        if a.len() != b.len() {
            return None;
        }
        // Explicitly cast `*const f16` to `*const u16`
        let a_ptr = a.as_ptr() as *const u16;
        let b_ptr = b.as_ptr() as *const u16;
        let mut distance_value: Distance = 0.0;
        let distance_ptr: *mut Distance = &mut distance_value as *mut Distance;
        unsafe { simsimd_l2_f16(a_ptr, b_ptr, a.len(), distance_ptr) };
        Some(distance_value)
    }
}

impl SpatialSimilarity for bf16 {
    fn angular(a: &[Self], b: &[Self]) -> Option<Distance> {
        if a.len() != b.len() {
            return None;
        }

        // Explicitly cast `*const bf16` to `*const u16`
        let a_ptr = a.as_ptr() as *const u16;
        let b_ptr = b.as_ptr() as *const u16;
        let mut distance_value: Distance = 0.0;
        let distance_ptr: *mut Distance = &mut distance_value as *mut Distance;
        unsafe { simsimd_angular_bf16(a_ptr, b_ptr, a.len(), distance_ptr) };
        Some(distance_value)
    }

    fn dot(a: &[Self], b: &[Self]) -> Option<Distance> {
        if a.len() != b.len() {
            return None;
        }

        // Explicitly cast `*const bf16` to `*const u16`
        let a_ptr = a.as_ptr() as *const u16;
        let b_ptr = b.as_ptr() as *const u16;
        let mut distance_value: Distance = 0.0;
        let distance_ptr: *mut Distance = &mut distance_value as *mut Distance;
        unsafe { simsimd_dot_bf16(a_ptr, b_ptr, a.len(), distance_ptr) };
        Some(distance_value)
    }

    fn l2sq(a: &[Self], b: &[Self]) -> Option<Distance> {
        if a.len() != b.len() {
            return None;
        }

        // Explicitly cast `*const bf16` to `*const u16`
        let a_ptr = a.as_ptr() as *const u16;
        let b_ptr = b.as_ptr() as *const u16;
        let mut distance_value: Distance = 0.0;
        let distance_ptr: *mut Distance = &mut distance_value as *mut Distance;
        unsafe { simsimd_l2sq_bf16(a_ptr, b_ptr, a.len(), distance_ptr) };
        Some(distance_value)
    }

    fn l2(a: &[Self], b: &[Self]) -> Option<Distance> {
        if a.len() != b.len() {
            return None;
        }
        // Explicitly cast `*const bf16` to `*const u16`
        let a_ptr = a.as_ptr() as *const u16;
        let b_ptr = b.as_ptr() as *const u16;
        let mut distance_value: Distance = 0.0;
        let distance_ptr: *mut Distance = &mut distance_value as *mut Distance;
        unsafe { simsimd_l2_bf16(a_ptr, b_ptr, a.len(), distance_ptr) };
        Some(distance_value)
    }
}

impl SpatialSimilarity for f32 {
    fn angular(a: &[Self], b: &[Self]) -> Option<Distance> {
        if a.len() != b.len() {
            return None;
        }
        let mut distance_value: Distance = 0.0;
        let distance_ptr: *mut Distance = &mut distance_value as *mut Distance;
        unsafe { simsimd_angular_f32(a.as_ptr(), b.as_ptr(), a.len(), distance_ptr) };
        Some(distance_value)
    }

    fn dot(a: &[Self], b: &[Self]) -> Option<Distance> {
        if a.len() != b.len() {
            return None;
        }
        let mut distance_value: Distance = 0.0;
        let distance_ptr: *mut Distance = &mut distance_value as *mut Distance;
        unsafe { simsimd_dot_f32(a.as_ptr(), b.as_ptr(), a.len(), distance_ptr) };
        Some(distance_value)
    }

    fn l2sq(a: &[Self], b: &[Self]) -> Option<Distance> {
        if a.len() != b.len() {
            return None;
        }
        let mut distance_value: Distance = 0.0;
        let distance_ptr: *mut Distance = &mut distance_value as *mut Distance;
        unsafe { simsimd_l2sq_f32(a.as_ptr(), b.as_ptr(), a.len(), distance_ptr) };
        Some(distance_value)
    }

    fn l2(a: &[Self], b: &[Self]) -> Option<Distance> {
        if a.len() != b.len() {
            return None;
        }
        let mut distance_value: Distance = 0.0;
        let distance_ptr: *mut Distance = &mut distance_value as *mut Distance;
        unsafe { simsimd_l2_f32(a.as_ptr(), b.as_ptr(), a.len(), distance_ptr) };
        Some(distance_value)
    }
}

impl SpatialSimilarity for f64 {
    fn angular(a: &[Self], b: &[Self]) -> Option<Distance> {
        if a.len() != b.len() {
            return None;
        }
        let mut distance_value: Distance = 0.0;
        let distance_ptr: *mut Distance = &mut distance_value as *mut Distance;
        unsafe { simsimd_angular_f64(a.as_ptr(), b.as_ptr(), a.len(), distance_ptr) };
        Some(distance_value)
    }

    fn dot(a: &[Self], b: &[Self]) -> Option<Distance> {
        if a.len() != b.len() {
            return None;
        }
        let mut distance_value: Distance = 0.0;
        let distance_ptr: *mut Distance = &mut distance_value as *mut Distance;
        unsafe { simsimd_dot_f64(a.as_ptr(), b.as_ptr(), a.len(), distance_ptr) };
        Some(distance_value)
    }

    fn l2sq(a: &[Self], b: &[Self]) -> Option<Distance> {
        if a.len() != b.len() {
            return None;
        }
        let mut distance_value: Distance = 0.0;
        let distance_ptr: *mut Distance = &mut distance_value as *mut Distance;
        unsafe { simsimd_l2sq_f64(a.as_ptr(), b.as_ptr(), a.len(), distance_ptr) };
        Some(distance_value)
    }

    fn l2(a: &[Self], b: &[Self]) -> Option<Distance> {
        if a.len() != b.len() {
            return None;
        }
        let mut distance_value: Distance = 0.0;
        let distance_ptr: *mut Distance = &mut distance_value as *mut Distance;
        unsafe { simsimd_l2_f64(a.as_ptr(), b.as_ptr(), a.len(), distance_ptr) };
        Some(distance_value)
    }
}

impl ProbabilitySimilarity for f16 {
    fn jensenshannon(a: &[Self], b: &[Self]) -> Option<Distance> {
        if a.len() != b.len() {
            return None;
        }

        // Explicitly cast `*const f16` to `*const u16`
        let a_ptr = a.as_ptr() as *const u16;
        let b_ptr = b.as_ptr() as *const u16;
        let mut distance_value: Distance = 0.0;
        let distance_ptr: *mut Distance = &mut distance_value as *mut Distance;
        unsafe { simsimd_js_f16(a_ptr, b_ptr, a.len(), distance_ptr) };
        Some(distance_value)
    }

    fn kullbackleibler(a: &[Self], b: &[Self]) -> Option<Distance> {
        if a.len() != b.len() {
            return None;
        }

        // Explicitly cast `*const f16` to `*const u16`
        let a_ptr = a.as_ptr() as *const u16;
        let b_ptr = b.as_ptr() as *const u16;
        let mut distance_value: Distance = 0.0;
        let distance_ptr: *mut Distance = &mut distance_value as *mut Distance;
        unsafe { simsimd_kl_f16(a_ptr, b_ptr, a.len(), distance_ptr) };
        Some(distance_value)
    }
}

impl ProbabilitySimilarity for bf16 {
    fn jensenshannon(a: &[Self], b: &[Self]) -> Option<Distance> {
        if a.len() != b.len() {
            return None;
        }

        // Explicitly cast `*const bf16` to `*const u16`
        let a_ptr = a.as_ptr() as *const u16;
        let b_ptr = b.as_ptr() as *const u16;
        let mut distance_value: Distance = 0.0;
        let distance_ptr: *mut Distance = &mut distance_value as *mut Distance;
        unsafe { simsimd_js_bf16(a_ptr, b_ptr, a.len(), distance_ptr) };
        Some(distance_value)
    }

    fn kullbackleibler(a: &[Self], b: &[Self]) -> Option<Distance> {
        if a.len() != b.len() {
            return None;
        }

        // Explicitly cast `*const bf16` to `*const u16`
        let a_ptr = a.as_ptr() as *const u16;
        let b_ptr = b.as_ptr() as *const u16;
        let mut distance_value: Distance = 0.0;
        let distance_ptr: *mut Distance = &mut distance_value as *mut Distance;
        unsafe { simsimd_kl_bf16(a_ptr, b_ptr, a.len(), distance_ptr) };
        Some(distance_value)
    }
}

impl ProbabilitySimilarity for f32 {
    fn jensenshannon(a: &[Self], b: &[Self]) -> Option<Distance> {
        if a.len() != b.len() {
            return None;
        }
        let mut distance_value: Distance = 0.0;
        let distance_ptr: *mut Distance = &mut distance_value as *mut Distance;
        unsafe { simsimd_js_f32(a.as_ptr(), b.as_ptr(), a.len(), distance_ptr) };
        Some(distance_value)
    }

    fn kullbackleibler(a: &[Self], b: &[Self]) -> Option<Distance> {
        if a.len() != b.len() {
            return None;
        }
        let mut distance_value: Distance = 0.0;
        let distance_ptr: *mut Distance = &mut distance_value as *mut Distance;
        unsafe { simsimd_kl_f32(a.as_ptr(), b.as_ptr(), a.len(), distance_ptr) };
        Some(distance_value)
    }
}

impl ProbabilitySimilarity for f64 {
    fn jensenshannon(a: &[Self], b: &[Self]) -> Option<Distance> {
        if a.len() != b.len() {
            return None;
        }
        let mut distance_value: Distance = 0.0;
        let distance_ptr: *mut Distance = &mut distance_value as *mut Distance;
        unsafe { simsimd_js_f64(a.as_ptr(), b.as_ptr(), a.len(), distance_ptr) };
        Some(distance_value)
    }

    fn kullbackleibler(a: &[Self], b: &[Self]) -> Option<Distance> {
        if a.len() != b.len() {
            return None;
        }
        let mut distance_value: Distance = 0.0;
        let distance_ptr: *mut Distance = &mut distance_value as *mut Distance;
        unsafe { simsimd_kl_f64(a.as_ptr(), b.as_ptr(), a.len(), distance_ptr) };
        Some(distance_value)
    }
}

impl ComplexProducts for f16 {
    fn dot(a: &[Self], b: &[Self]) -> Option<ComplexProduct> {
        if a.len() != b.len() {
            return None;
        }
        // Prepare the output array where the real and imaginary parts will be stored
        let mut product: [Distance; 2] = [0.0, 0.0];
        let product_ptr: *mut Distance = &mut product[0] as *mut _;
        // Explicitly cast `*const f16` to `*const u16`
        let a_ptr = a.as_ptr() as *const u16;
        let b_ptr = b.as_ptr() as *const u16;
        unsafe { simsimd_dot_f16c(a_ptr, b_ptr, a.len(), product_ptr) };
        Some((product[0], product[1]))
    }

    fn vdot(a: &[Self], b: &[Self]) -> Option<ComplexProduct> {
        if a.len() != b.len() {
            return None;
        }
        let mut product: [Distance; 2] = [0.0, 0.0];
        let product_ptr: *mut Distance = &mut product[0] as *mut _;
        let a_ptr = a.as_ptr() as *const u16;
        let b_ptr = b.as_ptr() as *const u16;
        unsafe { simsimd_vdot_f16c(a_ptr, b_ptr, a.len(), product_ptr) };
        Some((product[0], product[1]))
    }
}

impl ComplexProducts for bf16 {
    fn dot(a: &[Self], b: &[Self]) -> Option<ComplexProduct> {
        if a.len() != b.len() {
            return None;
        }
        // Prepare the output array where the real and imaginary parts will be stored
        let mut product: [Distance; 2] = [0.0, 0.0];
        let product_ptr: *mut Distance = &mut product[0] as *mut _;
        // Explicitly cast `*const bf16` to `*const u16`
        let a_ptr = a.as_ptr() as *const u16;
        let b_ptr = b.as_ptr() as *const u16;
        unsafe { simsimd_dot_bf16c(a_ptr, b_ptr, a.len(), product_ptr) };
        Some((product[0], product[1]))
    }

    fn vdot(a: &[Self], b: &[Self]) -> Option<ComplexProduct> {
        if a.len() != b.len() {
            return None;
        }
        // Prepare the output array where the real and imaginary parts will be stored
        let mut product: [Distance; 2] = [0.0, 0.0];
        let product_ptr: *mut Distance = &mut product[0] as *mut _;
        // Explicitly cast `*const bf16` to `*const u16`
        let a_ptr = a.as_ptr() as *const u16;
        let b_ptr = b.as_ptr() as *const u16;
        unsafe { simsimd_vdot_bf16c(a_ptr, b_ptr, a.len(), product_ptr) };
        Some((product[0], product[1]))
    }
}

impl ComplexProducts for f32 {
    fn dot(a: &[Self], b: &[Self]) -> Option<ComplexProduct> {
        if a.len() != b.len() {
            return None;
        }
        let mut product: [Distance; 2] = [0.0, 0.0];
        let product_ptr: *mut Distance = &mut product[0] as *mut _;
        unsafe { simsimd_dot_f32c(a.as_ptr(), b.as_ptr(), a.len(), product_ptr) };
        Some((product[0], product[1]))
    }

    fn vdot(a: &[Self], b: &[Self]) -> Option<ComplexProduct> {
        if a.len() != b.len() {
            return None;
        }
        let mut product: [Distance; 2] = [0.0, 0.0];
        let product_ptr: *mut Distance = &mut product[0] as *mut _;
        unsafe { simsimd_vdot_f32c(a.as_ptr(), b.as_ptr(), a.len(), product_ptr) };
        Some((product[0], product[1]))
    }
}

impl ComplexProducts for f64 {
    fn dot(a: &[Self], b: &[Self]) -> Option<ComplexProduct> {
        if a.len() != b.len() {
            return None;
        }
        let mut product: [Distance; 2] = [0.0, 0.0];
        let product_ptr: *mut Distance = &mut product[0] as *mut _;
        unsafe { simsimd_dot_f64c(a.as_ptr(), b.as_ptr(), a.len(), product_ptr) };
        Some((product[0], product[1]))
    }

    fn vdot(a: &[Self], b: &[Self]) -> Option<ComplexProduct> {
        if a.len() != b.len() {
            return None;
        }
        let mut product: [Distance; 2] = [0.0, 0.0];
        let product_ptr: *mut Distance = &mut product[0] as *mut _;
        unsafe { simsimd_vdot_f64c(a.as_ptr(), b.as_ptr(), a.len(), product_ptr) };
        Some((product[0], product[1]))
    }
}

#[cfg(test)]
mod tests {
    use super::*;
    use half::bf16 as HalfBF16;
    use half::f16 as HalfF16;

    #[test]
    fn hardware_features_detection() {
        let uses_arm = capabilities::uses_neon() || capabilities::uses_sve();
        let uses_x86 = capabilities::uses_haswell()
            || capabilities::uses_skylake()
            || capabilities::uses_ice()
            || capabilities::uses_genoa()
            || capabilities::uses_sapphire()
            || capabilities::uses_turin();

        // The CPU can't simultaneously support ARM and x86 SIMD extensions
        if uses_arm {
            assert!(!uses_x86);
        }
        if uses_x86 {
            assert!(!uses_arm);
        }

        println!("- uses_neon: {}", capabilities::uses_neon());
        println!("- uses_sve: {}", capabilities::uses_sve());
        println!("- uses_haswell: {}", capabilities::uses_haswell());
        println!("- uses_skylake: {}", capabilities::uses_skylake());
        println!("- uses_ice: {}", capabilities::uses_ice());
        println!("- uses_genoa: {}", capabilities::uses_genoa());
        println!("- uses_sapphire: {}", capabilities::uses_sapphire());
        println!("- uses_turin: {}", capabilities::uses_turin());
        println!("- uses_sierra: {}", capabilities::uses_sierra());
    }

    //
    fn assert_almost_equal(left: Distance, right: Distance, tolerance: Distance) {
        let lower = right - tolerance;
        let upper = right + tolerance;

        assert!(left >= lower && left <= upper);
    }

    #[test]
<<<<<<< HEAD
    fn test_angular_i8() {
        let a: &[i8; 3] = &[3, 97, 127];
        let b: &[i8; 3] = &[3, 97, 127];
=======
    fn cos_i8() {
        let a = &[3, 97, 127];
        let b = &[3, 97, 127];
>>>>>>> 013e1997

        if let Some(result) = SpatialSimilarity::angular(a, b) {
            println!("The result of cos_i8 is {:.8}", result);
            assert_almost_equal(0.00012027938, result, 0.01);
        }
    }

    #[test]
<<<<<<< HEAD
    fn test_angular_f32() {
=======
    fn cos_f32() {
>>>>>>> 013e1997
        let a = &[1.0, 2.0, 3.0];
        let b = &[4.0, 5.0, 6.0];

        if let Some(result) = SpatialSimilarity::angular(a, b) {
            println!("The result of cos_f32 is {:.8}", result);
            assert_almost_equal(0.025, result, 0.01);
        }
    }

    #[test]
<<<<<<< HEAD
    fn test_dot_i8() {
        let a: &[i8; 3] = &[1, 2, 3];
        let b: &[i8; 3] = &[4, 5, 6];
=======
    fn dot_i8() {
        let a = &[1, 2, 3];
        let b = &[4, 5, 6];
>>>>>>> 013e1997

        if let Some(result) = SpatialSimilarity::dot(a, b) {
            println!("The result of dot_i8 is {:.8}", result);
            assert_almost_equal(32.0, result, 0.01);
        }
    }

    #[test]
    fn dot_f32() {
        let a = &[1.0, 2.0, 3.0];
        let b = &[4.0, 5.0, 6.0];

        if let Some(result) = SpatialSimilarity::dot(a, b) {
            println!("The result of dot_f32 is {:.8}", result);
            assert_almost_equal(32.0, result, 0.01);
        }
    }

    #[test]
    fn dot_f32_complex() {
        // Let's consider these as complex numbers where every pair is (real, imaginary)
        let a: &[f32; 4] = &[1.0, 2.0, 3.0, 4.0]; // Represents two complex numbers: 1+2i, 3+4i
        let b: &[f32; 4] = &[5.0, 6.0, 7.0, 8.0]; // Represents two complex numbers: 5+6i, 7+8i

        if let Some((real, imag)) = ComplexProducts::dot(a, b) {
            println!(
                "The result of dot_f32_complex is real: {:.8}, imag: {:.8}",
                real, imag
            );
            // These values should be replaced with the expected real and imaginary parts of the result
            assert_almost_equal(-18.0, real, 0.01); // Corrected expected real part
            assert_almost_equal(68.0, imag, 0.01); // Corrected expected imaginary part
        }
    }

    #[test]
    fn vdot_f32_complex() {
        // Here we're assuming a similar setup to the previous test, but for the Hermitian (conjugate) dot product
        let a: &[f32; 4] = &[1.0, 2.0, 3.0, 4.0]; // Represents two complex numbers: 1+2i, 3+4i
        let b: &[f32; 4] = &[5.0, 6.0, 7.0, 8.0]; // Represents two complex numbers: 5+6i, 7+8i

        if let Some((real, imag)) = ComplexProducts::vdot(a, b) {
            println!(
                "The result of vdot_f32_complex is real: {:.8}, imag: {:.8}",
                real, imag
            );
            // Replace these with the actual expected values
            assert_almost_equal(70.0, real, 0.01); // Example expected real part
            assert_almost_equal(-8.0, imag, 0.01); // Example expected imaginary part
        }
    }

    #[test]
<<<<<<< HEAD
    fn test_l2sq_i8() {
        let a: &[i8; 3] = &[1, 2, 3];
        let b: &[i8; 3] = &[4, 5, 6];
=======
    fn l2sq_i8() {
        let a = &[1, 2, 3];
        let b = &[4, 5, 6];
>>>>>>> 013e1997

        if let Some(result) = SpatialSimilarity::sqeuclidean(a, b) {
            println!("The result of l2sq_i8 is {:.8}", result);
            assert_almost_equal(27.0, result, 0.01);
        }
    }

    #[test]
    fn l2sq_f32() {
        let a = &[1.0, 2.0, 3.0];
        let b = &[4.0, 5.0, 6.0];

        if let Some(result) = SpatialSimilarity::sqeuclidean(a, b) {
            println!("The result of l2sq_f32 is {:.8}", result);
            assert_almost_equal(27.0, result, 0.01);
        }
    }

    #[test]
    fn l2_f32() {
        let a: &[f32; 3] = &[1.0, 2.0, 3.0];
        let b: &[f32; 3] = &[4.0, 5.0, 6.0];
        if let Some(result) = SpatialSimilarity::euclidean(a, b) {
            println!("The result of l2_f32 is {:.8}", result);
            assert_almost_equal(5.2, result, 0.01);
        }
    }

    #[test]
    fn l2_f64() {
        let a: &[f64; 3] = &[1.0, 2.0, 3.0];
        let b: &[f64; 3] = &[4.0, 5.0, 6.0];
        if let Some(result) = SpatialSimilarity::euclidean(a, b) {
            println!("The result of l2_f64 is {:.8}", result);
            assert_almost_equal(5.2, result, 0.01);
        }
    }

    #[test]
    fn l2_f16() {
        let a_half: Vec<HalfF16> = vec![1.0, 2.0, 3.0]
            .iter()
            .map(|&x| HalfF16::from_f32(x))
            .collect();
        let b_half: Vec<HalfF16> = vec![4.0, 5.0, 6.0]
            .iter()
            .map(|&x| HalfF16::from_f32(x))
            .collect();

        let a_simsimd: &[f16] =
            unsafe { std::slice::from_raw_parts(a_half.as_ptr() as *const f16, a_half.len()) };
        let b_simsimd: &[f16] =
            unsafe { std::slice::from_raw_parts(b_half.as_ptr() as *const f16, b_half.len()) };

        if let Some(result) = SpatialSimilarity::euclidean(&a_simsimd, &b_simsimd) {
            println!("The result of l2_f16 is {:.8}", result);
            assert_almost_equal(5.2, result, 0.01);
        }
    }

    #[test]
    fn l2_i8() {
        let a = &[1, 2, 3];
        let b = &[4, 5, 6];

        if let Some(result) = SpatialSimilarity::euclidean(a, b) {
            println!("The result of l2_i8 is {:.8}", result);
            assert_almost_equal(5.2, result, 0.01);
        }
    }
    // Adding new tests for bit-level distances
    #[test]
    fn hamming_u8() {
        let a = &[0b01010101, 0b11110000, 0b10101010]; // Binary representations for clarity
        let b = &[0b01010101, 0b11110000, 0b10101010];

        if let Some(result) = BinarySimilarity::hamming(a, b) {
            println!("The result of hamming_u8 is {:.8}", result);
            assert_almost_equal(0.0, result, 0.01); // Perfect match
        }
    }

    #[test]
    fn jaccard_u8() {
        // For binary data, treat each byte as a set of bits
        let a = &[0b11110000, 0b00001111, 0b10101010];
        let b = &[0b11110000, 0b00001111, 0b01010101];

        if let Some(result) = BinarySimilarity::jaccard(a, b) {
            println!("The result of jaccard_u8 is {:.8}", result);
            assert_almost_equal(0.5, result, 0.01); // Example value
        }
    }

    // Adding new tests for probability similarities
    #[test]
    fn js_f32() {
        let a: &[f32; 3] = &[0.1, 0.9, 0.0];
        let b: &[f32; 3] = &[0.2, 0.8, 0.0];

        if let Some(result) = ProbabilitySimilarity::jensenshannon(a, b) {
            println!("The result of js_f32 is {:.8}", result);
            assert_almost_equal(0.099, result, 0.01); // Example value
        }
    }

    #[test]
    fn kl_f32() {
        let a: &[f32; 3] = &[0.1, 0.9, 0.0];
        let b: &[f32; 3] = &[0.2, 0.8, 0.0];

        if let Some(result) = ProbabilitySimilarity::kullbackleibler(a, b) {
            println!("The result of kl_f32 is {:.8}", result);
            assert_almost_equal(0.036, result, 0.01); // Example value
        }
    }

    #[test]
<<<<<<< HEAD
    fn test_angular_f16_same() {
=======
    fn cos_f16_same() {
>>>>>>> 013e1997
        // Assuming these u16 values represent f16 bit patterns, and they are identical
        let a_u16: &[u16] = &[15360, 16384, 17408]; // Corresponding to some f16 values
        let b_u16: &[u16] = &[15360, 16384, 17408]; // Same as above for simplicity

        // Reinterpret cast from &[u16] to &[f16]
        // SAFETY: This is safe as long as the representations are guaranteed to be identical,
        // which they are for transparent structs wrapping the same type.
        let a_f16: &[f16] =
            unsafe { std::slice::from_raw_parts(a_u16.as_ptr() as *const f16, a_u16.len()) };
        let b_f16: &[f16] =
            unsafe { std::slice::from_raw_parts(b_u16.as_ptr() as *const f16, b_u16.len()) };

        if let Some(result) = SpatialSimilarity::angular(a_f16, b_f16) {
            println!("The result of cos_f16 is {:.8}", result);
            assert_almost_equal(0.0, result, 0.01); // Example value, adjust according to actual expected value
        }
    }

    #[test]
<<<<<<< HEAD
    fn test_angular_bf16_same() {
=======
    fn cos_bf16_same() {
>>>>>>> 013e1997
        // Assuming these u16 values represent bf16 bit patterns, and they are identical
        let a_u16: &[u16] = &[15360, 16384, 17408]; // Corresponding to some bf16 values
        let b_u16: &[u16] = &[15360, 16384, 17408]; // Same as above for simplicity

        // Reinterpret cast from &[u16] to &[bf16]
        // SAFETY: This is safe as long as the representations are guaranteed to be identical,
        // which they are for transparent structs wrapping the same type.
        let a_bf16: &[bf16] =
            unsafe { std::slice::from_raw_parts(a_u16.as_ptr() as *const bf16, a_u16.len()) };
        let b_bf16: &[bf16] =
            unsafe { std::slice::from_raw_parts(b_u16.as_ptr() as *const bf16, b_u16.len()) };

        if let Some(result) = SpatialSimilarity::angular(a_bf16, b_bf16) {
            println!("The result of cos_bf16 is {:.8}", result);
            assert_almost_equal(0.0, result, 0.01); // Example value, adjust according to actual expected value
        }
    }

    #[test]
<<<<<<< HEAD
    fn test_angular_f16_interop() {
=======
    fn cos_f16_interop() {
>>>>>>> 013e1997
        let a_half: Vec<HalfF16> = vec![1.0, 2.0, 3.0]
            .iter()
            .map(|&x| HalfF16::from_f32(x))
            .collect();
        let b_half: Vec<HalfF16> = vec![4.0, 5.0, 6.0]
            .iter()
            .map(|&x| HalfF16::from_f32(x))
            .collect();

        // SAFETY: This is safe as long as the memory representations are guaranteed to be identical,
        // which they are due to both being #[repr(transparent)] wrappers around u16.
        let a_simsimd: &[f16] =
            unsafe { std::slice::from_raw_parts(a_half.as_ptr() as *const f16, a_half.len()) };
        let b_simsimd: &[f16] =
            unsafe { std::slice::from_raw_parts(b_half.as_ptr() as *const f16, b_half.len()) };

        // Use the reinterpret-casted slices with your SpatialSimilarity implementation
        if let Some(result) = SpatialSimilarity::angular(a_simsimd, b_simsimd) {
            // Expected value might need adjustment depending on actual cosine functionality
<<<<<<< HEAD
            // Assuming identical vectors yield angular distance of 1.0
=======
            // Assuming identical vectors yield cosine distance of 0.0
>>>>>>> 013e1997
            println!("The result of cos_f16 (interop) is {:.8}", result);
            assert_almost_equal(0.025, result, 0.01);
        }
    }

    #[test]
<<<<<<< HEAD
    fn test_angular_bf16_interop() {
=======
    fn cos_bf16_interop() {
>>>>>>> 013e1997
        let a_half: Vec<HalfBF16> = vec![1.0, 2.0, 3.0]
            .iter()
            .map(|&x| HalfBF16::from_f32(x))
            .collect();
        let b_half: Vec<HalfBF16> = vec![4.0, 5.0, 6.0]
            .iter()
            .map(|&x| HalfBF16::from_f32(x))
            .collect();

        // SAFETY: This is safe as long as the memory representations are guaranteed to be identical,
        // which they are due to both being #[repr(transparent)] wrappers around u16.
        let a_simsimd: &[bf16] =
            unsafe { std::slice::from_raw_parts(a_half.as_ptr() as *const bf16, a_half.len()) };
        let b_simsimd: &[bf16] =
            unsafe { std::slice::from_raw_parts(b_half.as_ptr() as *const bf16, b_half.len()) };

        // Use the reinterpret-casted slices with your SpatialSimilarity implementation
        if let Some(result) = SpatialSimilarity::angular(a_simsimd, b_simsimd) {
            // Expected value might need adjustment depending on actual cosine functionality
<<<<<<< HEAD
            // Assuming identical vectors yield angular distance of 1.0
=======
            // Assuming identical vectors yield cosine distance of 0.0
>>>>>>> 013e1997
            println!("The result of cos_bf16 (interop) is {:.8}", result);
            assert_almost_equal(0.025, result, 0.01);
        }
    }

    #[test]
    fn intersect_u16() {
        {
            let a_u16: &[u16] = &[153, 16384, 17408];
            let b_u16: &[u16] = &[15360, 16384, 7408];

            if let Some(result) = Sparse::intersect(a_u16, b_u16) {
                println!("The result of intersect_u16 is {:.8}", result);
                assert_almost_equal(1.0, result, 0.0001);
            }
        }

        {
            let a_u16: &[u16] = &[153, 11638, 08];
            let b_u16: &[u16] = &[15360, 16384, 7408];

            if let Some(result) = Sparse::intersect(a_u16, b_u16) {
                println!("The result of intersect_u16 is {:.8}", result);
                assert_almost_equal(0.0, result, 0.0001);
            }
        }
    }

    #[test]
    fn intersect_u32() {
        {
            let a_u32: &[u32] = &[11, 153];
            let b_u32: &[u32] = &[11, 153, 7408, 16384];

            if let Some(result) = Sparse::intersect(a_u32, b_u32) {
                println!("The result of intersect_u32 is {:.8}", result);
                assert_almost_equal(2.0, result, 0.0001);
            }
        }

        {
            let a_u32: &[u32] = &[153, 7408, 11638];
            let b_u32: &[u32] = &[153, 7408, 11638];

            if let Some(result) = Sparse::intersect(a_u32, b_u32) {
                println!("The result of intersect_u32 is {:.8}", result);
                assert_almost_equal(3.0, result, 0.0001);
            }
        }
    }

    #[test]
    fn f16_arithmetic() {
        let a = f16::from_f32(3.5);
        let b = f16::from_f32(2.0);

        // Test basic arithmetic
        assert!((a + b).to_f32() - 5.5 < 0.01);
        assert!((a - b).to_f32() - 1.5 < 0.01);
        assert!((a * b).to_f32() - 7.0 < 0.01);
        assert!((a / b).to_f32() - 1.75 < 0.01);
        assert!((-a).to_f32() + 3.5 < 0.01);

        // Test constants
        assert!(f16::ZERO.to_f32() == 0.0);
        assert!((f16::ONE.to_f32() - 1.0).abs() < 0.01);
        assert!((f16::NEG_ONE.to_f32() + 1.0).abs() < 0.01);

        // Test comparisons
        assert!(a > b);
        assert!(!(a < b));
        assert!(a == a);

        // Test utility methods
        assert!((-a).abs().to_f32() - 3.5 < 0.01);
        assert!(a.is_finite());
        assert!(!a.is_nan());
        assert!(!a.is_infinite());
    }

    #[test]
    fn bf16_arithmetic() {
        let a = bf16::from_f32(3.5);
        let b = bf16::from_f32(2.0);

        // Test basic arithmetic
        assert!((a + b).to_f32() - 5.5 < 0.1);
        assert!((a - b).to_f32() - 1.5 < 0.1);
        assert!((a * b).to_f32() - 7.0 < 0.1);
        assert!((a / b).to_f32() - 1.75 < 0.1);
        assert!((-a).to_f32() + 3.5 < 0.1);

        // Test constants
        assert!(bf16::ZERO.to_f32() == 0.0);
        assert!((bf16::ONE.to_f32() - 1.0).abs() < 0.01);
        assert!((bf16::NEG_ONE.to_f32() + 1.0).abs() < 0.01);

        // Test comparisons
        assert!(a > b);
        assert!(!(a < b));
        assert!(a == a);

        // Test utility methods
        assert!((-a).abs().to_f32() - 3.5 < 0.1);
        assert!(a.is_finite());
        assert!(!a.is_nan());
        assert!(!a.is_infinite());
    }
}<|MERGE_RESOLUTION|>--- conflicted
+++ resolved
@@ -7,11 +7,7 @@
 //!
 //! ## Implemented distance functions include:
 //!
-<<<<<<< HEAD
 //! * Euclidean (L2 & L2 squared), Inner Distance, and Angular (Cosine) spatial distances.
-=======
-//! * Euclidean (L2), inner product, and cosine (angular) spatial distances.
->>>>>>> 013e1997
 //! * Hamming (~ Manhattan) and Jaccard (~ Tanimoto) binary distances.
 //! * Kullback-Leibler and Jensen-Shannon divergences for probability distributions.
 //!
@@ -23,12 +19,6 @@
 //! let a = &[1, 2, 3];
 //! let b = &[4, 5, 6];
 //!
-<<<<<<< HEAD
-=======
-//! // Compute cosine distance
-//! let cos_dist = i8::cos(a, b);
-//!
->>>>>>> 013e1997
 //! // Compute dot product distance
 //! let dot_product = i8::dot(a, b);
 //!
@@ -67,14 +57,9 @@
 //!
 //! The `SpatialSimilarity` trait covers following methods:
 //!
-<<<<<<< HEAD
 //! - `angular(a: &[Self], b: &[Self]) -> Option<Distance>`: Computes angular distance between two slices.
 //! - `dot(a: &[Self], b: &[Self]) -> Option<Distance>`: Computes dot product between two slices.
 //! - `euclidean(a: &[Self], b: &[Self]) -> Option<Distance>`: Computes Euclidean distance between two slices.
-=======
-//! - `cosine(a: &[Self], b: &[Self]) -> Option<Distance>`: Computes cosine distance (1 - similarity) between two slices.
-//! - `dot(a: &[Self], b: &[Self]) -> Option<Distance>`: Computes dot product distance between two slices.
->>>>>>> 013e1997
 //! - `sqeuclidean(a: &[Self], b: &[Self]) -> Option<Distance>`: Computes squared Euclidean distance between two slices.
 //!
 //! The `BinarySimilarity` trait covers following methods:
@@ -103,10 +88,7 @@
 extern "C" {
 
     fn simsimd_dot_i8(a: *const i8, b: *const i8, c: usize, d: *mut Distance);
-<<<<<<< HEAD
     fn simsimd_dot_u8(a: *const u8, b: *const u8, c: usize, d: *mut Distance);
-=======
->>>>>>> 013e1997
     fn simsimd_dot_f16(a: *const u16, b: *const u16, c: usize, d: *mut Distance);
     fn simsimd_dot_bf16(a: *const u16, b: *const u16, c: usize, d: *mut Distance);
     fn simsimd_dot_f32(a: *const f32, b: *const f32, c: usize, d: *mut Distance);
@@ -633,11 +615,7 @@
 
 /// `SpatialSimilarity` provides a set of trait methods for computing similarity
 /// or distance between spatial data vectors in SIMD (Single Instruction, Multiple Data) context.
-<<<<<<< HEAD
 /// These methods can be used to calculate metrics like angular distance, dot product,
-=======
-/// These methods can be used to calculate metrics like cosine distance, dot product,
->>>>>>> 013e1997
 /// and squared Euclidean distance between two slices of data.
 ///
 /// Each method takes two slices of data (a and b) and returns an Option<Distance>.
@@ -650,13 +628,8 @@
 where
     Self: Sized,
 {
-<<<<<<< HEAD
     /// Computes the angular distance between two slices.
     /// The angular distance is a measure of similarity between two non-zero vectors
-=======
-    /// Computes the cosine distance between two slices.
-    /// The cosine distance is 1 minus the cosine similarity between two non-zero vectors
->>>>>>> 013e1997
     /// of an dot product space that measures the cosine of the angle between them.
     fn angular(a: &[Self], b: &[Self]) -> Option<Distance>;
 
@@ -697,16 +670,6 @@
     fn inner(a: &[Self], b: &[Self]) -> Option<Distance> {
         SpatialSimilarity::dot(a, b)
     }
-<<<<<<< HEAD
-=======
-
-    /// Computes the cosine distance between two slices.
-    /// The cosine distance is 1 minus the cosine similarity between two non-zero vectors
-    /// of an dot product space that measures the cosine of the angle between them.
-    fn cosine(a: &[Self], b: &[Self]) -> Option<Distance> {
-        SpatialSimilarity::cos(a, b)
-    }
->>>>>>> 013e1997
 }
 
 /// `BinarySimilarity` provides trait methods for computing similarity metrics
@@ -1339,15 +1302,9 @@
     }
 
     #[test]
-<<<<<<< HEAD
-    fn test_angular_i8() {
+    fn angular_i8() {
         let a: &[i8; 3] = &[3, 97, 127];
         let b: &[i8; 3] = &[3, 97, 127];
-=======
-    fn cos_i8() {
-        let a = &[3, 97, 127];
-        let b = &[3, 97, 127];
->>>>>>> 013e1997
 
         if let Some(result) = SpatialSimilarity::angular(a, b) {
             println!("The result of cos_i8 is {:.8}", result);
@@ -1356,11 +1313,7 @@
     }
 
     #[test]
-<<<<<<< HEAD
-    fn test_angular_f32() {
-=======
-    fn cos_f32() {
->>>>>>> 013e1997
+    fn angular_f32() {
         let a = &[1.0, 2.0, 3.0];
         let b = &[4.0, 5.0, 6.0];
 
@@ -1371,15 +1324,9 @@
     }
 
     #[test]
-<<<<<<< HEAD
-    fn test_dot_i8() {
+    fn dot_i8() {
         let a: &[i8; 3] = &[1, 2, 3];
         let b: &[i8; 3] = &[4, 5, 6];
-=======
-    fn dot_i8() {
-        let a = &[1, 2, 3];
-        let b = &[4, 5, 6];
->>>>>>> 013e1997
 
         if let Some(result) = SpatialSimilarity::dot(a, b) {
             println!("The result of dot_i8 is {:.8}", result);
@@ -1433,15 +1380,9 @@
     }
 
     #[test]
-<<<<<<< HEAD
-    fn test_l2sq_i8() {
+    fn l2sq_i8() {
         let a: &[i8; 3] = &[1, 2, 3];
         let b: &[i8; 3] = &[4, 5, 6];
-=======
-    fn l2sq_i8() {
-        let a = &[1, 2, 3];
-        let b = &[4, 5, 6];
->>>>>>> 013e1997
 
         if let Some(result) = SpatialSimilarity::sqeuclidean(a, b) {
             println!("The result of l2sq_i8 is {:.8}", result);
@@ -1560,11 +1501,7 @@
     }
 
     #[test]
-<<<<<<< HEAD
-    fn test_angular_f16_same() {
-=======
-    fn cos_f16_same() {
->>>>>>> 013e1997
+    fn angular_f16_same() {
         // Assuming these u16 values represent f16 bit patterns, and they are identical
         let a_u16: &[u16] = &[15360, 16384, 17408]; // Corresponding to some f16 values
         let b_u16: &[u16] = &[15360, 16384, 17408]; // Same as above for simplicity
@@ -1584,11 +1521,7 @@
     }
 
     #[test]
-<<<<<<< HEAD
-    fn test_angular_bf16_same() {
-=======
-    fn cos_bf16_same() {
->>>>>>> 013e1997
+    fn angular_bf16_same() {
         // Assuming these u16 values represent bf16 bit patterns, and they are identical
         let a_u16: &[u16] = &[15360, 16384, 17408]; // Corresponding to some bf16 values
         let b_u16: &[u16] = &[15360, 16384, 17408]; // Same as above for simplicity
@@ -1608,11 +1541,7 @@
     }
 
     #[test]
-<<<<<<< HEAD
-    fn test_angular_f16_interop() {
-=======
-    fn cos_f16_interop() {
->>>>>>> 013e1997
+    fn angular_f16_interop() {
         let a_half: Vec<HalfF16> = vec![1.0, 2.0, 3.0]
             .iter()
             .map(|&x| HalfF16::from_f32(x))
@@ -1632,22 +1561,14 @@
         // Use the reinterpret-casted slices with your SpatialSimilarity implementation
         if let Some(result) = SpatialSimilarity::angular(a_simsimd, b_simsimd) {
             // Expected value might need adjustment depending on actual cosine functionality
-<<<<<<< HEAD
             // Assuming identical vectors yield angular distance of 1.0
-=======
-            // Assuming identical vectors yield cosine distance of 0.0
->>>>>>> 013e1997
             println!("The result of cos_f16 (interop) is {:.8}", result);
             assert_almost_equal(0.025, result, 0.01);
         }
     }
 
     #[test]
-<<<<<<< HEAD
-    fn test_angular_bf16_interop() {
-=======
-    fn cos_bf16_interop() {
->>>>>>> 013e1997
+    fn angular_bf16_interop() {
         let a_half: Vec<HalfBF16> = vec![1.0, 2.0, 3.0]
             .iter()
             .map(|&x| HalfBF16::from_f32(x))
@@ -1667,11 +1588,7 @@
         // Use the reinterpret-casted slices with your SpatialSimilarity implementation
         if let Some(result) = SpatialSimilarity::angular(a_simsimd, b_simsimd) {
             // Expected value might need adjustment depending on actual cosine functionality
-<<<<<<< HEAD
             // Assuming identical vectors yield angular distance of 1.0
-=======
-            // Assuming identical vectors yield cosine distance of 0.0
->>>>>>> 013e1997
             println!("The result of cos_bf16 (interop) is {:.8}", result);
             assert_almost_equal(0.025, result, 0.01);
         }
