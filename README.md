--- conflicted
+++ resolved
@@ -38,13 +38,6 @@
 
 ---
 
-<<<<<<< HEAD
-To replicate on your hardware, please run:
-
-```sh
-cmake -DCMAKE_BUILD_TYPE=Release -B ./build && make -C ./build && ./build/simsimd_bench
-```
-=======
 On the x86 AMD Zen2 cores making up the 64-core Threadripper PRO 3995WX the numbers are:
 
 | Method  | Vectors    | Any Length | Performance |
@@ -57,4 +50,11 @@
 
 The gap between auto-vectorized code and directly using 128-bit registers is much less pronounced.
 With AVX2 and 256-bit registers the results should be better, but would be less broadly applicable.
->>>>>>> b683bf0a
+
+---
+
+To replicate on your hardware, please run:
+
+```sh
+cmake -DCMAKE_BUILD_TYPE=Release -B ./build && make -C ./build && ./build/simsimd_bench
+```