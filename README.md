![SimSIMD banner](https://github.com/ashvardanian/ashvardanian/blob/master/repositories/SimSIMD.jpg?raw=true)

Computing dot-products, similarity measures, and distances between low- and high-dimensional vectors is ubiquitous in Machine Learning, Scientific Computing, Geo-Spatial Analysis, and Information Retrieval.
These algorithms generally have linear complexity in time, constant or linear complexity in space, and are data-parallel.
In other words, it is easily parallelizable and vectorizable and often available in packages like BLAS (level 1) and LAPACK, as well as higher-level `numpy` and `scipy` Python libraries.
Ironically, even with decades of evolution in compilers and numerical computing, [most libraries can be 3-200x slower than hardware potential][benchmarks] even on the most popular hardware, like 64-bit x86 and Arm CPUs.
Moreover, most lack mixed-precision support, which is crucial for modern AI!
The rare few that support minimal mixed precision, run only on one platform, and are vendor-locked, by companies like Intel and Nvidia.
SimSIMD provides an alternative.
1️⃣ SimSIMD functions are practically as fast as `memcpy`.
2️⃣ Unlike BLAS, most kernels are designed for mixed-precision and bit-level operations.
3️⃣ SimSIMD [compiles to more platforms than NumPy (105 vs 35)][compatibility] and has more backends than most BLAS implementations, and more high-level interfaces than most libraries.

[benchmarks]: https://ashvardanian.com/posts/simsimd-faster-scipy
[compatibility]: https://pypi.org/project/simsimd/#files

<div>
<a href="https://pepy.tech/project/simsimd">
    <img alt="PyPI" src="https://static.pepy.tech/personalized-badge/simsimd?period=total&units=abbreviation&left_color=black&right_color=blue&left_text=SimSIMD%20Python%20installs" />
</a>
<a href="https://www.npmjs.com/package/simsimd">
    <img alt="npm" src="https://img.shields.io/npm/dy/simsimd?label=JavaScript%20NPM%20installs" />
</a>
<a href="https://crates.io/crates/simsimd">
    <img alt="rust" src="https://img.shields.io/crates/d/simsimd?label=Rust%20Crate%20installs" />
</a>
<img alt="GitHub code size in bytes" src="https://img.shields.io/github/languages/code-size/ashvardanian/simsimd">
<a href="https://github.com/ashvardanian/SimSIMD/actions/workflows/release.yml">
    <img alt="GitHub Actions Ubuntu" src="https://img.shields.io/github/actions/workflow/status/ashvardanian/SimSIMD/release.yml?branch=main&label=Ubuntu&logo=github&color=blue">
</a>
<a href="https://github.com/ashvardanian/SimSIMD/actions/workflows/release.yml">
    <img alt="GitHub Actions Windows" src="https://img.shields.io/github/actions/workflow/status/ashvardanian/SimSIMD/release.yml?branch=main&label=Windows&logo=windows&color=blue">
</a>
<a href="https://github.com/ashvardanian/SimSIMD/actions/workflows/release.yml">
    <img alt="GitHub Actions MacOS" src="https://img.shields.io/github/actions/workflow/status/ashvardanian/SimSIMD/release.yml?branch=main&label=MacOS&logo=apple&color=blue">
</a>
<a href="https://github.com/ashvardanian/SimSIMD/actions/workflows/release.yml">
    <img alt="GitHub Actions CentOS Linux" src="https://img.shields.io/github/actions/workflow/status/ashvardanian/SimSIMD/release.yml?branch=main&label=CentOS&logo=centos&color=blue">
</a>

</div>

## Features

__SimSIMD__ (Arabic: "سيمسيم دي") is a mixed-precision math library of __over 350 SIMD-optimized kernels__ extensively used in AI, Search, and DBMS workloads.
Named after the iconic ["Open Sesame"](https://en.wikipedia.org/wiki/Open_sesame) command that opened doors to treasure in _Ali Baba and the Forty Thieves_, SimSimd can help you 10x the cost-efficiency of your computational pipelines.
Implemented distance functions include:

- Euclidean (L2) and Cosine (Angular) spatial distances for Vector Search. _[docs][docs-spatial]_
- Dot-Products for real & complex vectors for DSP & Quantum computing. _[docs][docs-dot]_
- Hamming (~ Manhattan) and Jaccard (~ Tanimoto) bit-level distances. _[docs][docs-binary]_
- Set Intersections for Sparse Vectors and Text Analysis. _[docs][docs-sparse]_
- Mahalanobis distance and Quadratic forms for Scientific Computing. _[docs][docs-curved]_
- Kullback-Leibler and Jensen–Shannon divergences for probability distributions. _[docs][docs-probability]_
- Fused-Multiply-Add (FMA) and Weighted Sums to replace BLAS level 1 functions. _[docs][docs-fma]_
- For Levenshtein, Needleman–Wunsch, and Smith-Waterman, check [StringZilla][stringzilla].
- 🔜 Haversine and Vincenty's formulae for Geospatial Analysis.

[docs-spatial]: #cosine-similarity-reciprocal-square-root-and-newton-raphson-iteration
[docs-curved]: #curved-spaces-mahalanobis-distance-and-bilinear-quadratic-forms
[docs-sparse]: #set-intersection-galloping-and-binary-search
[docs-binary]: https://github.com/ashvardanian/SimSIMD/pull/138
[docs-dot]: #complex-dot-products-conjugate-dot-products-and-complex-numbers
[docs-probability]: #logarithms-in-kullback-leibler--jensenshannon-divergences
[docs-fma]: #mixed-precision-in-fused-multiply-add-and-weighted-sums
[scipy]: https://docs.scipy.org/doc/scipy/reference/spatial.distance.html#module-scipy.spatial.distance
[numpy]: https://numpy.org/doc/stable/reference/generated/numpy.inner.html
[stringzilla]: https://github.com/ashvardanian/stringzilla

Moreover, SimSIMD...

- handles `float64`, `float32`, `float16`, and `bfloat16` real & complex vectors.
- handles `int8` integral, `int4` sub-byte, and `b8` binary vectors.
- handles sparse `uint32` and `uint16` sets, and weighted sparse vectors.
- is a zero-dependency [header-only C 99](#using-simsimd-in-c) library.
- has [Python](#using-simsimd-in-python), [Rust](#using-simsimd-in-rust), [JS](#using-simsimd-in-javascript), and [Swift](#using-simsimd-in-swift) bindings.
- has Arm backends for NEON, Scalable Vector Extensions (SVE), and SVE2.
- has x86 backends for Haswell, Skylake, Ice Lake, Genoa, and Sapphire Rapids.
- with both compile-time and runtime CPU feature detection easily integrates anywhere!

Due to the high-level of fragmentation of SIMD support in different x86 CPUs, SimSIMD generally uses the names of select Intel CPU generations for its backends.
They, however, also work on AMD CPUs.
Intel Haswell is compatible with AMD Zen 1/2/3, while AMD Genoa Zen 4 covers AVX-512 instructions added to Intel Skylake and Ice Lake.
You can learn more about the technical implementation details in the following blog-posts:

- [Uses Horner's method for polynomial approximations, beating GCC 12 by 119x](https://ashvardanian.com/posts/gcc-12-vs-avx512fp16/).
- [Uses Arm SVE and x86 AVX-512's masked loads to eliminate tail `for`-loops](https://ashvardanian.com/posts/simsimd-faster-scipy/#tails-of-the-past-the-significance-of-masked-loads).
- [Substitutes LibC's `sqrt` with Newton Raphson iterations](https://github.com/ashvardanian/SimSIMD/releases/tag/v5.4.0).
- [Uses Galloping and SVE2 histograms to intersect sparse vectors](https://ashvardanian.com/posts/simd-set-intersections-sve2-avx512/).
- For Python: [avoids slow PyBind11, SWIG, & `PyArg_ParseTuple`](https://ashvardanian.com/posts/pybind11-cpython-tutorial/) [using faster calling convention](https://ashvardanian.com/posts/discount-on-keyword-arguments-in-python/).
- For JavaScript: [uses typed arrays and NAPI for zero-copy calls](https://ashvardanian.com/posts/javascript-ai-vector-search/).

## Benchmarks

For reference, we use 1536-dimensional vectors, like the embeddings produced by the OpenAI Ada API.
Comparing the serial code throughput produced by GCC 12 to hand-optimized kernels in SimSIMD, we see the following single-core improvements for the two most common vector-vector similarity metrics - the Cosine similarity and the Euclidean distance:

| Type       |                  Apple M2 Pro |            Intel Sapphire Rapids |                  AWS Graviton 4 |
| :--------- | ----------------------------: | -------------------------------: | ------------------------------: |
| `float64`  | 18.5 → 28.8 GB/s <br/> + 56 % |    21.9 → 41.4 GB/s <br/> + 89 % |   20.7 → 41.3 GB/s <br/> + 99 % |
| `float32`  | 9.2 → 29.6 GB/s <br/> + 221 % |   10.9 → 95.8 GB/s <br/> + 779 % |   4.9 → 41.9 GB/s <br/> + 755 % |
| `float16`  | 4.6 → 14.6 GB/s <br/> + 217 % | 3.1 → 108.4 GB/s <br/> + 3,397 % |   5.4 → 39.3 GB/s <br/> + 627 % |
| `bfloat16` | 4.6 → 26.3 GB/s <br/> + 472 % |   0.8 → 59.5 GB/s <br/> +7,437 % | 2.5 → 29.9 GB/s <br/> + 1,096 % |
| `int8`     | 25.8 → 47.1 GB/s <br/> + 83 % |    33.1 → 65.3 GB/s <br/> + 97 % |   35.2 → 43.5 GB/s <br/> + 24 % |
| `uint8`    |                               |   32.5 → 66.5 GB/s <br/> + 105 % |                                 |

Similar speedups are often observed even when compared to BLAS and LAPACK libraries underlying most numerical computing libraries, including NumPy and SciPy in Python.
Broader benchmarking results:

- [Apple M2 Pro](https://ashvardanian.com/posts/simsimd-faster-scipy/#appendix-1-performance-on-apple-m2-pro).
- [Intel Sapphire Rapids](https://ashvardanian.com/posts/simsimd-faster-scipy/#appendix-2-performance-on-4th-gen-intel-xeon-platinum-8480).
- [AWS Graviton 3](https://ashvardanian.com/posts/simsimd-faster-scipy/#appendix-3-performance-on-aws-graviton-3).

## Using SimSIMD in Python

The package is intended to replace the usage of `numpy.inner`, `numpy.dot`, and `scipy.spatial.distance`.
Aside from drastic performance improvements, SimSIMD significantly improves accuracy in mixed precision setups.
NumPy and SciPy, processing `int8`, `uint8` or `float16` vectors, will use the same types for accumulators, while SimSIMD can combine `int8` enumeration, `int16` multiplication, and `int32` accumulation to avoid overflows entirely.
The same applies to processing `float16` and `bfloat16` values with `float32` precision.

### Installation

Use the following snippet to install SimSIMD and list available hardware acceleration options available on your machine:

```sh
pip install simsimd
python -c "import simsimd; print(simsimd.get_capabilities())"   # for hardware introspection
python -c "import simsimd; help(simsimd)"                       # for documentation
```

With precompiled binaries, SimSIMD ships `.pyi` interface files for type hinting and static analysis.
You can check all the available functions in [`python/annotations/__init__.pyi`](https://github.com/ashvardanian/SimSIMD/blob/main/python/annotations/__init__.pyi).

### One-to-One Distance

```py
import simsimd
import numpy as np

vec1 = np.random.randn(1536).astype(np.float32)
vec2 = np.random.randn(1536).astype(np.float32)
dist = simsimd.cosine(vec1, vec2)
```

Supported functions include `cosine`, `inner`, `sqeuclidean`, `hamming`, `jaccard`, `kulbackleibler`, `jensenshannon`, and `intersect`.
Dot products are supported for both real and complex numbers:

```py
vec1 = np.random.randn(768).astype(np.float64) + 1j * np.random.randn(768).astype(np.float64)
vec2 = np.random.randn(768).astype(np.float64) + 1j * np.random.randn(768).astype(np.float64)

dist = simsimd.dot(vec1.astype(np.complex128), vec2.astype(np.complex128))
dist = simsimd.dot(vec1.astype(np.complex64), vec2.astype(np.complex64))
dist = simsimd.vdot(vec1.astype(np.complex64), vec2.astype(np.complex64)) # conjugate, same as `np.vdot`
```

Unlike SciPy, SimSIMD allows explicitly stating the precision of the input vectors, which is especially useful for mixed-precision setups.
The `dtype` argument can be passed both by name and as a positional argument:

```py
dist = simsimd.cosine(vec1, vec2, "int8")
dist = simsimd.cosine(vec1, vec2, "float16")
dist = simsimd.cosine(vec1, vec2, "float32")
dist = simsimd.cosine(vec1, vec2, "float64")
<<<<<<< HEAD
dist = simsimd.jaccard(vec1, vec2, "bin8") # Binary vectors with 8-bit words
=======
dist = simsimd.hamming(vec1, vec2, "bit8")
>>>>>>> f333bb5e
```

With other frameworks, like PyTorch, one can get a richer type-system than NumPy, but the lack of good CPython interoperability makes it hard to pass data without copies.

```py
import numpy as np
buf1 = np.empty(8, dtype=np.uint16)
buf2 = np.empty(8, dtype=np.uint16)

# View the same memory region with PyTorch and randomize it
import torch
vec1 = torch.asarray(memoryview(buf1), copy=False).view(torch.bfloat16)
vec2 = torch.asarray(memoryview(buf2), copy=False).view(torch.bfloat16)
torch.randn(8, out=vec1)
torch.randn(8, out=vec2)

# Both libs will look into the same memory buffers and report the same results
dist_slow = 1 - torch.nn.functional.cosine_similarity(vec1, vec2, dim=0)
dist_fast = simsimd.cosine(buf1, buf2, "bf16")
```

It also allows using SimSIMD for half-precision complex numbers, which NumPy does not support.
For that, view data as continuous even-length `np.float16` vectors and override type-resolution with `complex32` string.

```py
vec1 = np.random.randn(1536).astype(np.float16)
vec2 = np.random.randn(1536).astype(np.float16)
simd.dot(vec1, vec2, "complex32")
simd.vdot(vec1, vec2, "complex32")
```

When dealing with sparse representations and integer sets, you can apply the `intersect` function to two 1-dimensional arrays of `uint16` or `uint32` integers:

```py
from random import randint
import numpy as np
import simsimd as simd

length1, length2 = randint(1, 100), randint(1, 100)
vec1 = np.sort(np.random.randint(0, 1000, length1).astype(np.uint16))
vec2 = np.sort(np.random.randint(0, 1000, length2).astype(np.uint16))

slow_result = len(np.intersect1d(vec1, vec2))
fast_result = simd.intersect(vec1, vec2)
assert slow_result == fast_result
```

### One-to-Many Distances

Every distance function can be used not only for one-to-one but also one-to-many and many-to-many distance calculations.
For one-to-many:

```py
vec1 = np.random.randn(1536).astype(np.float32) # rank 1 tensor
batch1 = np.random.randn(1, 1536).astype(np.float32) # rank 2 tensor
batch2 = np.random.randn(100, 1536).astype(np.float32)

dist_rank1 = simsimd.cosine(vec1, batch2)
dist_rank2 = simsimd.cosine(batch1, batch2)
```

### Many-to-Many Distances

All distance functions in SimSIMD can be used to compute many-to-many distances.
For two batches of 100 vectors to compute 100 distances, one would call it like this:

```py
batch1 = np.random.randn(100, 1536).astype(np.float32)
batch2 = np.random.randn(100, 1536).astype(np.float32)
dist = simsimd.cosine(batch1, batch2)
```

Input matrices must have identical shapes.
This functionality isn't natively present in NumPy or SciPy, and generally requires creating intermediate arrays, which is inefficient and memory-consuming.

### Many-to-Many All-Pairs Distances

One can use SimSIMD to compute distances between all possible pairs of rows across two matrices (akin to [`scipy.spatial.distance.cdist`](https://docs.scipy.org/doc/scipy/reference/generated/scipy.spatial.distance.cdist.html)).
The resulting object will have a type `DistancesTensor`, zero-copy compatible with NumPy and other libraries.
For two arrays of 10 and 1,000 entries, the resulting tensor will have 10,000 cells:

```py
import numpy as np
from simsimd import cdist, DistancesTensor

matrix1 = np.random.randn(1000, 1536).astype(np.float32)
matrix2 = np.random.randn(10, 1536).astype(np.float32)
distances: DistancesTensor = simsimd.cdist(matrix1, matrix2, metric="cosine")   # zero-copy, managed by SimSIMD
distances_array: np.ndarray = np.array(distances, copy=True)                    # now managed by NumPy
```

### Elementwise Kernels

SimSIMD also provides mixed-precision elementwise kernels, where the input vectors and the output have the same numeric type, but the intermediate accumulators are of a higher precision.

```py
import numpy as np
from simsimd import fma, wsum

# Let's take two FullHD video frames
first_frame = np.random.randn(1920 * 1024).astype(np.uint8)  
second_frame = np.random.randn(1920 * 1024).astype(np.uint8)
average_frame = np.empty_like(first_frame)
wsum(first_frame, second_frame, alpha=0.5, beta=0.5, out=average_frame)

# Slow analog with NumPy:
slow_average_frame = (0.5 * first_frame + 0.5 * second_frame).astype(np.uint8)
```

Similarly, the `fma` takes three arguments and computes the fused multiply-add operation.
In applications like Machine Learning you may also benefit from using the "brain-float" format not natively supported by NumPy.
In 3D Graphics, for example, we can use FMA to compute the [Phong shading model](https://en.wikipedia.org/wiki/Phong_shading):

```py
# Assume a FullHD frame with random values for simplicity
light_intensity = np.random.rand(1920 * 1080).astype(np.float16)  # Intensity of light on each pixel
diffuse_component = np.random.rand(1920 * 1080).astype(np.float16)  # Diffuse reflectance on the surface
specular_component = np.random.rand(1920 * 1080).astype(np.float16)  # Specular reflectance for highlights
output_color = np.empty_like(light_intensity)  # Array to store the resulting color intensity

# Define the scaling factors for diffuse and specular contributions
alpha = 0.7  # Weight for the diffuse component
beta = 0.3   # Weight for the specular component

# Formula: color = alpha * light_intensity * diffuse_component + beta * specular_component
fma(light_intensity, diffuse_component, specular_component, 
    dtype="float16", # Optional, unless it can't be inferred from the input
    alpha=alpha, beta=beta, out=output_color)

# Slow analog with NumPy for comparison
slow_output_color = (alpha * light_intensity * diffuse_component + beta * specular_component).astype(np.float16)
```

### Multithreading and Memory Usage

By default, computations use a single CPU core.
To override this behavior, use the `threads` argument.
Set it to `0` to use all available CPU cores.
Here is an example of dealing with large sets of binary vectors:

```py
ndim = 1536 # OpenAI Ada embeddings
matrix1 = np.packbits(np.random.randint(2, size=(10_000, ndim)).astype(np.uint8))
matrix2 = np.packbits(np.random.randint(2, size=(1_000, ndim)).astype(np.uint8))

distances = simsimd.cdist(matrix1, matrix2, 
    metric="hamming",   # Unlike SciPy, SimSIMD doesn't divide by the number of dimensions
    out_dtype="uint8",  # so we can use `uint8` instead of `float64` to save memory.
    threads=0,          # Use all CPU cores with OpenMP.
    dtype="bin8",       # Override input argument type to `bin8` eight-bit words.
)
```

By default, the output distances will be stored in double-precision `float64` floating-point numbers.
That behavior may not be space-efficient, especially if you are computing the hamming distance between short binary vectors, that will generally fit into 8x smaller `uint8` or `uint16` types.
To override this behavior, use the `dtype` argument.

### Helper Functions

You can turn specific backends on or off depending on the exact environment.
A common case may be avoiding AVX-512 on older AMD CPUs and [Intel Ice Lake](https://travisdowns.github.io/blog/2020/08/19/icl-avx512-freq.html) CPUs to ensure the CPU doesn't change the frequency license and throttle performance.

```py
$ simsimd.get_capabilities()
> {'serial': True, 'neon': False, 'sve': False, 'neon_f16': False, 'sve_f16': False, 'neon_bf16': False, 'sve_bf16': False, 'neon_i8': False, 'sve_i8': False, 'haswell': True, 'skylake': True, 'ice': True, 'genoa': True, 'sapphire': True, 'turin': True}
$ simsimd.disable_capability("sapphire")
$ simsimd.enable_capability("sapphire")
```

### Using Python API with USearch

Want to use it in Python with [USearch](https://github.com/unum-cloud/usearch)?
You can wrap the raw C function pointers SimSIMD backends into a `CompiledMetric` and pass it to USearch, similar to how it handles Numba's JIT-compiled code.

```py
from usearch.index import Index, CompiledMetric, MetricKind, MetricSignature
from simsimd import pointer_to_sqeuclidean, pointer_to_cosine, pointer_to_inner

metric = CompiledMetric(
    pointer=pointer_to_cosine("f16"),
    kind=MetricKind.Cos,
    signature=MetricSignature.ArrayArraySize,
)

index = Index(256, metric=metric)
```

## Using SimSIMD in Rust

To install, add the following to your `Cargo.toml`:

```toml
[dependencies]
simsimd = "..."
```

Before using the SimSIMD library, ensure you have imported the necessary traits and types into your Rust source file.
The library provides several traits for different distance/similarity kinds - `SpatialSimilarity`, `BinarySimilarity`, and `ProbabilitySimilarity`.

### Spatial Similarity: Cosine and Euclidean Distances

```rust
use simsimd::SpatialSimilarity;

fn main() {
    let vector_a: Vec<f32> = vec![1.0, 2.0, 3.0];
    let vector_b: Vec<f32> = vec![4.0, 5.0, 6.0];

    // Compute the cosine similarity between vector_a and vector_b
    let cosine_similarity = f32::cosine(&vector_a, &vector_b)
        .expect("Vectors must be of the same length");

    println!("Cosine Similarity: {}", cosine_similarity);

    // Compute the squared Euclidean distance between vector_a and vector_b
    let sq_euclidean_distance = f32::sqeuclidean(&vector_a, &vector_b)
        .expect("Vectors must be of the same length");

    println!("Squared Euclidean Distance: {}", sq_euclidean_distance);
}
```

Spatial similarity functions are available for `f64`, `f32`, `f16`, and `i8` types.

### Dot-Products: Inner and Complex Inner Products

```rust
use simsimd::SpatialSimilarity;
use simsimd::ComplexProducts;

fn main() {
    let vector_a: Vec<f32> = vec![1.0, 2.0, 3.0, 4.0];
    let vector_b: Vec<f32> = vec![5.0, 6.0, 7.0, 8.0];

    // Compute the inner product between vector_a and vector_b
    let inner_product = SpatialSimilarity::dot(&vector_a, &vector_b)
        .expect("Vectors must be of the same length");

    println!("Inner Product: {}", inner_product);

    // Compute the complex inner product between complex_vector_a and complex_vector_b
    let complex_inner_product = ComplexProducts::dot(&vector_a, &vector_b)
        .expect("Vectors must be of the same length");

    let complex_conjugate_inner_product = ComplexProducts::vdot(&vector_a, &vector_b)
        .expect("Vectors must be of the same length");

    println!("Complex Inner Product: {:?}", complex_inner_product); // -18, 69
    println!("Complex C. Inner Product: {:?}", complex_conjugate_inner_product); // 70, -8
}
```

Complex inner products are available for `f64`, `f32`, and `f16` types.

### Probability Distributions: Jensen-Shannon and Kullback-Leibler Divergences

```rust
use simsimd::SpatialSimilarity;

fn main() {
    let vector_a: Vec<f32> = vec![1.0, 2.0, 3.0];
    let vector_b: Vec<f32> = vec![4.0, 5.0, 6.0];

    let cosine_similarity = f32::jensenshannon(&vector_a, &vector_b)
        .expect("Vectors must be of the same length");

    println!("Cosine Similarity: {}", cosine_similarity);

    let sq_euclidean_distance = f32::kullbackleibler(&vector_a, &vector_b)
        .expect("Vectors must be of the same length");

    println!("Squared Euclidean Distance: {}", sq_euclidean_distance);
}
```

Probability similarity functions are available for `f64`, `f32`, and `f16` types.

### Binary Similarity: Hamming and Jaccard Distances

Similar to spatial distances, one can compute bit-level distance functions between slices of unsigned integers:

```rust
use simsimd::BinarySimilarity;

fn main() {
    let vector_a = &[0b11110000, 0b00001111, 0b10101010];
    let vector_b = &[0b11110000, 0b00001111, 0b01010101];

    // Compute the Hamming distance between vector_a and vector_b
    let hamming_distance = u8::hamming(&vector_a, &vector_b)
        .expect("Vectors must be of the same length");

    println!("Hamming Distance: {}", hamming_distance);

    // Compute the Jaccard distance between vector_a and vector_b
    let jaccard_distance = u8::jaccard(&vector_a, &vector_b)
        .expect("Vectors must be of the same length");

    println!("Jaccard Distance: {}", jaccard_distance);
}
```

Binary similarity functions are available only for `u8` types.

### Half-Precision Floating-Point Numbers

Rust has no native support for half-precision floating-point numbers, but SimSIMD provides a `f16` type.
It has no functionality - it is a `transparent` wrapper around `u16` and can be used with `half` or any other half-precision library.

```rust
use simsimd::SpatialSimilarity;
use simsimd::f16 as SimF16;
use half::f16 as HalfF16;

fn main() {
    let vector_a: Vec<HalfF16> = ...
    let vector_b: Vec<HalfF16> = ...

    let buffer_a: &[SimF16] = unsafe { std::slice::from_raw_parts(a_half.as_ptr() as *const SimF16, a_half.len()) };
    let buffer_b: &[SimF16] = unsafe { std::slice::from_raw_parts(b_half.as_ptr() as *const SimF16, b_half.len()) };

    // Compute the cosine similarity between vector_a and vector_b
    let cosine_similarity = SimF16::cosine(&vector_a, &vector_b)
        .expect("Vectors must be of the same length");

    println!("Cosine Similarity: {}", cosine_similarity);
}
```

### Half-Precision Brain-Float Numbers

The "brain-float-16" is a popular machine learning format.
It's broadly supported in hardware and is very machine-friendly, but software support is still lagging behind. 
[Unlike NumPy](https://github.com/numpy/numpy/issues/19808), you can already use `bf16` datatype in SimSIMD.
Luckily, to downcast `f32` to `bf16` you only have to drop the last 16 bits:

```py
import numpy as np
import simsimd as simd

a = np.random.randn(ndim).astype(np.float32)
b = np.random.randn(ndim).astype(np.float32)

# NumPy doesn't natively support brain-float, so we need a trick!
# Luckily, it's very easy to reduce the representation accuracy
# by simply masking the low 16-bits of our 32-bit single-precision
# numbers. We can also add `0x8000` to round the numbers.
a_f32rounded = ((a.view(np.uint32) + 0x8000) & 0xFFFF0000).view(np.float32)
b_f32rounded = ((b.view(np.uint32) + 0x8000) & 0xFFFF0000).view(np.float32)

# To represent them as brain-floats, we need to drop the second half
a_bf16 = np.right_shift(a_f32rounded.view(np.uint32), 16).astype(np.uint16)
b_bf16 = np.right_shift(b_f32rounded.view(np.uint32), 16).astype(np.uint16)

# Now we can compare the results
expected = np.inner(a_f32rounded, b_f32rounded)
result = simd.inner(a_bf16, b_bf16, "bf16")
```

### Dynamic Dispatch in Rust

SimSIMD provides a [dynamic dispatch](#dynamic-dispatch) mechanism to select the most advanced micro-kernel for the current CPU.
You can query supported backends and use the `SimSIMD::capabilities` function to select the best one.

```rust
println!("uses neon: {}", capabilities::uses_neon());
println!("uses sve: {}", capabilities::uses_sve());
println!("uses haswell: {}", capabilities::uses_haswell());
println!("uses skylake: {}", capabilities::uses_skylake());
println!("uses ice: {}", capabilities::uses_ice());
println!("uses genoa: {}", capabilities::uses_genoa());
println!("uses sapphire: {}", capabilities::uses_sapphire());
println!("uses turin: {}", capabilities::uses_turin());
```

## Using SimSIMD in JavaScript

To install, choose one of the following options depending on your environment:

- `npm install --save simsimd`
- `yarn add simsimd`
- `pnpm add simsimd`
- `bun install simsimd`

The package is distributed with prebuilt binaries, but if your platform is not supported, you can build the package from the source via `npm run build`.
This will automatically happen unless you install the package with the `--ignore-scripts` flag or use Bun.
After you install it, you will be able to call the SimSIMD functions on various `TypedArray` variants:

```js
const { sqeuclidean, cosine, inner, hamming, jaccard } = require('simsimd');

const vectorA = new Float32Array([1.0, 2.0, 3.0]);
const vectorB = new Float32Array([4.0, 5.0, 6.0]);

const distance = sqeuclidean(vectorA, vectorB);
console.log('Squared Euclidean Distance:', distance);
```

Other numeric types and precision levels are supported as well.
For double-precision floating-point numbers, use `Float64Array`:

```js
const vectorA = new Float64Array([1.0, 2.0, 3.0]);
const vectorB = new Float64Array([4.0, 5.0, 6.0]);
const distance = cosine(vectorA, vectorB);
```

When doing machine learning and vector search with high-dimensional vectors you may want to quantize them to 8-bit integers.
You may want to project values from the $[-1, 1]$ range to the $[-127, 127]$ range and then cast them to `Int8Array`:

```js
const quantizedVectorA = new Int8Array(vectorA.map(v => (v * 127)));
const quantizedVectorB = new Int8Array(vectorB.map(v => (v * 127)));
const distance = cosine(quantizedVectorA, quantizedVectorB);
```

A more extreme quantization case would be to use binary vectors.
You can map all positive values to `1` and all negative values and zero to `0`, packing eight values into a single byte.
After that, Hamming and Jaccard distances can be computed.

```js
const { toBinary, hamming } = require('simsimd');

const binaryVectorA = toBinary(vectorA);
const binaryVectorB = toBinary(vectorB);
const distance = hamming(binaryVectorA, binaryVectorB);
```

## Using SimSIMD in Sift

To install, simply add the following dependency to you `Package.swift`:

```swift
dependencies: [
    .package(url: "https://github.com/ashvardanian/simsimd")
]
```

The package provides the most common spatial metrics for `Int8`, `Float16`, `Float32`, and `Float64` vectors.

```swift
import SimSIMD

let vectorA: [Int8] = [1, 2, 3]
let vectorB: [Int8] = [4, 5, 6]

let cosineSimilarity = vectorA.cosine(vectorB)  // Computes the cosine similarity
let dotProduct = vectorA.dot(vectorB)           // Computes the dot product
let sqEuclidean = vectorA.sqeuclidean(vectorB)  // Computes the squared Euclidean distance
```

## Using SimSIMD in C

For integration within a CMake-based project, add the following segment to your `CMakeLists.txt`:

```cmake
FetchContent_Declare(
    simsimd
    GIT_REPOSITORY https://github.com/ashvardanian/simsimd.git
    GIT_SHALLOW TRUE
)
FetchContent_MakeAvailable(simsimd)
```

After that, you can use the SimSIMD library in your C code in several ways.
Simplest of all, you can include the headers, and the compiler will automatically select the most recent CPU extensions that SimSIMD will use.

```c
#include <simsimd/simsimd.h>

int main() {
    simsimd_f32_t vector_a[1536];
    simsimd_f32_t vector_b[1536];
    simsimd_kernel_punned_t distance_function = simsimd_metric_punned(
        simsimd_metric_cos_k,   // Metric kind, like the angular cosine distance
        simsimd_datatype_f32_k, // Data type, like: f16, f32, f64, i8, b8, and complex variants
        simsimd_cap_any_k);     // Which CPU capabilities are we allowed to use
    simsimd_distance_t distance;
    distance_function(vector_a, vector_b, 1536, &distance);
    return 0;
}
```

### Dynamic Dispatch in C

To avoid hard-coding the backend, you can rely on `c/lib.c` to prepackage all possible backends in one binary, and select the most recent CPU features at runtime.
That feature of the C library is called [dynamic dispatch](#dynamic-dispatch) and is extensively used in the Python, JavaScript, and Rust bindings.
To test which CPU features are available on the machine at runtime, use the following APIs:

```c
int uses_dynamic_dispatch = simsimd_uses_dynamic_dispatch(); // Check if dynamic dispatch was enabled
simsimd_capability_t capabilities = simsimd_capabilities();  // Returns a bitmask

int uses_neon = simsimd_uses_neon();
int uses_sve = simsimd_uses_sve();
int uses_haswell = simsimd_uses_haswell();
int uses_skylake = simsimd_uses_skylake();
int uses_ice = simsimd_uses_ice();
int uses_genoa = simsimd_uses_genoa();
int uses_sapphire = simsimd_uses_sapphire();
```

To override compilation settings and switch between runtime and compile-time dispatch, define the following macro:

```c
#define SIMSIMD_DYNAMIC_DISPATCH 1 // or 0
```

### Spatial Distances: Cosine and Euclidean Distances

```c
#include <simsimd/simsimd.h>

int main() {
    simsimd_f64_t f64s[1536];
    simsimd_f32_t f32s[1536];
    simsimd_f16_t f16s[1536];
    simsimd_i8_t i8[1536];
    simsimd_distance_t distance;

    // Cosine distance between two vectors
    simsimd_cos_i8(i8s, i8s, 1536, &distance);
    simsimd_cos_f16(f16s, f16s, 1536, &distance);
    simsimd_cos_f32(f32s, f32s, 1536, &distance);
    simsimd_cos_f64(f64s, f64s, 1536, &distance);
    
    // Euclidean distance between two vectors
    simsimd_l2sq_i8(i8s, i8s, 1536, &distance);
    simsimd_l2sq_f16(f16s, f16s, 1536, &distance);
    simsimd_l2sq_f32(f32s, f32s, 1536, &distance);
    simsimd_l2sq_f64(f64s, f64s, 1536, &distance);

    return 0;
}
```

### Dot-Products: Inner and Complex Inner Products

```c
#include <simsimd/simsimd.h>

int main() {
    simsimd_f64_t f64s[1536];
    simsimd_f32_t f32s[1536];
    simsimd_f16_t f16s[1536];
    simsimd_distance_t distance;

    // Inner product between two vectors
    simsimd_dot_f16(f16s, f16s, 1536, &distance);
    simsimd_dot_f32(f32s, f32s, 1536, &distance);
    simsimd_dot_f64(f64s, f64s, 1536, &distance);

    // Complex inner product between two vectors
    simsimd_dot_f16c(f16s, f16s, 1536, &distance);
    simsimd_dot_f32c(f32s, f32s, 1536, &distance);
    simsimd_dot_f64c(f64s, f64s, 1536, &distance);

    // Complex conjugate inner product between two vectors
    simsimd_vdot_f16c(f16s, f16s, 1536, &distance);
    simsimd_vdot_f32c(f32s, f32s, 1536, &distance);
    simsimd_vdot_f64c(f64s, f64s, 1536, &distance);
    return 0;
}
```

### Binary Distances: Hamming and Jaccard Distances

```c
#include <simsimd/simsimd.h>

int main() {
    simsimd_b8_t b8s[1536 / 8]; // 8 bits per word
    simsimd_distance_t distance;
    simsimd_hamming_b8(b8s, b8s, 1536 / 8, &distance);
    simsimd_jaccard_b8(b8s, b8s, 1536 / 8, &distance);
    return 0;
}
```

### Probability Distributions: Jensen-Shannon and Kullback-Leibler Divergences

```c
#include <simsimd/simsimd.h>

int main() {
    simsimd_f64_t f64s[1536];
    simsimd_f32_t f32s[1536];
    simsimd_f16_t f16s[1536];
    simsimd_distance_t distance;

    // Jensen-Shannon divergence between two vectors
    simsimd_js_f16(f16s, f16s, 1536, &distance);
    simsimd_js_f32(f32s, f32s, 1536, &distance);
    simsimd_js_f64(f64s, f64s, 1536, &distance);

    // Kullback-Leibler divergence between two vectors
    simsimd_kl_f16(f16s, f16s, 1536, &distance);
    simsimd_kl_f32(f32s, f32s, 1536, &distance);
    simsimd_kl_f64(f64s, f64s, 1536, &distance);
    return 0;
}
```

### Half-Precision Floating-Point Numbers

If you aim to utilize the `_Float16` functionality with SimSIMD, ensure your development environment is compatible with C 11.
For other SimSIMD functionalities, C 99 compatibility will suffice.
To explicitly disable half-precision support, define the following macro before imports:

```c
#define SIMSIMD_NATIVE_F16 0 // or 1
#define SIMSIMD_NATIVE_BF16 0 // or 1
#include <simsimd/simsimd.h>
```

### Compilation Settings and Debugging

`SIMSIMD_DYNAMIC_DISPATCH`:

> By default, SimSIMD is a header-only library.
> But if you are running on different generations of devices, it makes sense to pre-compile the library for all supported generations at once, and dispatch at runtime.
> This flag does just that and is used to produce the `simsimd.so` shared library, as well as the Python and other bindings.

For Arm: `SIMSIMD_TARGET_NEON`, `SIMSIMD_TARGET_SVE`, `SIMSIMD_TARGET_SVE2`, `SIMSIMD_TARGET_NEON_F16`, `SIMSIMD_TARGET_SVE_F16`, `SIMSIMD_TARGET_NEON_BF16`, `SIMSIMD_TARGET_SVE_BF16`.
For x86: (`SIMSIMD_TARGET_HASWELL`, `SIMSIMD_TARGET_SKYLAKE`, `SIMSIMD_TARGET_ICE`, `SIMSIMD_TARGET_GENOA`, `SIMSIMD_TARGET_SAPPHIRE`, `SIMSIMD_TARGET_TURIN`, `SIMSIMD_TARGET_SIERRA`. 

> By default, SimSIMD automatically infers the target architecture and pre-compiles as many kernels as possible.
> In some cases, you may want to explicitly disable some of the kernels.
> Most often it's due to compiler support issues, like the lack of some recent intrinsics or low-precision numeric types.
> In other cases, you may want to disable some kernels to speed up the compilation process and trim the binary size.

`SIMSIMD_SQRT`, `SIMSIMD_RSQRT`, `SIMSIMD_LOG`:

> By default, for __non__-SIMD backends, SimSIMD may use `libc` functions like `sqrt` and `log`.
> Those are generally very accurate, but slow, and introduce a dependency on the C standard library.
> To avoid that you can override those definitions with your custom implementations, like: `#define SIMSIMD_RSQRT(x) (1 / sqrt(x))`.

## Algorithms & Design Decisions 📚

In general there are a few principles that SimSIMD follows:

- Avoid loop unrolling.
- Never allocate memory.
- Never throw exceptions or set `errno`.
- Keep all function arguments the size of the pointer.
- Avoid returning from public interfaces, use out-arguments instead.
- Don't over-optimize for old CPUs and single- and double-precision floating-point numbers.
- Prioritize mixed-precision and integer operations, and new ISA extensions.
- Prefer saturated arithmetic and avoid overflows.

Possibly, in the future:

- Best effort computation silencing `NaN` components in low-precision inputs. 
- Detect overflows and report the distance with a "signaling" `NaN`.

Last, but not the least - don't build unless there is a demand for it.
So if you have a specific use-case, please open an issue or a pull request, and ideally, bring in more users with similar needs.

### Cosine Similarity, Reciprocal Square Root, and Newton-Raphson Iteration

The cosine similarity is the most common and straightforward metric used in machine learning and information retrieval.
Interestingly, there are multiple ways to shoot yourself in the foot when computing it.
The cosine similarity is the inverse of the cosine distance, which is the cosine of the angle between two vectors.

```math
\text{CosineSimilarity}(a, b) = \frac{a \cdot b}{\|a\| \cdot \|b\|}
```

```math
\text{CosineDistance}(a, b) = 1 - \frac{a \cdot b}{\|a\| \cdot \|b\|}
```

In NumPy terms, SimSIMD implementation is similar to:

```python
import numpy as np

def cos_numpy(a: np.ndarray, b: np.ndarray) -> float:
    ab, a2, b2 = np.dot(a, b), np.dot(a, a), np.dot(b, b) # Fused in SimSIMD
    if a2 == 0 and b2 == 0: result = 0                    # Same in SciPy
    elif ab == 0: result = 1                              # Division by zero error in SciPy
    else: result = 1 - ab / (sqrt(a2) * sqrt(b2))         # Bigger rounding error in SciPy
    return result
```

In SciPy, however, the cosine distance is computed as `1 - ab / np.sqrt(a2 * b2)`.
It handles the edge case of a zero and non-zero argument pair differently, resulting in a division by zero error.
It's not only less efficient, but also less accurate, given how the reciprocal square roots are computed.
The C standard library provides the `sqrt` function, which is generally very accurate, but slow.
The `rsqrt` in-hardware implementations are faster, but have different accuracy characteristics.

- SSE `rsqrtps` and AVX `vrsqrtps`: $1.5 \times 2^{-12}$ maximal relative error.
- AVX-512 `vrsqrt14pd` instruction: $2^{-14}$ maximal relative error.
- NEON `frsqrte` instruction has no documented error bounds, but [can be][arm-rsqrt] $2^{-3}$.

[arm-rsqrt]: https://gist.github.com/ashvardanian/5e5cf585d63f8ab6d240932313c75411

To overcome the limitations of the `rsqrt` instruction, SimSIMD uses the Newton-Raphson iteration to refine the initial estimate for high-precision floating-point numbers.
It can be defined as:

```math
x_{n+1} = x_n \cdot (3 - x_n \cdot x_n) / 2
```

On 1536-dimensional inputs on Intel Sapphire Rapids CPU a single such iteration can result in a 2-3 orders of magnitude relative error reduction:

| Datatype   |         NumPy Error | SimSIMD w/out Iteration |             SimSIMD |
| :--------- | ------------------: | ----------------------: | ------------------: |
| `bfloat16` | 1.89e-08 ± 1.59e-08 |     3.07e-07 ± 3.09e-07 | 3.53e-09 ± 2.70e-09 |
| `float16`  | 1.67e-02 ± 1.44e-02 |     2.68e-05 ± 1.95e-05 | 2.02e-05 ± 1.39e-05 |
| `float32`  | 2.21e-08 ± 1.65e-08 |     3.47e-07 ± 3.49e-07 | 3.77e-09 ± 2.84e-09 |
| `float64`  | 0.00e+00 ± 0.00e+00 |     3.80e-07 ± 4.50e-07 | 1.35e-11 ± 1.85e-11 |

### Curved Spaces, Mahalanobis Distance, and Bilinear Quadratic Forms

The Mahalanobis distance is a generalization of the Euclidean distance, which takes into account the covariance of the data.
It's very similar in its form to the bilinear form, which is a generalization of the dot product.

```math
\text{BilinearForm}(a, b, M) = a^T M b
```

```math
\text{Mahalanobis}(a, b, M) = \sqrt{(a - b)^T M^{-1} (a - b)}
```

Bilinear Forms can be seen as one of the most important linear algebraic operations, surprisingly missing in BLAS and LAPACK.
They are versatile and appear in various domains:

- In Quantum Mechanics, the expectation value of an observable $A$ in a state $\psi$ is given by $\langle \psi | A | \psi \rangle$, which is a bilinear form.
- In Machine Learning, in Support Vector Machines (SVMs), bilinear forms define kernel functions that measure similarity between data points.
- In Differential Geometry, the metric tensor, which defines distances and angles on a manifold, is a bilinear form on the tangent space.
- In Economics, payoff functions in certain Game Theoretic problems can be modeled as bilinear forms of players' strategies.
- In Physics, interactions between electric and magnetic fields can be expressed using bilinear forms.

Broad applications aside, the lack of a specialized primitive for bilinear forms in BLAS and LAPACK means significant performance overhead.
A $vector * matrix * vector$ product is a scalar, whereas its constituent parts ($vector * matrix$ and $matrix * vector$) are vectors:

- They need memory to be stored in: $O(n)$ allocation.
- The data will be written to memory and read back, wasting CPU cycles.

SimSIMD doesn't produce intermediate vector results, like `a @ M @ b`, but computes the bilinear form directly.

### Set Intersection, Galloping, and Binary Search

The set intersection operation is generally defined as the number of elements that are common between two sets, represented as sorted arrays of integers.
The most common way to compute it is a linear scan:

```c
size_t intersection_size(int *a, int *b, size_t n, size_t m) {
    size_t i = 0, j = 0, count = 0;
    while (i < n && j < m) {
        if (a[i] < b[j]) i++;
        else if (a[i] > b[j]) j++;
        else i++, j++, count++;
    }
    return count;
}
```

Alternatively, one can use the binary search to find the elements in the second array that are present in the first one.
On every step the checked region of the second array is halved, which is called the _galloping search_.
It's faster, but only when large arrays of very different sizes are intersected.
Third approach is to use the SIMD instructions to compare multiple elements at once:

- Using string-intersection instructions on x86, like `pcmpestrm`.
- Using integer-intersection instructions in AVX-512, like `vp2intersectd`.
- Using vanilla equality checks present in all SIMD instruction sets.

After benchmarking, the last approach was chosen, as it's the most flexible and often the fastest.

### Complex Dot Products, Conjugate Dot Products, and Complex Numbers

Complex dot products are a generalization of the dot product to complex numbers.
They are supported by most BLAS packages, but almost never in mixed precision.
SimSIMD defines `dot` and `vdot` kernels as:

```math
\text{dot}(a, b) = \sum_{i=0}^{n-1} a_i \cdot b_i
```

```math
\text{vdot}(a, b) = \sum_{i=0}^{n-1} a_i \cdot \bar{b_i}
```

Where $\bar{b_i}$ is the complex conjugate of $b_i$.
Putting that into Python code for scalar arrays:
    
```python
def dot(a: List[number], b: List[number]) -> number:
    a_real, a_imaginary = a[0::2], a[1::2]
    b_real, b_imaginary = b[0::2], b[1::2]
    ab_real, ab_imaginary = 0, 0
    for ar, ai, br, bi in zip(a_real, a_imaginary, b_real, b_imaginary):
        ab_real += ar * br - ai * bi
        ab_imaginary += ar * bi + ai * br
    return ab_real, ab_imaginary

def vdot(a: List[number], b: List[number]) -> number:
    a_real, a_imaginary = a[0::2], a[1::2]
    b_real, b_imaginary = b[0::2], b[1::2]
    ab_real, ab_imaginary = 0, 0
    for ar, ai, br, bi in zip(a_real, a_imaginary, b_real, b_imaginary):
        ab_real += ar * br + ai * bi
        ab_imaginary += ar * bi - ai * br
    return ab_real, ab_imaginary
```

### Logarithms in Kullback-Leibler & Jensen–Shannon Divergences

The Kullback-Leibler divergence is a measure of how one probability distribution diverges from a second, expected probability distribution.
Jensen-Shannon divergence is a symmetrized and smoothed version of the Kullback-Leibler divergence, which can be used as a distance metric between probability distributions.

```math
\text{KL}(P || Q) = \sum_{i} P(i) \log \frac{P(i)}{Q(i)}
```

```math
\text{JS}(P, Q) = \frac{1}{2} \text{KL}(P || M) + \frac{1}{2} \text{KL}(Q || M), M = \frac{P + Q}{2}
```

Both functions are defined for non-negative numbers, and the logarithm is a key part of their computation.

### Mixed Precision in Fused-Multiply-Add and Weighted Sums

The Fused-Multiply-Add (FMA) operation is a single operation that combines element-wise multiplication and addition with different scaling factors.
The Weighted Sum is it's simplified variant without element-wise multiplication.

```math
\text{FMA}_i(A, B, C, \alpha, \beta) = \alpha \cdot A_i \cdot B_i + \beta \cdot C_i
```

```math
\text{WSum}_i(A, B, \alpha, \beta) = \alpha \cdot A_i + \beta \cdot B_i
```

In NumPy terms, the implementation may look like:

```py
import numpy as np
def wsum(A: np.ndarray, B: np.ndarray, /, Alpha: float, Beta: float) -> np.ndarray:
    assert A.dtype == B.dtype, "Input types must match and affect the output style"
    return (Alpha * A + Beta * B).astype(A.dtype)
def fma(A: np.ndarray, B: np.ndarray, C: np.ndarray, /, Alpha: float, Beta: float) -> np.ndarray:
    assert A.dtype == B.dtype and A.dtype == C.dtype, "Input types must match and affect the output style"
    return (Alpha * A * B + Beta * C).astype(A.dtype)
```

The tricky part is implementing those operations in mixed precision, where the scaling factors are of different precision than the input and output vectors.
SimSIMD uses double-precision floating-point scaling factors for any input and output precision, including `i8` and `u8` integers and `f16` and `bf16` floats.
Depending on the generation of the CPU, given native support for `f16` addition and multiplication, the `f16` temporaries are used for `i8` and `u8` multiplication, scaling, and addition.
For `bf16`, native support is generally limited to dot-products with subsequent partial accumulation, which is not enough for the FMA and WSum operations, so `f32` is used as a temporary.

### Auto-Vectorization & Loop Unrolling

On the Intel Sapphire Rapids platform, SimSIMD was benchmarked against auto-vectorized code using GCC 12.
GCC handles single-precision `float` but might not be the best choice for `int8` and `_Float16` arrays, which have been part of the C language since 2011.

| Kind                      | GCC 12 `f32` | GCC 12 `f16` | SimSIMD `f16` | `f16` improvement |
| :------------------------ | -----------: | -----------: | ------------: | ----------------: |
| Inner Product             |    3,810 K/s |      192 K/s |     5,990 K/s |          __31 x__ |
| Cosine Distance           |    3,280 K/s |      336 K/s |     6,880 K/s |          __20 x__ |
| Euclidean Distance ²      |    4,620 K/s |      147 K/s |     5,320 K/s |          __36 x__ |
| Jensen-Shannon Divergence |    1,180 K/s |       18 K/s |     2,140 K/s |         __118 x__ |

### Dynamic Dispatch

Most popular software is precompiled and distributed with fairly conservative CPU optimizations, to ensure compatibility with older hardware.
Database Management platforms, like ClickHouse, and Web Browsers, like Google Chrome,need to run on billions of devices, and they can't afford to be picky about the CPU features.
For such users SimSIMD provides a dynamic dispatch mechanism, which selects the most advanced micro-kernel for the current CPU at runtime.

<table>
  <tr>
    <th>Subset</th>
    <th>F</th>
    <th>CD</th>
    <th>ER</th>
    <th>PF</th>
    <th>4FMAPS</th>
    <th>4VNNIW</th>
    <th>VPOPCNTDQ</th>
    <th>VL</th>
    <th>DQ</th>
    <th>BW</th>
    <th>IFMA</th>
    <th>VBMI</th>
    <th>VNNI</th>
    <th>BF16</th>
    <th>VBMI2</th>
    <th>BITALG</th>
    <th>VPCLMULQDQ</th>
    <th>GFNI</th>
    <th>VAES</th>
    <th>VP2INTERSECT</th>
    <th>FP16</th>
  </tr>
  <tr>
    <td><a href="https://en.wikipedia.org/wiki/Xeon_Phi#Knights_Landing">Knights Landing</a> (Xeon Phi x200, 2016)</td>
    <td colspan="2" rowspan="9" style="background:#9EFF9E;color:black;vertical-align:middle;text-align:center;">Yes</td>
    <td colspan="2" rowspan="2" style="background:#9EFF9E;color:black;vertical-align:middle;text-align:center;">Yes</td>
    <td colspan="17" style="background:#FFC7C7;color:black;vertical-align:middle;text-align:center;">No</td>
  </tr>
  <tr>
    <td><a href="https://en.wikipedia.org/wiki/Xeon_Phi#Knights_Mill">Knights Mill</a> (Xeon Phi x205, 2017)</td>
    <td colspan="3" style="background:#9EFF9E;color:black;vertical-align:middle;text-align:center;">Yes</td>
    <td colspan="14" style="background:#FFC7C7;color:black;vertical-align:middle;text-align:center;">No</td>
  </tr>
  <tr>
    <td>
      <a href="https://en.wikipedia.org/wiki/Skylake_(microarchitecture)#Skylake-SP_(14_nm)_Scalable_Performance">Skylake-SP</a>, 
      <a href="https://en.wikipedia.org/wiki/Skylake_(microarchitecture)#Mainstream_desktop_processors">Skylake-X</a> (2017)
    </td>
    <td colspan="4" rowspan="11" style="background:#FFC7C7;color:black;vertical-align:middle;text-align:center;">No</td>
    <td rowspan="4" style="background:#FFC7C7;color:black;vertical-align:middle;text-align:center;">No</td>
    <td colspan="3" rowspan="4" style="background:#9EFF9E;color:black;vertical-align:middle;text-align:center;">Yes</td>
    <td colspan="11" style="background:#FFC7C7;color:black;vertical-align:middle;text-align:center;">No</td>
  </tr>
  <tr>
    <td><a href="https://en.wikipedia.org/wiki/Cannon_Lake_(microarchitecture)">Cannon Lake</a> (2018)</td>
    <td colspan="2" style="background:#9EFF9E;color:black;vertical-align:middle;text-align:center;">Yes</td>
    <td colspan="9" style="background:#FFC7C7;color:black;vertical-align:middle;text-align:center;">No</td>
  </tr>
  <tr>
    <td><a href="https://en.wikipedia.org/wiki/Cascade_Lake_(microarchitecture)">Cascade Lake</a> (2019)</td>
    <td colspan="2" rowspan="2" style="background:#FFC7C7;color:black;vertical-align:middle;text-align:center;">No</td>
    <td rowspan="2" style="background:#9EFF9E;color:black;vertical-align:middle;text-align:center;">Yes</td>
    <td colspan="8" style="background:#FFC7C7;color:black;vertical-align:middle;text-align:center;">No</td>
  </tr>
  <tr>
    <td><a href="https://en.wikipedia.org/wiki/Cooper_Lake_(microarchitecture)">Cooper Lake</a> (2020)</td>
    <td style="background:#9EFF9E;color:black;vertical-align:middle;text-align:center;">Yes</td>
    <td colspan="7" style="background:#FFC7C7;color:black;vertical-align:middle;text-align:center;">No</td>
  </tr>
  <tr>
    <td><a href="https://en.wikipedia.org/wiki/Ice_Lake_(microarchitecture)">Ice Lake</a> (2019)</td>
    <td colspan="7" rowspan="3" style="background:#9EFF9E;color:black;vertical-align:middle;text-align:center;">Yes</td>
    <td rowspan="3" style="background:#FFC7C7;color:black;vertical-align:middle;text-align:center;">No</td>
    <td colspan="5" rowspan="3" style="background:#9EFF9E;color:black;vertical-align:middle;text-align:center;">Yes</td>
    <td colspan="2" style="background:#FFC7C7;color:black;vertical-align:middle;text-align:center;">No</td>
  </tr>
  <tr>
    <td><a href="https://en.wikipedia.org/wiki/Tiger_Lake_(microarchitecture)">Tiger Lake</a> (2020)</td>
    <td style="background:#9EFF9E;color:black;vertical-align:middle;text-align:center;">Yes</td>
    <td style="background:#FFC7C7;color:black;vertical-align:middle;text-align:center;">No</td>
  </tr>
  <tr>
    <td><a href="https://en.wikipedia.org/wiki/Rocket_Lake">Rocket Lake</a> (2021)</td>
    <td colspan="2" style="background:#FFC7C7;color:black;vertical-align:middle;text-align:center;">No</td>
  </tr>
  <tr>
    <td><a href="https://en.wikipedia.org/wiki/Alder_Lake">Alder Lake</a> (2021)</td>
    <td colspan="2" style="background:#FFB;color:black;vertical-align:middle;text-align:center;">Partial</td>
    <td colspan="15" style="background:#FFB;color:black;vertical-align:middle;text-align:center;">Partial</td>
  </tr>
  <tr>
    <td><a href="https://en.wikipedia.org/wiki/Zen_4">Zen 4</a> (2022)</td>
    <td colspan="2" rowspan="3" style="background:#9EFF9E;color:black;vertical-align:middle;text-align:center;">Yes</td>
    <td colspan="13" rowspan="3" style="background:#9EFF9E;color:black;vertical-align:middle;text-align:center;">Yes</td>
    <td colspan="2" style="background:#FFC7C7;color:black;vertical-align:middle;text-align:center;">No</td>
  </tr>
  <tr>
    <td><a href="https://en.wikipedia.org/wiki/Sapphire_Rapids_(microprocessor)">Sapphire Rapids</a> (2023)</td>
    <td style="background:#FFC7C7;color:black;vertical-align:middle;text-align:center;">No</td>
    <td style="background:#9EFF9E;color:black;vertical-align:middle;text-align:center;">Yes</td>
  </tr>
  <tr>
    <td><a href="https://en.wikipedia.org/wiki/Zen_5">Zen 5</a> (2024)</td>
    <td style="background:#9EFF9E;color:black;vertical-align:middle;text-align:center;">Yes</td>
    <td style="background:#FFC7C7;color:black;vertical-align:middle;text-align:center;">No</td>
  </tr>
</table>

You can compile SimSIMD on an old CPU, like Intel Haswell, and run it on a new one, like AMD Genoa, and it will automatically use the most advanced instructions available.
Reverse is also true, you can compile on a new CPU and run on an old one, and it will automatically fall back to the most basic instructions.
Moreover, the very first time you prove for CPU capabilities with `simsimd_capabilities()`, it initializes the dynamic dispatch mechanism, and all subsequent calls will be faster and won't face race conditions in multi-threaded environments.

## Target Specific Backends

SimSIMD exposes all kernels for all backends, and you can select the most advanced one for the current CPU without relying on built-in dispatch mechanisms.
That's handy for testing and benchmarking, but also in case you want to dispatch a very specific kernel for a very specific CPU, bypassing SimSIMD assignment logic.
All of the function names follow the same pattern: `simsimd_{function}_{type}_{backend}`.

- The backend can be `serial`, `haswell`, `skylake`, `ice`, `genoa`, `sapphire`, `turin`, `neon`, or `sve`.
- The type can be `f64`, `f32`, `f16`, `bf16`, `f64c`, `f32c`, `f16c`, `bf16c`, `i8`, or `b8`.
- The function can be `dot`, `vdot`, `cos`, `l2sq`, `hamming`, `jaccard`, `kl`, `js`, or `intersect`.

To avoid hard-coding the backend, you can use the `simsimd_kernel_punned_t` to pun the function pointer and the `simsimd_capabilities` function to get the available backends at runtime.
To match all the function names, consider a RegEx:

```regex
SIMSIMD_PUBLIC void simsimd_\w+_\w+_\w+\(
```

On Linux, you can use the following command to list all unique functions:

```sh
$ grep -oP 'SIMSIMD_PUBLIC void simsimd_\w+_\w+_\w+\(' include/simsimd/*.h | sort | uniq
> include/simsimd/binary.h:SIMSIMD_PUBLIC void simsimd_hamming_b8_haswell(
> include/simsimd/binary.h:SIMSIMD_PUBLIC void simsimd_hamming_b8_ice(
> include/simsimd/binary.h:SIMSIMD_PUBLIC void simsimd_hamming_b8_neon(
> include/simsimd/binary.h:SIMSIMD_PUBLIC void simsimd_hamming_b8_serial(
> include/simsimd/binary.h:SIMSIMD_PUBLIC void simsimd_hamming_b8_sve(
> include/simsimd/binary.h:SIMSIMD_PUBLIC void simsimd_jaccard_b8_haswell(
> include/simsimd/binary.h:SIMSIMD_PUBLIC void simsimd_jaccard_b8_ice(
> include/simsimd/binary.h:SIMSIMD_PUBLIC void simsimd_jaccard_b8_neon(
> include/simsimd/binary.h:SIMSIMD_PUBLIC void simsimd_jaccard_b8_serial(
> include/simsimd/binary.h:SIMSIMD_PUBLIC void simsimd_jaccard_b8_sve(
```<|MERGE_RESOLUTION|>--- conflicted
+++ resolved
@@ -162,11 +162,7 @@
 dist = simsimd.cosine(vec1, vec2, "float16")
 dist = simsimd.cosine(vec1, vec2, "float32")
 dist = simsimd.cosine(vec1, vec2, "float64")
-<<<<<<< HEAD
 dist = simsimd.jaccard(vec1, vec2, "bin8") # Binary vectors with 8-bit words
-=======
-dist = simsimd.hamming(vec1, vec2, "bit8")
->>>>>>> f333bb5e
 ```
 
 With other frameworks, like PyTorch, one can get a richer type-system than NumPy, but the lack of good CPython interoperability makes it hard to pass data without copies.
